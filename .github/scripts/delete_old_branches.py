# Delete old branches
import os
import re
from datetime import datetime
from functools import lru_cache
from pathlib import Path
from typing import Any, Callable, Dict, List, Set

from github_utils import gh_fetch_json_dict, gh_graphql
from gitutils import GitRepo


SEC_IN_DAY = 24 * 60 * 60
CLOSED_PR_RETENTION = 30 * SEC_IN_DAY
NO_PR_RETENTION = 1.5 * 365 * SEC_IN_DAY
PR_WINDOW = 90 * SEC_IN_DAY  # Set to None to look at all PRs (may take a lot of tokens)
REPO_OWNER = "pytorch"
REPO_NAME = "pytorch"
ESTIMATED_TOKENS = [0]

TOKEN = os.environ["GITHUB_TOKEN"]
if not TOKEN:
    raise Exception("GITHUB_TOKEN is not set")  # noqa: TRY002

<<<<<<< HEAD
REPO_ROOT = Path(__file__).absolute().parents[2]
=======
REPO_ROOT = Path(__file__).parents[2]
>>>>>>> 999eec8d

# Query for all PRs instead of just closed/merged because it's faster
GRAPHQL_ALL_PRS_BY_UPDATED_AT = """
query ($owner: String!, $repo: String!, $cursor: String) {
  repository(owner: $owner, name: $repo) {
    pullRequests(
      first: 100
      after: $cursor
      orderBy: {field: UPDATED_AT, direction: DESC}
    ) {
      totalCount
      pageInfo {
        hasNextPage
        endCursor
      }
      nodes {
        headRefName
        number
        updatedAt
        state
      }
    }
  }
}
"""

GRAPHQL_OPEN_PRS = """
query ($owner: String!, $repo: String!, $cursor: String) {
  repository(owner: $owner, name: $repo) {
    pullRequests(
      first: 100
      after: $cursor
      states: [OPEN]
    ) {
      totalCount
      pageInfo {
        hasNextPage
        endCursor
      }
      nodes {
        headRefName
        number
        updatedAt
        state
      }
    }
  }
}
"""

GRAPHQL_NO_DELETE_BRANCH_LABEL = """
query ($owner: String!, $repo: String!, $cursor: String) {
  repository(owner: $owner, name: $repo) {
    label(name: "no-delete-branch") {
      pullRequests(first: 100, after: $cursor) {
        totalCount
        pageInfo {
          hasNextPage
          endCursor
        }
        nodes {
          headRefName
          number
          updatedAt
          state
        }
      }
    }
  }
}
"""


def is_protected(branch: str) -> bool:
    try:
        ESTIMATED_TOKENS[0] += 1
        res = gh_fetch_json_dict(
            f"https://api.github.com/repos/{REPO_OWNER}/{REPO_NAME}/branches/{branch}"
        )
        return bool(res["protected"])
    except Exception as e:
        print(f"[{branch}] Failed to fetch branch protections: {e}")
        return True


def convert_gh_timestamp(date: str) -> float:
    return datetime.strptime(date, "%Y-%m-%dT%H:%M:%SZ").timestamp()


def get_branches(repo: GitRepo) -> Dict[str, Any]:
    # Query locally for branches, group by branch base name (e.g. gh/blah/base -> gh/blah), and get the most recent branch
    git_response = repo._run_git(
        "for-each-ref",
        "--sort=creatordate",
        "--format=%(refname) %(committerdate:iso-strict)",
        "refs/remotes/origin",
    )
    branches_by_base_name: Dict[str, Any] = {}
    for line in git_response.splitlines():
        branch, date = line.split(" ")
        re_branch = re.match(r"refs/remotes/origin/(.*)", branch)
        assert re_branch
        branch = branch_base_name = re_branch.group(1)
        if x := re.match(r"(gh\/.+)\/(head|base|orig)", branch):
            branch_base_name = x.group(1)
        date = datetime.fromisoformat(date).timestamp()
        if branch_base_name not in branches_by_base_name:
            branches_by_base_name[branch_base_name] = [date, [branch]]
        else:
            branches_by_base_name[branch_base_name][1].append(branch)
            if date > branches_by_base_name[branch_base_name][0]:
                branches_by_base_name[branch_base_name][0] = date
    return branches_by_base_name


def paginate_graphql(
    query: str,
    kwargs: Dict[str, Any],
    termination_func: Callable[[List[Dict[str, Any]]], bool],
    get_data: Callable[[Dict[str, Any]], List[Dict[str, Any]]],
    get_page_info: Callable[[Dict[str, Any]], Dict[str, Any]],
) -> List[Any]:
    hasNextPage = True
    endCursor = None
    data: List[Dict[str, Any]] = []
    while hasNextPage:
        ESTIMATED_TOKENS[0] += 1
        res = gh_graphql(query, cursor=endCursor, **kwargs)
        data.extend(get_data(res))
        hasNextPage = get_page_info(res)["hasNextPage"]
        endCursor = get_page_info(res)["endCursor"]
        if termination_func(data):
            break
    return data


def get_recent_prs() -> Dict[str, Any]:
    now = datetime.now().timestamp()

    # Grab all PRs updated in last CLOSED_PR_RETENTION days
    pr_infos: List[Dict[str, Any]] = paginate_graphql(
        GRAPHQL_ALL_PRS_BY_UPDATED_AT,
        {"owner": "pytorch", "repo": "pytorch"},
        lambda data: (
            PR_WINDOW is not None
            and (now - convert_gh_timestamp(data[-1]["updatedAt"]) > PR_WINDOW)
        ),
        lambda res: res["data"]["repository"]["pullRequests"]["nodes"],
        lambda res: res["data"]["repository"]["pullRequests"]["pageInfo"],
    )

    # Get the most recent PR for each branch base (group gh together)
    prs_by_branch_base = {}
    for pr in pr_infos:
        pr["updatedAt"] = convert_gh_timestamp(pr["updatedAt"])
        branch_base_name = pr["headRefName"]
        if x := re.match(r"(gh\/.+)\/(head|base|orig)", branch_base_name):
            branch_base_name = x.group(1)
        if branch_base_name not in prs_by_branch_base:
            prs_by_branch_base[branch_base_name] = pr
        else:
            if pr["updatedAt"] > prs_by_branch_base[branch_base_name]["updatedAt"]:
                prs_by_branch_base[branch_base_name] = pr
    return prs_by_branch_base


@lru_cache(maxsize=1)
def get_open_prs() -> List[Dict[str, Any]]:
    return paginate_graphql(
        GRAPHQL_OPEN_PRS,
        {"owner": "pytorch", "repo": "pytorch"},
        lambda data: False,
        lambda res: res["data"]["repository"]["pullRequests"]["nodes"],
        lambda res: res["data"]["repository"]["pullRequests"]["pageInfo"],
    )


def get_branches_with_magic_label_or_open_pr() -> Set[str]:
    pr_infos: List[Dict[str, Any]] = paginate_graphql(
        GRAPHQL_NO_DELETE_BRANCH_LABEL,
        {"owner": "pytorch", "repo": "pytorch"},
        lambda data: False,
        lambda res: res["data"]["repository"]["label"]["pullRequests"]["nodes"],
        lambda res: res["data"]["repository"]["label"]["pullRequests"]["pageInfo"],
    )

    pr_infos.extend(get_open_prs())

    # Get the most recent PR for each branch base (group gh together)
    branch_bases = set()
    for pr in pr_infos:
        branch_base_name = pr["headRefName"]
        if x := re.match(r"(gh\/.+)\/(head|base|orig)", branch_base_name):
            branch_base_name = x.group(1)
        branch_bases.add(branch_base_name)
    return branch_bases


def delete_branch(repo: GitRepo, branch: str) -> None:
    repo._run_git("push", "origin", "-d", branch)


def delete_branches() -> None:
    now = datetime.now().timestamp()
    git_repo = GitRepo(str(REPO_ROOT), "origin", debug=True)
    branches = get_branches(git_repo)
    prs_by_branch = get_recent_prs()
    keep_branches = get_branches_with_magic_label_or_open_pr()

    delete = []
    # Do not delete if:
    # * associated PR is open, closed but updated recently, or contains the magic string
    # * no associated PR and branch was updated in last 1.5 years
    # * is protected
    # Setting different values of PR_WINDOW will change how branches with closed
    # PRs are treated depending on how old the branch is.  The default value of
    # 90 will allow branches with closed PRs to be deleted if the PR hasn't been
    # updated in 90 days and the branch hasn't been updated in 1.5 years
    for base_branch, (date, sub_branches) in branches.items():
        print(f"[{base_branch}] Updated {(now - date) / SEC_IN_DAY} days ago")
        if base_branch in keep_branches:
            print(f"[{base_branch}] Has magic label or open PR, skipping")
            continue
        pr = prs_by_branch.get(base_branch)
        if pr:
            print(
                f"[{base_branch}] Has PR {pr['number']}: {pr['state']}, updated {(now - pr['updatedAt']) / SEC_IN_DAY} days ago"
            )
            if (
                now - pr["updatedAt"] < CLOSED_PR_RETENTION
                or (now - date) < CLOSED_PR_RETENTION
            ):
                continue
        elif now - date < NO_PR_RETENTION:
            continue
        print(f"[{base_branch}] Checking for branch protections")
        if any(is_protected(sub_branch) for sub_branch in sub_branches):
            print(f"[{base_branch}] Is protected")
            continue
        for sub_branch in sub_branches:
            print(f"[{base_branch}] Deleting {sub_branch}")
            delete.append(sub_branch)
        if ESTIMATED_TOKENS[0] > 400:
            print("Estimated tokens exceeded, exiting")
            break

    print(f"To delete ({len(delete)}):")
    for branch in delete:
        print(f"About to delete branch {branch}")
        delete_branch(git_repo, branch)


def delete_old_ciflow_tags() -> None:
    # Deletes ciflow tags if they are associated with a closed PR or a specific
    # commit.  Lightweight tags don't have information about the date they were
    # created, so we can't check how old they are.  The script just assumes that
    # ciflow tags should be deleted regardless of creation date.
    git_repo = GitRepo(str(REPO_ROOT), "origin", debug=True)

    def delete_tag(tag: str) -> None:
        print(f"Deleting tag {tag}")
        ESTIMATED_TOKENS[0] += 1
        delete_branch(git_repo, f"refs/tags/{tag}")

    tags = git_repo._run_git("tag").splitlines()
    open_pr_numbers = [x["number"] for x in get_open_prs()]

    for tag in tags:
        try:
            if ESTIMATED_TOKENS[0] > 400:
                print("Estimated tokens exceeded, exiting")
                break
            if not tag.startswith("ciflow/"):
                continue
            re_match_pr = re.match(r"^ciflow\/.*\/(\d{5,6})$", tag)
            re_match_sha = re.match(r"^ciflow\/.*\/([0-9a-f]{40})$", tag)
            if re_match_pr:
                pr_number = int(re_match_pr.group(1))
                if pr_number in open_pr_numbers:
                    continue
                delete_tag(tag)
            elif re_match_sha:
                delete_tag(tag)
        except Exception as e:
            print(f"Failed to check tag {tag}: {e}")


if __name__ == "__main__":
    delete_branches()
    delete_old_ciflow_tags()<|MERGE_RESOLUTION|>--- conflicted
+++ resolved
@@ -22,11 +22,7 @@
 if not TOKEN:
     raise Exception("GITHUB_TOKEN is not set")  # noqa: TRY002
 
-<<<<<<< HEAD
-REPO_ROOT = Path(__file__).absolute().parents[2]
-=======
 REPO_ROOT = Path(__file__).parents[2]
->>>>>>> 999eec8d
 
 # Query for all PRs instead of just closed/merged because it's faster
 GRAPHQL_ALL_PRS_BY_UPDATED_AT = """
