name: inductor

on:
  push:
    branches:
      - main
      - release/*
    tags:
      - ciflow/inductor/*
  schedule:
    - cron: 29 8 * * * # about 1:29am PDT, for mem leak check and rerun disabled tests
  workflow_dispatch:

concurrency:
  group: ${{ github.workflow }}-${{ github.event.pull_request.number || github.ref_name }}-${{ github.ref_type == 'branch' && github.sha }}-${{ github.event_name == 'workflow_dispatch' }}
  cancel-in-progress: true

permissions: read-all

jobs:
  get-label-type:
    name: get-label-type
    uses: ./.github/workflows/_runner-determinator.yml
    with:
      triggering_actor: ${{ github.triggering_actor }}
      issue_owner: ${{ github.event.pull_request.user.login || github.event.issue.user.login }}
      curr_branch: ${{ github.head_ref || github.ref_name }}
      curr_ref_type: ${{ github.ref_type }}

  linux-focal-cuda12_1-py3_10-gcc9-inductor-build:
    name: cuda12.1-py3.10-gcc9-sm86
    uses: ./.github/workflows/_linux-build.yml
    needs: get-label-type
    with:
      build-environment: linux-focal-cuda12.1-py3.10-gcc9-sm86
      docker-image-name: pytorch-linux-focal-cuda12.1-cudnn9-py3-gcc9-inductor-benchmarks
      cuda-arch-list: '8.6'
      runner_prefix: "${{ needs.get-label-type.outputs.label-type }}"
      test-matrix: |
        { include: [
          { config: "inductor", shard: 1, num_shards: 2, runner: "${{ needs.get-label-type.outputs.label-type }}linux.g5.4xlarge.nvidia.gpu" },
          { config: "inductor", shard: 2, num_shards: 2, runner: "${{ needs.get-label-type.outputs.label-type }}linux.g5.4xlarge.nvidia.gpu" },
          { config: "inductor_distributed", shard: 1, num_shards: 1, runner: "${{ needs.get-label-type.outputs.label-type }}linux.g5.12xlarge.nvidia.gpu" },
          { config: "inductor_huggingface", shard: 1, num_shards: 1, runner: "${{ needs.get-label-type.outputs.label-type }}linux.g5.4xlarge.nvidia.gpu" },
          { config: "inductor_timm", shard: 1, num_shards: 2, runner: "${{ needs.get-label-type.outputs.label-type }}linux.g5.4xlarge.nvidia.gpu" },
          { config: "inductor_timm", shard: 2, num_shards: 2, runner: "${{ needs.get-label-type.outputs.label-type }}linux.g5.4xlarge.nvidia.gpu" },
          { config: "inductor_torchbench", shard: 1, num_shards: 2, runner: "${{ needs.get-label-type.outputs.label-type }}linux.g5.4xlarge.nvidia.gpu" },
          { config: "inductor_torchbench", shard: 2, num_shards: 2, runner: "${{ needs.get-label-type.outputs.label-type }}linux.g5.4xlarge.nvidia.gpu" },
          { config: "dynamic_inductor_huggingface", shard: 1, num_shards: 1, runner: "${{ needs.get-label-type.outputs.label-type }}linux.g5.4xlarge.nvidia.gpu" },
          { config: "dynamic_inductor_timm", shard: 1, num_shards: 2, runner: "${{ needs.get-label-type.outputs.label-type }}linux.g5.4xlarge.nvidia.gpu" },
          { config: "dynamic_inductor_timm", shard: 2, num_shards: 2, runner: "${{ needs.get-label-type.outputs.label-type }}linux.g5.4xlarge.nvidia.gpu" },
          { config: "dynamic_inductor_torchbench", shard: 1, num_shards: 2, runner: "${{ needs.get-label-type.outputs.label-type }}linux.g5.4xlarge.nvidia.gpu" },
          { config: "dynamic_inductor_torchbench", shard: 2, num_shards: 2, runner: "${{ needs.get-label-type.outputs.label-type }}linux.g5.4xlarge.nvidia.gpu" },
          { config: "aot_inductor_huggingface", shard: 1, num_shards: 1, runner: "${{ needs.get-label-type.outputs.label-type }}linux.g5.4xlarge.nvidia.gpu" },
          { config: "aot_inductor_timm", shard: 1, num_shards: 2, runner: "${{ needs.get-label-type.outputs.label-type }}linux.g5.4xlarge.nvidia.gpu" },
          { config: "aot_inductor_timm", shard: 2, num_shards: 2, runner: "${{ needs.get-label-type.outputs.label-type }}linux.g5.4xlarge.nvidia.gpu" },
          { config: "aot_inductor_torchbench", shard: 1, num_shards: 2, runner: "${{ needs.get-label-type.outputs.label-type }}linux.g5.4xlarge.nvidia.gpu" },
          { config: "aot_inductor_torchbench", shard: 2, num_shards: 2, runner: "${{ needs.get-label-type.outputs.label-type }}linux.g5.4xlarge.nvidia.gpu" },
          { config: "inductor_cpp_wrapper_abi_compatible", shard: 1, num_shards: 1, runner: "${{ needs.get-label-type.outputs.label-type }}linux.g5.4xlarge.nvidia.gpu" },
        ]}
    secrets: inherit

  linux-focal-cuda12_1-py3_10-gcc9-inductor-test:
    name: cuda12.1-py3.10-gcc9-sm86
    uses: ./.github/workflows/_linux-test.yml
    needs: linux-focal-cuda12_1-py3_10-gcc9-inductor-build
    with:
      build-environment: linux-focal-cuda12.1-py3.10-gcc9-sm86
      docker-image: ${{ needs.linux-focal-cuda12_1-py3_10-gcc9-inductor-build.outputs.docker-image }}
      test-matrix: ${{ needs.linux-focal-cuda12_1-py3_10-gcc9-inductor-build.outputs.test-matrix }}
    secrets: inherit

  linux-focal-cuda12_1-py3_12-gcc9-inductor-build:
    name: cuda12.1-py3.12-gcc9-sm86
    uses: ./.github/workflows/_linux-build.yml
    needs: get-label-type
    with:
      build-environment: linux-focal-cuda12.1-py3.12-gcc9-sm86
      docker-image-name: pytorch-linux-focal-cuda12.1-cudnn9-py3.12-gcc9-inductor-benchmarks
      cuda-arch-list: '8.6'
      runner_prefix: "${{ needs.get-label-type.outputs.label-type }}"
      test-matrix: |
        { include: [
          { config: "inductor", shard: 1, num_shards: 2, runner: "${{ needs.get-label-type.outputs.label-type }}linux.g5.4xlarge.nvidia.gpu" },
          { config: "inductor", shard: 2, num_shards: 2, runner: "${{ needs.get-label-type.outputs.label-type }}linux.g5.4xlarge.nvidia.gpu" },
        ]}
    secrets: inherit

  linux-focal-cuda12_1-py3_12-gcc9-inductor-test:
    name: cuda12.1-py3.12-gcc9-sm86
    uses: ./.github/workflows/_linux-test.yml
    needs: linux-focal-cuda12_1-py3_12-gcc9-inductor-build
    with:
      build-environment: linux-focal-cuda12.1-py3.12-gcc9-sm86
      docker-image: ${{ needs.linux-focal-cuda12_1-py3_12-gcc9-inductor-build.outputs.docker-image }}
      test-matrix: ${{ needs.linux-focal-cuda12_1-py3_12-gcc9-inductor-build.outputs.test-matrix }}
    secrets: inherit

  linux-jammy-cpu-py3_12-inductor-halide-build:
    name: linux-jammy-cpu-py3.12-gcc11-inductor-halide
    uses: ./.github/workflows/_linux-build.yml
    needs: get-label-type
    with:
      build-environment: linux-jammy-py3.12-gcc11
      docker-image-name: pytorch-linux-jammy-py3.12-halide
      runner_prefix: "${{ needs.get-label-type.outputs.label-type }}"
      test-matrix: |
        { include: [
          { config: "inductor-halide", shard: 1, num_shards: 1, runner: "${{ needs.get-label-type.outputs.label-type }}linux.12xlarge" },
        ]}
    secrets: inherit

  linux-jammy-cpu-py3_12-inductor-halide-test:
    name: linux-jammy-cpu-py3.12-gcc11-inductor-halide
    uses: ./.github/workflows/_linux-test.yml
    needs: linux-jammy-cpu-py3_12-inductor-halide-build
    with:
      build-environment: linux-jammy-py3.12-gcc11
      docker-image: ${{ needs.linux-jammy-cpu-py3_12-inductor-halide-build.outputs.docker-image }}
      test-matrix: ${{ needs.linux-jammy-cpu-py3_12-inductor-halide-build.outputs.test-matrix }}
    secrets: inherit
<<<<<<< HEAD
=======

  linux-jammy-cpu-py3_12-inductor-triton-cpu-build:
    name: linux-jammy-cpu-py3.12-gcc11-inductor-triton-cpu
    uses: ./.github/workflows/_linux-build.yml
    needs: get-label-type
    with:
      build-environment: linux-jammy-py3.12-gcc11
      docker-image-name: pytorch-linux-jammy-py3.12-triton-cpu
      runner_prefix: "${{ needs.get-label-type.outputs.label-type }}"
      test-matrix: |
        { include: [
          { config: "inductor-triton-cpu", shard: 1, num_shards: 1, runner: "${{ needs.get-label-type.outputs.label-type }}linux.12xlarge" },
        ]}

  linux-jammy-cpu-py3_12-inductor-triton-cpu-test:
    name: linux-jammy-cpu-py3.12-gcc11-inductor-triton-cpu
    uses: ./.github/workflows/_linux-test.yml
    needs: linux-jammy-cpu-py3_12-inductor-triton-cpu-build
    with:
      build-environment: linux-jammy-py3.12-gcc11
      docker-image: ${{ needs.linux-jammy-cpu-py3_12-inductor-triton-cpu-build.outputs.docker-image }}
      test-matrix: ${{ needs.linux-jammy-cpu-py3_12-inductor-triton-cpu-build.outputs.test-matrix }}
>>>>>>> 9b2e453e

  linux-focal-cuda12_4-py3_10-gcc9-inductor-build:
    # Should be synced with the one in inductor-periodic.yml but this only runs inductor_timm
    name: cuda12.4-py3.10-gcc9-sm86
    uses: ./.github/workflows/_linux-build.yml
    needs: get-label-type
    with:
      sync-tag: linux-focal-cuda12_4-py3_10-gcc9-inductor-build
      build-environment: linux-focal-cuda12.4-py3.10-gcc9-sm86
      docker-image-name: pytorch-linux-focal-cuda12.4-cudnn9-py3-gcc9-inductor-benchmarks
      cuda-arch-list: '8.6'
      runner_prefix: "${{ needs.get-label-type.outputs.label-type }}"
      test-matrix: |
        { include: [
          { config: "inductor_timm", shard: 1, num_shards: 2, runner: "${{ needs.get-label-type.outputs.label-type }}linux.g5.4xlarge.nvidia.gpu" },
          { config: "inductor_timm", shard: 2, num_shards: 2, runner: "${{ needs.get-label-type.outputs.label-type }}linux.g5.4xlarge.nvidia.gpu" },
        ]}
    secrets: inherit

  linux-focal-cuda12_4-py3_10-gcc9-inductor-test:
    name: cuda12.4-py3.10-gcc9-sm86
    uses: ./.github/workflows/_linux-test.yml
    needs: linux-focal-cuda12_4-py3_10-gcc9-inductor-build
    with:
      sync-tag: linux-focal-cuda12_4-py3_10-gcc9-inductor-test
      build-environment: linux-focal-cuda12.4-py3.10-gcc9-sm86
      docker-image: ${{ needs.linux-focal-cuda12_4-py3_10-gcc9-inductor-build.outputs.docker-image }}
      test-matrix: ${{ needs.linux-focal-cuda12_4-py3_10-gcc9-inductor-build.outputs.test-matrix }}
    secrets: inherit

  linux-jammy-cpu-py3_9-gcc11-inductor-build:
    name: linux-jammy-cpu-py3.9-gcc11-inductor
    uses: ./.github/workflows/_linux-build.yml
    needs: get-label-type
    with:
      build-environment: linux-jammy-py3.9-gcc11-build
      docker-image-name: pytorch-linux-jammy-py3.9-gcc11-inductor-benchmarks
      runner_prefix: "${{ needs.get-label-type.outputs.label-type }}"
      test-matrix: |
        { include: [
          { config: "inductor_avx512", shard: 1, num_shards: 2, runner: "${{ needs.get-label-type.outputs.label-type }}linux.12xlarge" },
          { config: "inductor_avx512", shard: 2, num_shards: 2, runner: "${{ needs.get-label-type.outputs.label-type }}linux.12xlarge" },
          { config: "cpu_inductor_huggingface", shard: 1, num_shards: 1, runner: "${{ needs.get-label-type.outputs.label-type }}linux.12xlarge" },
          { config: "cpu_inductor_timm", shard: 1, num_shards: 2, runner: "${{ needs.get-label-type.outputs.label-type }}linux.12xlarge" },
          { config: "cpu_inductor_timm", shard: 2, num_shards: 2, runner: "${{ needs.get-label-type.outputs.label-type }}linux.12xlarge" },
          { config: "cpu_inductor_torchbench", shard: 1, num_shards: 2, runner: "${{ needs.get-label-type.outputs.label-type }}linux.12xlarge" },
          { config: "cpu_inductor_torchbench", shard: 2, num_shards: 2, runner: "${{ needs.get-label-type.outputs.label-type }}linux.12xlarge" },
          { config: "cpu_inductor_freezing_huggingface", shard: 1, num_shards: 1, runner: "${{ needs.get-label-type.outputs.label-type }}linux.12xlarge" },
          { config: "cpu_inductor_freezing_timm", shard: 1, num_shards: 2, runner: "${{ needs.get-label-type.outputs.label-type }}linux.12xlarge" },
          { config: "cpu_inductor_freezing_timm", shard: 2, num_shards: 2, runner: "${{ needs.get-label-type.outputs.label-type }}linux.12xlarge" },
          { config: "cpu_inductor_freezing_torchbench", shard: 1, num_shards: 2, runner: "${{ needs.get-label-type.outputs.label-type }}linux.12xlarge" },
          { config: "cpu_inductor_freezing_torchbench", shard: 2, num_shards: 2, runner: "${{ needs.get-label-type.outputs.label-type }}linux.12xlarge" },
          { config: "cpu_inductor_amp_freezing_huggingface", shard: 1, num_shards: 1, runner: "${{ needs.get-label-type.outputs.label-type }}linux.16xlarge.spr" },
          { config: "cpu_inductor_amp_freezing_timm", shard: 1, num_shards: 2, runner: "${{ needs.get-label-type.outputs.label-type }}linux.16xlarge.spr" },
          { config: "cpu_inductor_amp_freezing_timm", shard: 2, num_shards: 2, runner: "${{ needs.get-label-type.outputs.label-type }}linux.16xlarge.spr" },
          { config: "cpu_inductor_amp_freezing_torchbench", shard: 1, num_shards: 2, runner: "${{ needs.get-label-type.outputs.label-type }}linux.16xlarge.spr" },
          { config: "cpu_inductor_amp_freezing_torchbench", shard: 2, num_shards: 2, runner: "${{ needs.get-label-type.outputs.label-type }}linux.16xlarge.spr" },
          { config: "dynamic_cpu_inductor_huggingface", shard: 1, num_shards: 1, runner: "${{ needs.get-label-type.outputs.label-type }}linux.12xlarge" },
          { config: "dynamic_cpu_inductor_timm", shard: 1, num_shards: 2, runner: "${{ needs.get-label-type.outputs.label-type }}linux.12xlarge" },
          { config: "dynamic_cpu_inductor_timm", shard: 2, num_shards: 2, runner: "${{ needs.get-label-type.outputs.label-type }}linux.12xlarge" },
          { config: "dynamic_cpu_inductor_torchbench", shard: 1, num_shards: 2, runner: "${{ needs.get-label-type.outputs.label-type }}linux.12xlarge" },
          { config: "dynamic_cpu_inductor_torchbench", shard: 2, num_shards: 2, runner: "${{ needs.get-label-type.outputs.label-type }}linux.12xlarge" },
          { config: "cpu_aot_inductor_freezing_huggingface", shard: 1, num_shards: 1, runner: "${{ needs.get-label-type.outputs.label-type }}linux.12xlarge" },
          { config: "cpu_aot_inductor_freezing_timm", shard: 1, num_shards: 2, runner: "${{ needs.get-label-type.outputs.label-type }}linux.12xlarge" },
          { config: "cpu_aot_inductor_freezing_timm", shard: 2, num_shards: 2, runner: "${{ needs.get-label-type.outputs.label-type }}linux.12xlarge" },
          { config: "cpu_aot_inductor_freezing_torchbench", shard: 1, num_shards: 2, runner: "${{ needs.get-label-type.outputs.label-type }}linux.12xlarge" },
          { config: "cpu_aot_inductor_freezing_torchbench", shard: 2, num_shards: 2, runner: "${{ needs.get-label-type.outputs.label-type }}linux.12xlarge" },
          { config: "cpu_aot_inductor_amp_freezing_torchbench", shard: 1, num_shards: 2, runner: "${{ needs.get-label-type.outputs.label-type }}linux.12xlarge" },
          { config: "cpu_aot_inductor_amp_freezing_torchbench", shard: 2, num_shards: 2, runner: "${{ needs.get-label-type.outputs.label-type }}linux.12xlarge" },
          { config: "dynamic_cpu_aot_inductor_freezing_torchbench", shard: 1, num_shards: 2, runner: "${{ needs.get-label-type.outputs.label-type }}linux.12xlarge" },
          { config: "dynamic_cpu_aot_inductor_freezing_torchbench", shard: 2, num_shards: 2, runner: "${{ needs.get-label-type.outputs.label-type }}linux.12xlarge" },
          { config: "dynamic_cpu_aot_inductor_amp_freezing_torchbench", shard: 1, num_shards: 2, runner: "${{ needs.get-label-type.outputs.label-type }}linux.12xlarge" },
          { config: "dynamic_cpu_aot_inductor_amp_freezing_torchbench", shard: 2, num_shards: 2, runner: "${{ needs.get-label-type.outputs.label-type }}linux.12xlarge" },
          { config: "inductor_torchbench_cpu_smoketest_perf", shard: 1, num_shards: 1, runner: "${{ needs.get-label-type.outputs.label-type }}linux.24xl.spr-metal" },
          { config: "inductor_avx2", shard: 1, num_shards: 2, runner: "${{ needs.get-label-type.outputs.label-type }}linux.10xlarge.avx2" },
          { config: "inductor_avx2", shard: 2, num_shards: 2, runner: "${{ needs.get-label-type.outputs.label-type }}linux.10xlarge.avx2" },
          { config: "cpu_inductor_freezing_avx2_huggingface", shard: 1, num_shards: 1, runner: "${{ needs.get-label-type.outputs.label-type }}linux.10xlarge.avx2" },
          { config: "cpu_inductor_freezing_avx2_torchbench", shard: 1, num_shards: 2, runner: "${{ needs.get-label-type.outputs.label-type }}linux.10xlarge.avx2" },
          { config: "cpu_inductor_freezing_avx2_torchbench", shard: 2, num_shards: 2, runner: "${{ needs.get-label-type.outputs.label-type }}linux.10xlarge.avx2" },
          { config: "cpu_inductor_freezing_avx2_timm", shard: 1, num_shards: 2, runner: "${{ needs.get-label-type.outputs.label-type }}linux.10xlarge.avx2" },
          { config: "cpu_inductor_freezing_avx2_timm", shard: 2, num_shards: 2, runner: "${{ needs.get-label-type.outputs.label-type }}linux.10xlarge.avx2" },
        ]}
    secrets: inherit

  linux-jammy-cpu-py3_9-gcc11-inductor-test:
    name: linux-jammy-cpu-py3.9-gcc11-inductor
    uses: ./.github/workflows/_linux-test.yml
    needs: linux-jammy-cpu-py3_9-gcc11-inductor-build
    with:
      build-environment: linux-jammy-py3.9-gcc11-build
      docker-image: ${{ needs.linux-jammy-cpu-py3_9-gcc11-inductor-build.outputs.docker-image }}
      test-matrix: ${{ needs.linux-jammy-cpu-py3_9-gcc11-inductor-build.outputs.test-matrix }}
    secrets: inherit<|MERGE_RESOLUTION|>--- conflicted
+++ resolved
@@ -119,8 +119,6 @@
       docker-image: ${{ needs.linux-jammy-cpu-py3_12-inductor-halide-build.outputs.docker-image }}
       test-matrix: ${{ needs.linux-jammy-cpu-py3_12-inductor-halide-build.outputs.test-matrix }}
     secrets: inherit
-<<<<<<< HEAD
-=======
 
   linux-jammy-cpu-py3_12-inductor-triton-cpu-build:
     name: linux-jammy-cpu-py3.12-gcc11-inductor-triton-cpu
@@ -143,7 +141,6 @@
       build-environment: linux-jammy-py3.12-gcc11
       docker-image: ${{ needs.linux-jammy-cpu-py3_12-inductor-triton-cpu-build.outputs.docker-image }}
       test-matrix: ${{ needs.linux-jammy-cpu-py3_12-inductor-triton-cpu-build.outputs.test-matrix }}
->>>>>>> 9b2e453e
 
   linux-focal-cuda12_4-py3_10-gcc9-inductor-build:
     # Should be synced with the one in inductor-periodic.yml but this only runs inductor_timm
