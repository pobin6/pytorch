--- conflicted
+++ resolved
@@ -33,6 +33,7 @@
   get-label-type:
     name: get-label-type
     uses: pytorch/pytorch/.github/workflows/_runner-determinator.yml@main
+    if: ${{ (github.event_name != 'schedule' || github.repository == 'pytorch/pytorch') && github.repository_owner == 'pytorch' }}
     with:
       triggering_actor: ${{ github.triggering_actor }}
       issue_owner: ${{ github.event.pull_request.user.login || github.event.issue.user.login }}
@@ -65,10 +66,6 @@
           { config: "aot_inductor_timm", shard: 2, num_shards: 2, runner: "linux.g5.4xlarge.nvidia.gpu" },
           { config: "aot_inductor_torchbench", shard: 1, num_shards: 2, runner: "linux.g5.4xlarge.nvidia.gpu" },
           { config: "aot_inductor_torchbench", shard: 2, num_shards: 2, runner: "linux.g5.4xlarge.nvidia.gpu" },
-<<<<<<< HEAD
-          { config: "inductor_cpp_wrapper_abi_compatible", shard: 1, num_shards: 1, runner: "linux.g5.4xlarge.nvidia.gpu" },
-=======
->>>>>>> 2ce2e4df
         ]}
     secrets: inherit
 
