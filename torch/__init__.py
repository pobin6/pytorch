--- conflicted
+++ resolved
@@ -2503,10 +2503,6 @@
     from torch._inductor.bisect_helper import BisectionManager
 
     enter_exit_hooks = []
-<<<<<<< HEAD
-=======
-
->>>>>>> 3d4f4919
     if torch._dynamo.config.specialize_float:
         enter_exit_hooks.append(
             torch._dynamo.config._make_closure_patcher(specialize_float=False)
