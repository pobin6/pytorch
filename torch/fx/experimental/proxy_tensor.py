# Copyright (c) Facebook, Inc. and its affiliates.
# All rights reserved.
#
# This source code is licensed under the BSD-style license found in the
# LICENSE file in the root directory of this source tree.

from __future__ import annotations

import functools
import inspect
import logging
import operator
import torch
import torch.fx as fx
import torch.fx.traceback as fx_traceback
import torch.utils._pytree as pytree
import traceback
import typing
import typing_extensions
import warnings
import weakref

from ._backward_state import BackwardState
from ._sym_dispatch_mode import SymDispatchMode
from .sym_node import SymNode
from collections import defaultdict
from contextlib import contextmanager, nullcontext, AbstractContextManager, ExitStack
from dataclasses import dataclass
from torch import SymInt, SymFloat, SymBool, Tensor
from torch._dispatch.python import enable_python_dispatcher
from torch._library.fake_class_registry import FakeScriptObject
from torch._subclasses.fake_tensor import FakeTensor, FakeTensorMode, unset_fake_temporarily, is_fake
from torch.fx import Proxy
from torch.fx import Tracer, GraphModule
from torch.fx.graph_module import _assign_attr
from torch.fx.node import _side_effectful_need_to_be_preserved_pre_dispatch
from torch.fx.passes.shape_prop import _extract_tensor_metadata
from torch.nn import Module
from torch.overrides import TorchFunctionMode
from torch.utils._python_dispatch import (TorchDispatchMode, _disable_infra_mode, _push_mode, _unset_infra_mode, )
from torch.utils._stats import count
from torch.utils._traceback import CapturedTraceback
from torch.utils.weak import WeakTensorKeyDictionary, WeakIdKeyDictionary, _WeakHashRef
from typing import (
    Any, Callable, Dict, List, Optional, Tuple, Union, Mapping, Sequence,
    TypeVar, Generator, Protocol, overload, Type, TYPE_CHECKING)
from typing_extensions import Concatenate, ParamSpec, Self
from weakref import WeakKeyDictionary

if TYPE_CHECKING:
    import types

    from torch._ops import OpOverload
    from torch.fx._symbolic_trace import PHBase
    from torch.types import IntLikeType

__all__ = ["PythonKeyTracer", "dispatch_trace", "make_fx", "DecompositionInterpreter", "py_sym_types", "get_innermost_proxy_mode"]

_ProxyTracer = Union["PythonKeyTracer", "_GraphAppendingTracerEx"]

_AnyScriptObject = (torch.ScriptObject, FakeScriptObject)
_AnyScriptObjectType = Union[torch.ScriptObject, FakeScriptObject]

aten = torch.ops.aten
prim = torch.ops.prim

log = logging.getLogger(__name__)
not_implemented_log = torch._logging.getArtifactLogger(__name__, "not_implemented")

CURRENT_DECOMPOSITION_TABLE: Mapping[OpOverload, Callable] = {}

CONSTANT_NUMEL_LIMIT = 1

T = TypeVar("T")
U = TypeVar("U")
_P = ParamSpec("_P")
R = TypeVar("R")

null_ctx_type = type(nullcontext)
# We currently convert all SymInt to proxies before we use them.
# This could plausibly be handled at the Dynamo level.
pytree.register_pytree_node(
    torch.Size,
    lambda xs: (list(xs), None),
    lambda xs, _: tuple(xs),
    flatten_with_keys_fn=lambda xs: (
        [(pytree.SequenceKey(i), x) for i, x in enumerate(xs)],
        None,
    ),
)
def fake_signature(fn: Callable[_P, R], nargs: int) -> Callable[_P, R]:
    """FX gets confused by varargs, de-confuse it"""
    argnames = ",".join(f"arg{i}" for i in range(nargs))
    return eval(f"lambda {argnames}: fn({argnames})", {"fn": fn})

@contextmanager
def decompose(decomposition_table: Optional[Mapping[OpOverload, Callable]]) -> Generator[Mapping[OpOverload, Callable], None, None]:
    global CURRENT_DECOMPOSITION_TABLE
    old_decomposition_table = CURRENT_DECOMPOSITION_TABLE
    CURRENT_DECOMPOSITION_TABLE = decomposition_table or {}
    try:
        yield CURRENT_DECOMPOSITION_TABLE
    finally:
        CURRENT_DECOMPOSITION_TABLE = old_decomposition_table

# ensure we cannot collide with other properties
proxy_slot = object()

class _NoDefault:
    pass

no_default = _NoDefault()

py_sym_types = (SymInt, SymFloat, SymBool)
PySymType = Union[SymInt, SymFloat, SymBool]

class _HasMeta(Protocol):
    meta: Dict[str, PySymType]

def is_sym_node(node: _HasMeta) -> bool:
    assert hasattr(node, 'meta'), "All nodes traced with proxy_tensor should have meta"
    return "val" in node.meta and isinstance(node.meta['val'], py_sym_types)

@overload
def set_proxy_slot(
        obj: Tensor,
        tracer: _ProxyTracer,
        proxy: _ProxyTensor
) -> None:
    ...

@overload
def set_proxy_slot(
        obj: _AnyScriptObjectType,
        tracer: _ProxyTracer,
        proxy: Proxy
) -> None:
    ...

@overload
def set_proxy_slot(
        obj: PySymType,
        tracer: _ProxyTracer,
        proxy: _PySymProxyType
) -> None:
    ...

def set_proxy_slot(
        obj: Union[PySymType, _AnyScriptObjectType, Tensor],
        tracer: _ProxyTracer,
        proxy: object
) -> None:
    if isinstance(obj, Tensor):
        # We DO want to clobber proxies whenever we run an inplace operation
        # on a tensor, and it affects the metadata on the proxy.
        tracer.tensor_tracker[obj] = proxy
    elif isinstance(obj, (_AnyScriptObject)):
        # We DO want to clobber proxies, with a similar rationale as for tensors.
        tracer.script_object_tracker[obj] = proxy
    else:
        # NB: Never clobber pre-existing proxy.  Although the proxies
        # are in principle equivalent, when we do graph partitioning
        # we need there not to be spurious dependencies on tangent inputs.
        # This works because primals get their SymInts set first, and
        # THEN later we allocate tangent inputs.  Make sure if a SymInt
        # is derivable from a primal that we use that.
        assert isinstance(obj, py_sym_types), type(obj)
        if obj not in tracer.symnode_tracker:
            tracer.symnode_tracker[obj] = typing.cast(_PySymProxyType, proxy)

def has_proxy_slot(obj: Tensor, tracer: _ProxyTracer) -> bool:
    assert isinstance(obj, (Tensor, SymNode)), type(obj)
    return bool(get_proxy_slot(obj, tracer, False, lambda _: True))


_PySymProxyType = Callable[[], Proxy]


@overload
def get_proxy_slot(
        obj: Tensor,
        tracer: _ProxyTracer,
) -> _ProxyTensor:
    ...

@overload
def get_proxy_slot(
        obj: Tensor,
        tracer: _ProxyTracer,
        default: U,
) -> Union[_ProxyTensor, U]:
    ...

@overload
def get_proxy_slot(
        obj: Tensor,
        tracer: _ProxyTracer,
        default: U,
        transform: Callable[[_ProxyTensor], R],
) -> Union[R, U]:
    ...

@overload
def get_proxy_slot(
        obj: _AnyScriptObjectType,
        tracer: _ProxyTracer,
) -> Proxy:
    ...

@overload
def get_proxy_slot(
        obj: _AnyScriptObjectType,
        tracer: _ProxyTracer,
        default: U,
) -> Union[Proxy, U]:
    ...

@overload
def get_proxy_slot(
        obj: _AnyScriptObjectType,
        tracer: _ProxyTracer,
        default: U,
        transform: Callable[[Proxy], R],
) -> Union[R, U]:
    ...

@overload
def get_proxy_slot(
        obj: PySymType,
        tracer: _ProxyTracer,
) -> _PySymProxyType:
    ...

@overload
def get_proxy_slot(
        obj: PySymType,
        tracer: _ProxyTracer,
        default: T,
) -> Union[T, _PySymProxyType]:
    ...

@overload
def get_proxy_slot(
        obj: PySymType,
        tracer: _ProxyTracer,
        default: U,
        transform: Callable[[_PySymProxyType], R]
) -> Union[R, U]:
    ...


# the default argument is what to return if the slot is not set.
# the transform argument is handy if you need to extract a subfield from
# the successfully looked up result (but NOT the default.)
def get_proxy_slot(
        obj: Union[Tensor, _AnyScriptObjectType, PySymType],
        tracer: _ProxyTracer,
        default: object = no_default,
        transform: Callable = lambda x: x
) -> object:

    tracker: Any
    if isinstance(obj, Tensor):
        tracker = tracer.tensor_tracker
    elif isinstance(obj, _AnyScriptObject):
        tracker = tracer.script_object_tracker
    else:
        assert isinstance(obj, py_sym_types), type(obj)
        tracker = tracer.symnode_tracker

    if obj not in tracker:
        if isinstance(default, _NoDefault):
            raise RuntimeError(f"{obj} is not tracked with proxy for {tracer}")
        return default
    value = tracker[obj]
    res = transform(value)
    return res

def snapshot_fake(val: Tensor) -> Optional[Tensor]:
    return val.detach()

_ExtractValType = Optional[Union[
    PySymType, _AnyScriptObjectType, BackwardState,
    List["_ExtractValType"], Tuple["_ExtractValType", ...], Tensor,
    int, float, bool]]

def extract_val(val: _ExtractValType) -> _ExtractValType:
    if is_fake(val):
        return snapshot_fake(val)
    elif isinstance(val, py_sym_types):
        return val
    elif isinstance(val, _AnyScriptObject):
        return val
    elif isinstance(val, BackwardState):
        return val
    elif isinstance(val, (list, tuple)):
        return val.__class__([extract_val(x) for x in val])
    elif isinstance(val, Tensor):
        if not val.is_sparse:
            # NB: Kinda hacky, but we should try to get val as the metadata
            # everywhere
            # TODO: This doesn't properly track storages.  A more robust
            # approach would be to maintain a per-trace FakeTensorMode and
            # from_real_tensor to create fake values (don't forget to
            # snapshot_fake)
            fake_tensor_mode = FakeTensorMode(allow_fallback_kernels=True)
            with fake_tensor_mode:
                return torch.empty_strided(val.shape, val.stride(), device=val.device, dtype=val.dtype)
        else:
            return None
    elif isinstance(val, (int, float, bool)):
        return val
    elif val is None:
        return None

    typing_extensions.assert_never(val)

# What invariants do we have for the 'val' set on the FX node?  It has accurate
# metadata... but only for metadata that exists "below" all other subsystems
# (most notably autograd, but also vmap, functorch transforms, etc).  This means
# you can get the dtype, shape, stride, storage, but you CANNOT get requires_grad,
# grad_fn, _base (_base actually may be set due to recursive call to
# ADInplaceOrView, but you shouldn't rely on it.)
def set_meta(proxy: Proxy, val: _ExtractValType) -> Proxy:
    proxy.node.meta['val'] = extract_val(val)

    # Best effort tensor_meta setting; prefer using val!
    if is_fake(val):
        proxy.node.meta['tensor_meta'] = _extract_tensor_metadata(val)
    elif isinstance(val, Tensor) and not val.is_sparse:
        proxy.node.meta['tensor_meta'] = _extract_tensor_metadata(val)
    return proxy

def thunkify(f: Callable[_P, R], *args: _P.args, **kwargs: _P.kwargs) -> Callable[[], R]:
    """
    Delays computation of f until it's called again
    Also caches the result
    """
    return functools.lru_cache(1)(functools.partial(f, *args, **kwargs))

def track_tensor(tensor: Tensor, proxy: Proxy, *, constant: Optional[Tensor], tracer: _ProxyTracer) -> None:
    def try_set_proxy_slot(
            outer_s: IntLikeType,
            proxy_callable: Callable[Concatenate[PySymType, _P], Proxy],
            *args: _P.args,
            **kwargs: _P.kwargs
    ) -> None:
        assert callable(proxy_callable)
        if isinstance(outer_s, SymInt):
            set_proxy_slot(outer_s, tracer, thunkify(proxy_callable, outer_s, *args, **kwargs))
    # The basic idea is that we need to associate each tensor/SymInt
    # with a Proxy.  How do we setup this association?  We just store
    # the proxy on the proxy slot of the object, keyed on the tracer
    # (so that if we have multiple tracers at the same time, they
    # don't clobber each other.)
    for i, s in enumerate(tensor.shape):
        try_set_proxy_slot(
            s,
            lambda x, i: set_meta(tracer.create_proxy('call_function', torch.ops.aten.sym_size.int, (proxy, i), {}), x),
            i)

    for i, s in enumerate(tensor.stride()):
        try_set_proxy_slot(
            s,
            lambda x, i: set_meta(tracer.create_proxy('call_function', torch.ops.aten.sym_stride.int, (proxy, i), {}), x),
            i)

    try_set_proxy_slot(
        tensor.numel(),
        lambda x: set_meta(tracer.create_proxy('call_function', torch.ops.aten.sym_numel.default, (proxy,), {}), x)
    )
    try_set_proxy_slot(
        tensor.storage_offset(),
        lambda x: set_meta(tracer.create_proxy('call_function', torch.ops.aten.sym_storage_offset.default, (proxy,)), x)
    )
    set_proxy_slot(tensor, tracer, _ProxyTensor(proxy, constant))

_NestedProxys = Union[Proxy, Sequence["_NestedProxys"], Mapping[object, "_NestedProxys"]]
_NestedTensors = Union[Tensor, Sequence["_NestedTensors"], Mapping[object, "_NestedTensors"]]

def track_tensor_tree(
        inner_res: T,
        proxy_res: _NestedProxys,
        *,
        constant: Optional[_NestedTensors],
        tracer: _ProxyTracer
) -> T:
    _set_unbacked_bindings(inner_res, proxy_res)

    def wrap_with_proxy(e: object, proxy: _NestedProxys, constant: Optional[_NestedTensors]) -> None:
        if isinstance(e, Tensor):
            assert isinstance(proxy, Proxy)
            assert constant is None or isinstance(constant, Tensor)
            track_tensor(e, proxy, tracer=tracer, constant=constant)
            set_meta(proxy, e)
        elif isinstance(e, py_sym_types):
            assert isinstance(proxy, Proxy)
            # NB: eagerly set meta here, so that the numbering is in order
            set_meta(proxy, e)
            set_proxy_slot(e, tracer, lambda: proxy)
        elif isinstance(e, _AnyScriptObject):
            assert isinstance(proxy, Proxy)
            set_proxy_slot(e, tracer, proxy)
            set_meta(proxy, e)
        elif isinstance(e, (tuple, list)):
            # example use case: allreduce_ returns ([tensor], work)
            if isinstance(proxy, fx.Proxy):
                set_meta(proxy, e)

            def get_constant(c: Optional[_NestedTensors], idx: int) -> Optional[_NestedTensors]:
                if c is None:
                    return None
                else:
                    assert isinstance(c, (list, tuple))
                    return c[idx]

            for idx, ee in enumerate(e):
                # Use an indexer here - if proxy is a List then it will unwrap
                # it. If it's a Proxy then it will proxy the getelem.
                wrap_with_proxy(ee, proxy[idx], get_constant(constant, idx))  # type: ignore[index]

        elif isinstance(e, dict):
            # example use case: triton_kernel_wrapper takes arguments as kwargs

            # In theory we could support const-prop when proxy-tensor-tracing
            # operators that returns dicts of tensors, but we have no use case
            # for it today (since the only op we currently trace that can
            # return a dict is triton_kernel_wrapper_functional/mutation,
            # which does not participate in const-prop)
            assert constant is None

            # if isinstance(proxy, fx.Proxy):
            #    # BUG? This is guaranteed to be a no-op
            #    set_meta(proxy, e)

            for key, val in e.items():
                wrap_with_proxy(val, proxy[key], None)  # type: ignore[index]

        elif isinstance(e, BackwardState):
            assert isinstance(proxy, Proxy)
            set_meta(proxy, e)
            e.proxy = proxy
        else:
            # intentionally pass on primitives
            pass

    wrap_with_proxy(inner_res, proxy_res, constant)

    return inner_res


def maybe_disable_fake_tensor_mode() -> AbstractContextManager:
    # TODO: figure out if this API generally makes sense and bake it into the
    # library
    return unset_fake_temporarily()


@dataclass
class _ProxyTensor:
    proxy: Proxy
    constant: Optional[Tensor]


def fetch_sym_proxy(tracer: _ProxyTracer) -> Callable[[PySymType], Union[bool, int, float, Proxy]]:
    def inner(e: PySymType) -> Union[int, bool, float, Proxy]:
        n = e.node
        if n.constant is not None:
            return n.constant
        if e.node.expr.is_number:
            if isinstance(e, SymBool):
                return bool(e.node.expr)
            elif isinstance(e, SymInt):
                return int(e.node.expr)
            return float(e.node.expr)
        else:
            assert isinstance(e, py_sym_types)
            # NB: we REQUIRE all symints to be tracked
            return get_proxy_slot(e, tracer)()
    return inner

@overload
def fetch_object_proxy(tracer: _ProxyTracer, t: Tensor) -> Union[_ProxyTensor, Tensor]:
    ...

@overload
def fetch_object_proxy(
        tracer: _ProxyTracer,
        t: _AnyScriptObjectType
) -> Union[Proxy, _AnyScriptObjectType]:
    ...

@overload
def fetch_object_proxy(tracer: _ProxyTracer, t: PySymType) -> Union[_PySymProxyType, PySymType]:
    ...

def fetch_object_proxy(tracer: _ProxyTracer, t: Union[Tensor, _AnyScriptObjectType, PySymType]) -> object:
    return get_proxy_slot(t, tracer, t)

HANDLED_TYPES = (Tensor, torch.nn.Parameter, FakeTensor)

def proxy_call(
        proxy_mode: ProxyTorchDispatchMode,
        func: OpOverload,
        pre_dispatch: bool,
        args: Tuple[object, ...],
        kwargs: Dict[str, object]
) -> object:
    unrecognized_types: List[Type] = []
    flat_args_kwargs, spec = pytree.tree_flatten((args, kwargs))

    def can_handle_tensor(x: Tensor) -> bool:
        r = type(x) in HANDLED_TYPES or has_proxy_slot(x, proxy_mode.tracer)
        if proxy_mode._allow_fake_constant:
            r = r or type(x) in (torch._subclasses.FakeTensor,)
        if not r:
            unrecognized_types.append(type(x))
        return r

    # If there are any tensor subclasses, we need to handle those tensor subclasses first
    # TODO: we could use types to test this
    if not all(
        can_handle_tensor(x) for x in flat_args_kwargs if isinstance(x, Tensor)
    ):
        not_implemented_log.debug(
            "ProxyTensorMode tensors without proxy had unrecognized subclasses: %s",
            unrecognized_types,
        )
        return NotImplemented

    r = maybe_handle_decomp(proxy_mode, func, args, kwargs)
    if r is not NotImplemented:
        return r

    # For pre-autograd tracing, we do not want to run CompositeImplicit decomps.
    if not pre_dispatch and func not in [
        torch.ops.aten.size.default,
        torch.ops.aten.stride.default,
        torch.ops.aten.storage_offset.default,
    ]:
        with proxy_mode:
            r = func.decompose(*args, **kwargs)
            if r is not NotImplemented:
                return r

    tracer = proxy_mode.tracer
    f_flat_args_kwargs = [
        (
            fetch_object_proxy(tracer, x)
            if isinstance(x, (Tensor, _AnyScriptObject))
            else x
        )
        for x in flat_args_kwargs
    ]

    # If there are SymInts, we also should not consider this constant.
    # However, fake tensor handling of SymInts is sufficiently broken that
    # I couldn't write a test for this case
    all_constant = (
        not any(
            t.constant is None
            for t in f_flat_args_kwargs
            if isinstance(t, _ProxyTensor)
        )
        # TODO: maybe constant SymInts should also be allowed?  Not sure if
        # this can happen
        and not any(
            isinstance(x, py_sym_types) for x in flat_args_kwargs
        )
    )

    if torch.Tag.data_dependent_output in func.tags:
        # Check if all of the Tensor inputs are constants
        if all_constant:
            const_flat_args_kwargs = [
                t.constant if isinstance(t, _ProxyTensor) else t
                for t in f_flat_args_kwargs
            ]
            const_args, const_kwargs = pytree.tree_unflatten(
                const_flat_args_kwargs, spec
            )
            with maybe_disable_fake_tensor_mode():
                return func(*const_args, **const_kwargs)
        # If any of the Tensor inputs are "real" (not FakeTensor), we may
        # incorrectly burn in constants by allowing this access.  Raise
        # an error in this case
        if proxy_mode._error_on_data_dependent_ops and pytree.tree_all_only(
            Tensor, lambda t: not is_fake(t), (args, kwargs)
        ):
            raise RuntimeError(
                f"It appears that you're trying to get value out of a tracing tensor with {func} - erroring out! "
                "It's likely that this is caused by data-dependent control flow or similar.  "
                "It may be possible to trace this with dynamic shapes; try setting tracing_mode='symbolic' "
                "in your make_fx call."
            )

    proxy_flat_args_kwargs = [
        e.proxy if isinstance(e, _ProxyTensor) else e for e in f_flat_args_kwargs
    ]
    proxy_flat_args_kwargs = [
        (
            fetch_sym_proxy(proxy_mode.tracer)(e)
            if isinstance(e, py_sym_types)
            else e
        )
        for e in proxy_flat_args_kwargs
    ]
    proxy_args, proxy_kwargs = pytree.tree_unflatten(proxy_flat_args_kwargs, spec)

    # When we trace through a torch.tensor invocation, you never actually
    # see a torch.ops.aten.tensor call. Instead, the way this function is
    # implemented internally is that we allocate a plain tensor (this is
    # *guaranteed* to be a plain tensor, we disable all modes when doing
    # so), and then call at::lift_fresh on it (to give modes a chance to do
    # their stuff).  Furthermore, the tensor argument to lift_fresh is guaranteed
    # to be freshly allocated, so we want lift_fresh to be a no-op (directly
    # returning the input argument).
    #
    # Here is the basic problem: when we trace this sequence of executions
    # into an FX graph, what happens to this call sequence?  Traditionally,
    # tensor constants get interned as buffers on the FX GraphModule.  But
    # this is dangerous.  Consider:
    #
    #       x = torch.tensor(1)
    #       x.add_(2)
    #
    # Naively, this traces into:
    #
    #       t = self._tensor_constant0  # initialized to torch.tensor(1)
    #       x = torch.ops.aten.lift_fresh(t)
    #       x.add_(2)
    #
    # If lift_fresh returns t directly, the subsequent add_ call will
    # modify the tensor constant. Really, the problem is we've violated
    # the invariant the argument to lift is fresh.  So what we should
    # preserve the invariant by replacing lift_fresh with lift_fresh_copy:
    #
    #       t = self._tensor_constant0  # initialized to torch.tensor(1)
    #       x = torch.ops.aten.lift_fresh_copy(t)
    #       x.add_(2)
    #
    # This is what the overload modification does.
    if func is torch.ops.aten.lift_fresh.default:
        func = torch.ops.aten.lift_fresh_copy.default

    proxy_out = proxy_mode.tracer.create_proxy(
        "call_function",
        func,
        proxy_args,
        proxy_kwargs,
        name=proxy_mode.tracer.graph._target_to_str(func.overloadpacket.__name__),
    )

    # This makes DCE marginally less likely to DCE inplace operations.
    # It is not strictly necessary
    # Kind of a hacky way to test if an op is in-place or not
    if (
        func.overloadpacket.__name__[-1] == "_"
        and func.overloadpacket.__name__[0] != "_"
    ):
        if isinstance(args[0], List):
            # e.g., c10d::allreduce_ returns a list of tensors as the first element
            # in the output.
            for i, a in enumerate(args[0]):
                a.proxy = proxy_out[0][i]
        else:
            assert isinstance(args[0], Tensor), type(args[0])
            # Adding an undefined attribute to Tensor?
            args[0].proxy = proxy_out  # type: ignore[attr-defined]

    out = func(*args, **kwargs)

    # In some circumstances, we will be tracing in a situation where a tensor
    # is *statically* known to be a constant (currently, this only happens if
    # you run torch.tensor; deterministic factory functions like torch.arange
    # don't get this treatment).  When the tensor in question is small, it's
    # helpful to due constant propagation in case we call item() (in which
    # case we can return the constant value that is known, rather than give
    # an error.)  The logic here tests if constant propagation is possible
    # (because all of the inputs are constant).  If so, we disable fake tensor
    # mode (if it is on) and do true compute on the constant.
    #
    # It's worth highlighting that we're making a policy decision here.
    # There is a potential that the tensor is actually quite large, and we
    # don't actually want to run the compute.  The tensor being quite large
    # is one of the reasons why factory functions don't get this treatment
    # (since they can be quite large; if a parameter is initialized to a
    # constant value it will be!)  Similarly, there is also a potential
    # to run an operator that blows up the size of a small tensor; we don't
    # protect against this case, but we could force, e.g., only single
    # element constant computation by testing the numel of the result before
    # propagating const-ness.  Similarly, we don't require the constant to
    # live on CPU, but we could.
    any_constant = any(
        t.constant is not None
        for t in f_flat_args_kwargs
        if isinstance(t, _ProxyTensor)
    )

    constant = None

    def tensor_numel_in_limit(t: Tensor) -> bool:
        return t.numel() <= CONSTANT_NUMEL_LIMIT

    # If this is a lift, the input tensor is guaranteed to be a
    # constant, so we keep a copy of the original argument along so
    # we can query it if we're asked to item() it at some later point
    if (
        func is torch.ops.aten.lift_fresh_copy.default
        and out.numel() <= CONSTANT_NUMEL_LIMIT
    ):
        with maybe_disable_fake_tensor_mode():
            assert isinstance(args[0], (Proxy, Tensor)), type(args[0])
            constant = args[0].clone()
    elif (
        torch.Tag.nondeterministic_seeded not in func.tags
        and all_constant
        and any_constant
        and pytree.tree_all_only(Tensor, tensor_numel_in_limit, out)
    ):
        # NB: do NOT include factories as constants
        with maybe_disable_fake_tensor_mode():
            const_flat_args_kwargs = [
                t.constant if isinstance(t, _ProxyTensor) else t
                for t in f_flat_args_kwargs
            ]
            const_args, const_kwargs = pytree.tree_unflatten(
                const_flat_args_kwargs, spec
            )
            constant = func(*const_args, **const_kwargs)
    else:
        constant = None

    track_tensor_tree(out, proxy_out, constant=constant, tracer=tracer)
    return out


class _SymNodeDict:
    """
    Wrapper around a dictionary that will hash SymInts with their nodes
    """
    def __init__(self) -> None:
        self.sym_node_dict: Dict[PySymType, _PySymProxyType] = {}

    def __setitem__(self, key: PySymType, value: _PySymProxyType) -> None:
        self.sym_node_dict[key.node] = value

    def __getitem__(self, key: PySymType) -> _PySymProxyType:
        return self.sym_node_dict[key.node]

    def __contains__(self, key: PySymType) -> bool:
        return key.node in self.sym_node_dict

    def get(self, key: PySymType, default: Optional[_PySymProxyType] = None) -> _PySymProxyType:
        # dict.get()'s annotation doesn't accept `None` when the value type
        # isn't Optional.
        return self.sym_node_dict.get(key.node, default)  # type: ignore[arg-type]

    def __iter__(self) -> Any:
        raise NotImplementedError

    def __len__(self) -> int:
        return len(self.sym_node_dict)


class PythonKeyTracer(Tracer):
    torch_fn_counts: Dict[OpOverload, int]

    def __init__(self) -> None:
        super().__init__(autowrap_modules=())
        self.tensor_tracker = WeakTensorKeyDictionary()
        self.symnode_tracker = _SymNodeDict()
        self.script_object_tracker = WeakIdKeyDictionary(dict=None, ref_type=_WeakHashRef)

        # Stores the torch function that was called during tracing
        self.torch_fn_metadata = None
        # Stores the counts for every torch function called. This is to help
        # distinguish between different calls to the same torch function.
        self.torch_fn_counts = {}

    # In general, we don't want to make modules leaves. In principle, users of
    # this tracer might want to override this in order to turn a couple specific
    # modules into leaves in the traced graph.
    def call_module(
            self, m: Module, forward: Callable[..., Any], args: Tuple[Any, ...], kwargs: Dict[str, Any]
    ) -> Any:
        return forward(*args, **kwargs)

    # We don't want to turn getattr calls into proxies. So we just return the actual value.
    def getattr(self, attr: str, attr_val: object, parameter_proxy_cache: Dict[str, Proxy]) -> object:
        return attr_val

    def create_arg(self, a: object) -> fx.node.Node:
        if isinstance(a, torch.nn.Parameter):
            for n, p in self.root.named_parameters():
                if a is p:
                    return self.create_node('get_attr', n, (), {})

            qualname = self.get_fresh_qualname("_param_constant")
            setattr(self.root, qualname, a)

            return self.create_node('get_attr', qualname, (), {})
        elif isinstance(a, py_sym_types):
            assert a.node.constant is not None
            return a.node.constant
        return super().create_arg(a)

    @overload
    def unwrap_proxy(self, e: Tensor) -> Union[Proxy, Tensor]:
        ...

    @overload
    def unwrap_proxy(self, e: PySymType) -> Union[Proxy, PySymType]:
        ...

    @overload
    def unwrap_proxy(self, e: _AnyScriptObjectType) -> Union[Proxy, _AnyScriptObjectType]:
        ...

    def unwrap_proxy(self, e: T) -> object:
        if isinstance(e, Tensor):
            return get_proxy_slot(e, self, e, lambda x: x.proxy)
        elif isinstance(e, py_sym_types):
            return get_proxy_slot(e, self, e, lambda e: e())
        elif isinstance(e, _AnyScriptObject):
            return get_proxy_slot(e, self, e)
        else:
            return e


@contextmanager
def _temp_remove_pre_dispatch_torch_function_mode() -> Generator[None, None, None]:
    from torch.overrides import _len_torch_function_stack, _pop_mode, _push_mode
    temp_elements = []
    pre_dispatch_mode = None

    while _len_torch_function_stack() > 0:
        mode = _pop_mode()
        if isinstance(mode, PreDispatchTorchFunctionMode):
            pre_dispatch_mode = mode
            break
        else:
            temp_elements.append(mode)

    for mode in reversed(temp_elements):
        _push_mode(mode)

    try:
        yield

    finally:
        if pre_dispatch_mode is not None:
            count = len(temp_elements)
            while count > 0:
                mode = _pop_mode()
                count -= 1

            temp_elements.append(pre_dispatch_mode)

            for mode in reversed(temp_elements):
                _push_mode(mode)


@torch._disable_dynamo
def dispatch_trace(
        root: Union[Module, Callable],
        tracer: Tracer,
        concrete_args: Optional[Tuple[Any, ...]] = None,
) -> GraphModule:
    graph = tracer.trace(root, concrete_args)
    from torch._inductor.fx_passes.dedupe_symint_uses import dedupe_symints
    dedupe_symints(graph)
    name = root.__class__.__name__ if isinstance(root, Module) else root.__name__
    return fx._lazy_graph_module._make_graph_module(tracer.root, graph, name)


def wrap_key(f: Callable[_P, R], tensors: _P.args, tracer: _ProxyTracer, pre_dispatch: bool) -> Callable[_P, R]:
    flat_tensors, tensors_spec = pytree.tree_flatten(tensors)

    @functools.wraps(f)
    def wrapped(*proxies: _P.args, **_unused: _P.kwargs) -> R:
        flat_proxies, proxies_spec = pytree.tree_flatten(proxies)
        assert len(flat_proxies) == len(flat_tensors)
        with disable_proxy_modes_tracing() as m:
            assert isinstance(m, ProxyTorchDispatchMode)
            track_tensor_tree(flat_tensors, flat_proxies, constant=None, tracer=tracer)

        def get_tensor_proxy_slot(t: Tensor) -> Union[Tensor, Proxy]:
            return get_proxy_slot(t, tracer, t, lambda x: x.proxy)

        out = f(*tensors)
        out = pytree.tree_map_only(
            Tensor,
            get_tensor_proxy_slot,
            out
        )
        out = pytree.tree_map_only(
            _AnyScriptObject,
            lambda t: get_proxy_slot(t, tracer, t, lambda x: x),
            out
        )

        def get_sym_proxy_slot(t: PySymType) -> Proxy:
            return get_proxy_slot(t, tracer)()

        out = pytree.tree_map_only(
            py_sym_types,
            get_sym_proxy_slot,
            out
        )
        return out

    return wrapped

ORIGINAL_ATEN: Optional[object] = None
@contextmanager
def set_original_aten_op(func: OpOverload) -> Generator[None, None, None]:
    global ORIGINAL_ATEN
    if ORIGINAL_ATEN is None and fx_traceback.has_preserved_node_meta():
        ORIGINAL_ATEN = func
        fx_traceback.current_meta['original_aten'] = func
        try:
            yield
        finally:
            ORIGINAL_ATEN = None
            fx_traceback.current_meta['original_aten'] = None
    else:
        yield


class TorchFunctionMetadataMode(TorchFunctionMode):

    def __init__(self, tracer: _ProxyTracer) -> None:
        self.tracer = tracer

    def __torch_function__(
            self,
            func: OpOverload,
            types: Tuple[torch._C._TensorMeta, ...],
            args: Tuple[object, ...] = (),
            kwargs: Optional[Dict[str, object]] = None
    ) -> object:
        kwargs = kwargs or {}
        self.tracer.torch_fn_metadata = func
        self.tracer.torch_fn_counts[func] = self.tracer.torch_fn_counts.get(func, 0) + 1
        return func(*args, **kwargs)


# This mode is **only** used for pre_dispatch tracing.
# In particular, we need to make sure that autograd/autocast API's
# that do not desugar into dispatcher operators stay in the graph.
class PreDispatchTorchFunctionMode(TorchFunctionMode):

    def __init__(self, tracer: _ProxyTracer) -> None:
        self.tracer = tracer

    def __torch_function__(
            self,
            func: OpOverload,
            types: Tuple[torch._C._TensorMeta, ...],
            args: Tuple[object, ...] = (),
            kwargs: Optional[Dict[str, object]] = None
    ) -> object:
        kwargs = kwargs or {}
        if func in _side_effectful_need_to_be_preserved_pre_dispatch:
            # It's for passing the export verifier which needs to verify the meta['val']
            # TODO(tmanlaibaatar): we should systematically couple it with expoert verifier,
            # instead of hardcoding it here.
            node = self.tracer.create_node("call_function", func, args, {})
            if func is torch._C._set_grad_enabled:
                node.meta['val'] = None
            return node
            # Don't actually run the function! We just want to trace the calls
            # into a graph. We don't actualy want to change global autograd state.
        return func(*args, **kwargs)


class ProxyTorchDispatchMode(TorchDispatchMode):
    _managers: List[AbstractContextManager]

    def __init__(
        self,
        tracer: _ProxyTracer,
        tracing_mode: str,
        pre_dispatch: bool = False,
        _allow_fake_constant: bool = False,
        _error_on_data_dependent_ops: bool = True
    ) -> None:
        dk = torch._C.DispatchKey.PreDispatch if pre_dispatch else None
        super().__init__(dk)
        self.tracer = tracer
        self.tracing_mode = tracing_mode
        self.enable_tracing = True
        self.pre_dispatch = pre_dispatch
        self._allow_fake_constant = _allow_fake_constant
        self._error_on_data_dependent_ops = _error_on_data_dependent_ops
        self.sym_mode = ProxySymDispatchMode(tracer)
        self._managers = []
        # Indicates to our torch_dispatch dispatching infra that
        # this is an "infra" mode with lower dispatching precedence.
        self._mode_key = torch._C._TorchDispatchModeKey.PROXY
        # Every time we enter a mode, we maintain a stack telling us what the previous
        # ProxyTorchDispatchMode state was (if there was any).
        # This lets us properly reset the state on exit.
        self.enter_stack: List[Optional[ProxyTorchDispatchMode]] = []

    @count
    def __torch_dispatch__(
            self,
            func: OpOverload,
            types: Tuple[torch._C._TensorMeta, ...],
            args: Tuple[object, ...] = (),
            kwargs: Optional[Dict[str, object]] = None
    ) -> object:
        with self.sym_mode.enable(False), set_original_aten_op(func):
            return self.inner_torch_dispatch(func, types, args, kwargs)

    def __enter__(self) -> Self:
        # sym mode first, then us...
        m = self.sym_mode.enable(True)
        self._managers.append(m)
        m.__enter__()
        # Stash and store the previous proxy mode (there may or may not be one)
        maybe_prev_proxy_mode = _unset_infra_mode(torch._C._TorchDispatchModeKey.PROXY)
        self.enter_stack.append(maybe_prev_proxy_mode)
        return super().__enter__()

<<<<<<< HEAD
    def __exit__(self, exc_type, exc_value, exc_tb):
=======
    def __exit__(
            self,
            exc_type: Optional[Type[BaseException]],
            exc_value: Optional[BaseException],
            traceback: Optional[types.TracebackType]
    ) -> Optional[bool]:
>>>>>>> 23c562e1
        m = self._managers.pop()
        # ...exit us first, then sym mode
        b = super().__exit__(exc_type, exc_value, exc_tb)

        # Re-enable the previous proxy mode, if there was one.
        mb_previous_proxy_mode = self.enter_stack.pop()
        if mb_previous_proxy_mode is not None:
            _push_mode(mb_previous_proxy_mode)

        if not b:
            return m.__exit__(exc_type, exc_value, exc_tb)
        else:
            return m.__exit__(None, None, None)


    def inner_torch_dispatch(
            self,
            func: OpOverload,
            types: Tuple[torch._C._TensorMeta, ...],
            args: Tuple[object, ...] = (),
            kwargs: Optional[Dict[str, object]] = None
    ) -> object:
        kwargs = kwargs or {}

        if not self.enable_tracing:
            return func(*args, **kwargs)

        if func in (prim.device.default,):
            return func(*args, **kwargs)

        return proxy_call(self, func, self.pre_dispatch, args, kwargs)


class ProxySymDispatchMode(SymDispatchMode):
    def __init__(self, tracer: _ProxyTracer) -> None:
        super().__init__()
        self.tracer = tracer
        # When false, we don't trace operations.  If you do this, you MUST
        # call track_tensor/track_tensor_tree on all results of the operation
        # to ensure we can adequately track the results
        self.enable_tracing = True

    @contextmanager
    def enable(self, b: bool) -> Generator[None, None, None]:
        old = self.enable_tracing
        self.enable_tracing = b
        try:
            yield
        finally:
            self.enable_tracing = old

    def _compute_proxy(self, func: OpOverload, args: Tuple[object, ...], out: PySymType) -> Proxy:
        n_args = tuple(
            get_proxy_slot(a, self.tracer)().node if isinstance(a, py_sym_types) else a
            for a in args
        )

        # func doesn't have a __torch_function__ that Proxy can interpose, so
        # we gotta do it manually
        n_out = self.tracer.create_node("call_function", func, n_args, {})
        p_out = fx.Proxy(n_out, self.tracer)
        set_meta(p_out, out)
        return p_out

    def __sym_dispatch__(
            self,
            func: OpOverload,
            types: Tuple[torch._C._TensorMeta, ...],
            args: Tuple[object, ...],
            kwargs: Dict[str, object]
    ) -> object:
        if not self.enable_tracing:
            return func(*args, **kwargs)

        # Peephole optimize multiply by one
        # NB: be careful not to trigger guards here!
        if func == operator.mul:
            if isinstance(args[1], int) and args[1] == 1:
                return args[0]
            elif isinstance(args[0], int) and args[0] == 1:
                return args[1]

        # For speed, we assume there are no nested data structures
        # (otherwise we could use tree_map)
        # We also assume there are no keyword arguments.
        assert not kwargs
        out = func(*args, **kwargs)

        # If func returned a constant, we don't need to trace; we have
        # determined that the result is constant (no matter if the inputs
        # were symbolic) and it is no longer necessary to trace the
        # computation.  This could occur if func triggered some guards.
        if isinstance(out, py_sym_types):
            # Delays tracing out the proxies on this op until we actually need it
            p_out_thunk = thunkify(self._compute_proxy, func=func, args=args, out=out)
            set_proxy_slot(out, self.tracer, p_out_thunk)

        return out


class _GraphAppendingTracerEx(fx.proxy.GraphAppendingTracer):
    script_object_tracker: WeakKeyDictionary
    symnode_tracker: WeakKeyDictionary
    tensor_tracker: WeakTensorKeyDictionary
    torch_fn_metadata: Optional[OpOverload]
    torch_fn_counts: Dict[OpOverload, int]


# TODO: I'm not sure what the point of this class is; you can just
# make_fx through a regular Interpreter
class DecompositionInterpreter(fx.Interpreter):
    def __init__(
            self,
            module: fx.GraphModule,
            new_graph: fx.Graph,
            decomposition_table: Optional[Mapping[OpOverload, Callable]] = None,
            **kwargs: object
    ) -> None:
        super().__init__(module, **kwargs)
        self.new_graph = new_graph
        self.tracer = _GraphAppendingTracerEx(self.new_graph)
        # Blegh
        self.tracer.tensor_tracker = WeakTensorKeyDictionary()
        self.tracer.symnode_tracker = weakref.WeakKeyDictionary()
        self.decomposition_table = decomposition_table or {}
        self.mode = ProxyTorchDispatchMode(self.tracer, tracing_mode="real")

        # Stores the torch function that was called during tracing
        self.tracer.torch_fn_metadata = None
        # Stores the counts for every torch function called. This is to help
        # distinguish between different calls to the same torch function.
        self.tracer.torch_fn_counts = {}

    def placeholder(self, target: str, args: Tuple[object, ...], kwargs: Dict[str, object]) -> object:
        out = super().placeholder(target, args, kwargs)
        proxy = fx.Proxy(self.new_graph.placeholder(target), self.tracer)
        track_tensor_tree(out, proxy, constant=None, tracer=self.tracer)
        # TODO handle case where the first character of target is '*'
        return out

    def get_attr(self, target: str, args: Tuple[object, ...], kwargs: Dict[str, object]) -> object:
        out = super().get_attr(target, args, kwargs)
        proxy = fx.Proxy(self.new_graph.get_attr(target), self.tracer)
        track_tensor_tree(out, proxy, constant=None, tracer=self.tracer)
        return out

    # call_function, call_method, call_module get traced automatically by the outer mode.

    def output(self, target: str, args: Tuple[object, ...], kwargs: Dict[str, object]) -> object:
        out = super().output(target, args, kwargs)

        def get_proxy_node(x: _ProxyTensor) -> fx.node.Node:
            return x.proxy.node

        def unwrap(e: Tensor) -> Union[Tensor, fx.Node]:
            return get_proxy_slot(e, self.tracer, e, get_proxy_node)
        self.new_graph.output(pytree.tree_map(unwrap, out))
        return out

    def run(self, *args: object, **kwargs: object) -> object:
        # Should enter the mode at least once for being able to restore it later
        # See: https://github.com/pytorch/pytorch/pull/82549#discussion_r934782025
        with decompose(self.decomposition_table), self.mode:
            return super().run(*args, **kwargs)


def wrapper_and_args_for_make_fx(
        func: Callable[..., R],
        args: Tuple[object, ...],
        kwargs: Dict[str, object]
) -> Tuple[Callable[[List[object]], R], List[object]]:
    # make_fx doesn't support kwargs, so we need to do this flattening
    # and then unflatten the args before calling func
    flat_args, spec = pytree.tree_flatten((args, kwargs))

    def wrapped(flat_args: List[object]) -> R:
        fn_args, fn_kwargs = pytree.tree_unflatten(flat_args, spec)
        return func(*fn_args, **fn_kwargs)
    return wrapped, flat_args

@contextmanager
def disable_autocast_cache() -> Generator[None, None, None]:
    old_value = torch.is_autocast_cache_enabled()
    torch.set_autocast_cache_enabled(False)
    try:
        yield
    finally:
        torch.set_autocast_cache_enabled(old_value)


class _ModuleNotInstalledAsSubmoduleError(NameError):
    pass


# Base class for inline _ModuleStackTracer.__init__.AttrProxy
class _AttrProxy:
    def reset_proxy_mapping(self, base: Module, path: str) -> None:
        pass

class _ModuleStackTracer(PythonKeyTracer):
    r"""Customized version of PythonKeyTracer that retains module stack
    information in node.meta["nn_module_stack"].

    FX symbolic trace actually does this already, but it relies on `self.root`
    being the actual module being traced. Since make_fx traces a lambda of our
    creation, things don't work properly.

    So for this version we hold onto a reference to the original module
    (scope_root) and use that to match the path. Also when we see,
            A
           / \
          B   C
           \ /
            D
    we want to record the path as A.B.D by recording only one path.
    See Note [Preserving the nn module stack metadata during export non-strict mode]  # noqa: W605
    """

    def __init__(self, scope_root: GraphModule) -> None:
        super().__init__()
        self.scope_root = scope_root
        self.proxy_paths: WeakKeyDictionary[_AttrProxy, str] = WeakKeyDictionary()
        self.attr_proxy_map: WeakKeyDictionary[Module, _AttrProxy] = WeakKeyDictionary()
        self.proxy_modules: WeakKeyDictionary[_AttrProxy, Module] = WeakKeyDictionary()
        self.counter = 0

        self.module_id_cache = defaultdict(list)
        for name, mod in self.scope_root.named_modules(remove_duplicate=False):
            self.module_id_cache[id(mod)].append(name)

        # Build a wrapper around _AttrProxy to provide the tracer. We can't
        # store it on _AttrProxy itself beceause we mimic the underlying class
        # (including its attributes).
        tracer = self

        class AttrProxy(_AttrProxy):
            def __init__(self, base: Module, path: str) -> None:
                # Class is modified to be a subclass of torch.nn.Module
                # Warning: We blow away our own attributes here to mimic the base class
                # - so don't expect `self.x` to do anything useful.
                self.__class__ = type(
                    base.__class__.__name__,
                    (self.__class__, base.__class__),
                    {},
                )
                self.__dict__ = base.__dict__
                self.__class__.__module__ = base.__class__.__module__
                self.__class__.__qualname__ = base.__class__.__qualname__
                self.reset_proxy_mapping(base, path)

            def reset_proxy_mapping(self, base: Module, path: str) -> None:
                tracer.proxy_paths[self] = path
                tracer.proxy_modules[self] = base

            def __getattr__(self, name: str) -> AttrProxy:
                assert isinstance(self, Module)
                # Calling into torch.nn.Module.__getattr__ with super(),
                # That __getattr__ is patched to be module_getattr_wrapper in _symbolic_trace.py.
                # which then calls into _ModuleStackTracer.getattr
                attr_val = super().__getattr__(name)  # type: ignore[misc]
                if isinstance(attr_val, AttrProxy):
                    attr_val = tracer.proxy_modules[attr_val]
                elif not isinstance(attr_val, Module):
                    return attr_val
                if attr_val not in tracer.attr_proxy_map:
                    tracer.attr_proxy_map[attr_val] = AttrProxy(attr_val, tracer.proxy_paths[self] + "." + name)
                else:
                    # NOTE [caching AttrProxy]. Caching ensures a 1-1 mapping between AttrProxy and the actual attr_val.
                    # 1. We reset the proxy_mapping to solve the diamond shape reference problem: we want to record the
                    # path as A.B.D instead of A.C.D (the purpose of _ModuleStackTracer).
                    # 2. Instead of creating a new AttrProxy, we just reset the proxy_mapping of existing one. This is to avoid
                    # dynamo creating multiple guards for the same attr_val but different AttrProxy when exporting
                    # a model that calls torch.compile (e.g when a model uses torch.cond.)
                    tracer.attr_proxy_map[attr_val].reset_proxy_mapping(attr_val, tracer.proxy_paths[self] + "." + name)
                return tracer.attr_proxy_map[attr_val]

            @property
            def _modules(self) -> Dict[str, AttrProxy]:
                assert "_modules" in self.__dict__
                submodules = self.__dict__["_modules"]
                assert isinstance(submodules, dict)
                return {
                    key: AttrProxy(value, tracer.proxy_paths[self] + "." + str(key))
                    for key, value in submodules.items()
                }

        self.proxy_type = AttrProxy

    def path_of_module(self, mod: Module) -> str:
        """
        Use tracked access path during tracing instead of the default BFS behavior.
        Still use all the possible module paths to verify the result.
        """
        if mod is self.scope_root:
            return ""

        if isinstance(mod, _AttrProxy):
            return self.proxy_paths[mod]

        try:
            return Tracer.path_of_module(self, mod)
        except NameError as e:
            raise _ModuleNotInstalledAsSubmoduleError from e

    def getattr(self, attr: str, attr_val: object, parameter_proxy_cache: Dict[str, Proxy]) -> object:
        if not isinstance(attr_val, Module) or isinstance(attr_val, fx.GraphModule):
            return super().getattr(attr, attr_val, parameter_proxy_cache)
        if isinstance(attr_val, _AttrProxy):
            return attr_val

        # See NOTE [caching AttrProxy].
        if attr_val not in self.attr_proxy_map:
            self.attr_proxy_map[attr_val] = self.proxy_type(attr_val, attr)
        else:
            self.attr_proxy_map[attr_val].reset_proxy_mapping(attr_val, attr)
        return self.attr_proxy_map[attr_val]

    def trace(
            self,
            root: Union[Module, Callable],
            concrete_args: Optional[Dict[str, object]]
    ) -> fx.Graph:
        res = super().trace(root, concrete_args)
        # Since we are making _AttrProxy mimic the original
        # submodule, when someone registers a module directly
        # to the tracer while tracing, the proxy object gets registered
        # first. So we need to replace the proxy modules with the real ones
        # This can happen during HOO tracing
        proxy_module_names_to_be_replaced: List[Tuple[str, _AttrProxy]] = []
        for name, module in self.root.named_modules():
            if module in self.proxy_modules:
                proxy_module_names_to_be_replaced.append((name, module))

        def _delete_proxy_attr(obj: Module, target: str) -> bool:
            # Copied from fx/graph_module.py
            # Customized it for proxy type
            atoms = target.split(".")
            path, target_submod = atoms[:-1], atoms[-1]
            assert isinstance(obj, Module)
            mod = obj

            # Get the parent module
            for item in path:

                if not hasattr(mod, item):
                    return False

                mod = getattr(mod, item)

                if not isinstance(mod, (_AttrProxy, Module)):
                    return False

            if not hasattr(mod, target_submod):
                return False

            # At least the leaf module should be proxy type.
            if not isinstance(getattr(mod, target_submod), _AttrProxy):
                return False

            delattr(mod, target_submod)
            return True

        for (proxy_module_name, proxy_module) in proxy_module_names_to_be_replaced:
            _delete_proxy_attr(self.root, proxy_module_name)
            actual_module = self.proxy_modules[proxy_module]
            _assign_attr(actual_module, self.root, proxy_module_name)

        return res

    def call_module(self, m: Module, forward: Callable, args: Tuple[object, ...], kwargs: Dict[str, object]) -> None:
        """PythonKeyTracer overrides call_module to avoid the scope handling,
        but we actually want it.
        """
        from torch._dynamo import OptimizedModule
        # FIXME (tmanlaibaatar)
        # When we call torch.compile inside HOO, we will end up
        # invoking a module that is not registered on the root. For
        # now, we just inline them. But once we start supporting
        # mark_strict in export, we do need to properly handle this.
        # Right now, it doesn't matter because current non-strict
        # use cases don't need to work with HOO.
        if isinstance(m, (OptimizedModule, GraphModule)):
            return forward(*args, **kwargs)

        try:
            return Tracer.call_module(self, m, forward, args, kwargs)
        except _ModuleNotInstalledAsSubmoduleError as e:
            warnings.warn(
                f"Unable to find the path of the module {m}. "
                "This might be because the module was not properly registered "
                "as a submodule, which is not good practice. We will trace "
                "through the module without recording stack information."
            )
            return forward(*args, **kwargs)


    def is_leaf_module(self, m: Module, module_qualified_name: str) -> bool:
        return False

    def create_node(self, *args: object, **kwargs: object) -> fx.node.Node:
        '''
        Create node and add on metadata.
        Add nn_module_stack here instead of TracerBase,
        since calls to make_fx() might not want to record module stack metadata.
        Add torch_fn by looking at torch_fn_metadata and torch_fn_counts.
        Add stack_trace by filtering out forward() stack frames.
        '''
        node = super().create_node(*args, **kwargs)

        # nn_module_stack
        if node.op not in ["placeholder", "output"]:
            if "nn_module_stack" not in node.meta:
                node.meta["nn_module_stack"] = self.module_stack
            # convert nn_module_stack from Dict[key, (FQN, class)] -> Dict[str, Tuple[str, str]]
            for key, (fqn, mod_cls) in node.meta["nn_module_stack"].items():
                if isinstance(mod_cls, type):
                    node.meta["nn_module_stack"][key] = (fqn, mod_cls.__module__ + "." + mod_cls.__qualname__)

        # torch_fn
        if node.op == "call_function" and self.torch_fn_metadata is not None and "torch_fn" not in node.meta:
            node.meta["torch_fn"] = (
                f"{self.torch_fn_metadata.__name__}_{self.torch_fn_counts[self.torch_fn_metadata]}",
                f"{self.torch_fn_metadata.__class__.__name__}.{self.torch_fn_metadata.__name__}"
            )

        # stack_trace
        if 'stack_trace' not in node.meta and node.op not in ["placeholder", "output"]:
            user_frame_summary = CapturedTraceback.extract().summary()
            if user_frame_summary:
                # we retain frames from forward() calls, or ops
                # located in torch/__init__.py (e.g. sym_int, sym_constrain_range, vmap)
                stack_trace = [frame for frame in user_frame_summary if (
                    frame.name == 'forward'
                    or frame.filename.endswith('torch/__init__.py')
                )]
                # filter out forward() frames from fx/_symbolic_trace.py, export/_trace.py
                # this is hardcoded, but leads to a much cleaner stack trace
                stack_trace = [
                    frame for frame in stack_trace if not (
                        frame.filename.endswith('fx/_symbolic_trace.py')
                        or frame.filename.endswith('export/_trace.py')
                    )
                ]
                if stack_trace:  # empty list for strict mode, dynamo should handle stack_trace
                    stack_trace = traceback.StackSummary.from_list(stack_trace)
                    node.meta["stack_trace"] = ''.join(stack_trace.format()).strip()

        return node

class _MakefxTracer:
    def __init__(
        self,
        decomposition_table: Optional[Mapping[OpOverload, Callable]],
        tracing_mode: str,
        _allow_non_fake_inputs: bool,
        pre_dispatch: bool,
        record_module_stack: bool,
        _allow_fake_constant: bool,
        _error_on_data_dependent_ops: bool
    ) -> None:
        # Configurations that are used to initialize the context managers and their states.
        # Should not modify them during tracing.
        self.decomposition_table: Dict[OpOverload, Callable] = dict(decomposition_table or {})
        self.decomposition_table.setdefault(torch.ops.aten.sym_numel.default, torch._decomp.decompositions.sym_numel)
        self.tracing_mode: str = tracing_mode
        self._allow_non_fake_inputs: bool = _allow_non_fake_inputs
        self.pre_dispatch: bool = pre_dispatch
        self.record_module_stack: bool = record_module_stack
        self._allow_fake_constant: bool = _allow_fake_constant
        self._error_on_data_dependent_ops: bool = _error_on_data_dependent_ops

        # All context managers and their states should be initialized before tracing based on the inputs
        # and configurations. After tracing, their states should be cleaned except for shape_env.
        # Remember to specify how to intialize it from user inputs and from parent tracer whenever
        # adding new modes in _MakefxTracer.
        self.fake_tensor_mode: Optional[FakeTensorMode] = None
        self.proxy_mode: Union[nullcontext, ProxyTorchDispatchMode] = nullcontext()
        self.proxy_function_mode: Union[nullcontext, PreDispatchTorchFunctionMode] = nullcontext()
        self.fx_tracer: Optional[PythonKeyTracer] = None
        self.python_dispatcher_mode: Union[nullcontext, Any] = nullcontext()
        self.torch_fn_metadata_mode: Union[nullcontext, TorchFunctionMetadataMode] = nullcontext()

    def _checkpoint_modes(self) -> List[Any]:
        return [
            self.fake_tensor_mode,
            self.proxy_mode,
            self.proxy_function_mode,
            self.fx_tracer,
            self.python_dispatcher_mode,
            self.torch_fn_metadata_mode
        ]

    def _restore_modes(
        self,
        prev_fake_tensor_mode: Optional[FakeTensorMode],
        prev_proxy_mode: Union[nullcontext, ProxyTorchDispatchMode],
        prev_proxy_function_mode: Union[nullcontext, PreDispatchTorchFunctionMode],
        prev_fx_tracer: Optional[PythonKeyTracer],
        prev_python_dispatcher_mode: Union[nullcontext, Any],
        prev_torch_fn_metadata_mode : Union[nullcontext, TorchFunctionMetadataMode],
    ) -> None:
        self.fake_tensor_mode = prev_fake_tensor_mode
        self.proxy_mode = prev_proxy_mode
        self.proxy_function_mode = prev_proxy_function_mode
        self.fx_tracer = prev_fx_tracer
        self.python_dispatcher_mode = prev_python_dispatcher_mode
        self.torch_fn_metadata_mode = prev_torch_fn_metadata_mode

    @contextmanager
    def _init_modes_from_inputs(self, f: Callable, args: Tuple[object, ...]) -> Generator[None, None, None]:
        prev_modes = self._checkpoint_modes()
        try:
            # Avoid importing sympy at a module level
            from .symbolic_shapes import ShapeEnv
            if hasattr(f, "_orig_mod") and self.record_module_stack:
                scope_root = f._orig_mod
                self.fx_tracer = _ModuleStackTracer(scope_root)
            else:
                self.fx_tracer = PythonKeyTracer()

            if self.tracing_mode == "fake":
                import torch._dynamo
                fake_tensor_mode = torch._dynamo.utils.detect_fake_mode(args)
                if fake_tensor_mode is None:
                    import torch._functorch.config as _config
                    with _config.patch(fake_tensor_allow_unsafe_data_ptr_access=False):
                        fake_tensor_mode = FakeTensorMode(
                            allow_fallback_kernels=True,
                            allow_non_fake_inputs=self._allow_non_fake_inputs,
                            shape_env=ShapeEnv(),
                            static_shapes=True,
                        )
                self.fake_tensor_mode = fake_tensor_mode
            elif self.tracing_mode == "symbolic":
                import torch._dynamo
                fake_tensor_mode = torch._dynamo.utils.detect_fake_mode(args)
                if fake_tensor_mode is None:
                    shape_env = ShapeEnv()
                    import torch._functorch.config as _config
                    with _config.patch(fake_tensor_allow_unsafe_data_ptr_access=False):
                        fake_tensor_mode = FakeTensorMode(
                            allow_fallback_kernels=False,
                            allow_non_fake_inputs=self._allow_non_fake_inputs,
                            shape_env=shape_env)
                assert fake_tensor_mode.shape_env is not None, "shape_env should be set if tracing with 'symbolic'"
                self.fake_tensor_mode = fake_tensor_mode
            else:
                if not self.tracing_mode == "real":
                    raise AssertionError(f"Unexpected tracing type: {self.tracing_mode}")

            self._construct_modes_with_fx_tracer(self.fx_tracer)
            yield
        finally:
            self._restore_modes(*prev_modes)

    def _construct_modes_with_fx_tracer(self, fx_tracer: _ProxyTracer) -> None:
        self.proxy_mode = ProxyTorchDispatchMode(
            fx_tracer,
            self.tracing_mode,
            pre_dispatch=self.pre_dispatch,
            _allow_fake_constant=self._allow_fake_constant,
            _error_on_data_dependent_ops=self._error_on_data_dependent_ops
        )

        if self.pre_dispatch:
            self.proxy_function_mode = PreDispatchTorchFunctionMode(fx_tracer)

        # pre-autograd tracing uses per-dispatch-key modes,
        # which requires the python dispatcher
        if self.tracing_mode == "symbolic" or self.pre_dispatch:
            self.python_dispatcher_mode = enable_python_dispatcher()

        self.torch_fn_metadata_mode = TorchFunctionMetadataMode(fx_tracer)

    @contextmanager
    def _init_modes_from_parent(self, parent_tracer: _MakefxTracer) -> Generator[None, None, None]:
        # By default, subtracer creates new modes based on parent tracer's config.
        # However, there are cases where we want to share the same modes with parent tracer
        # For example, fake_tensor_mode, we want the example value's fake_mode of parent graph and subgraphs to be the same.
        prev_modes = self._checkpoint_modes()
        try:
            self.fake_tensor_mode = parent_tracer.fake_tensor_mode

            def _create_sub_fx_tracer(parent_tracer: _ProxyTracer) -> PythonKeyTracer:
                if type(parent_tracer) == PythonKeyTracer:
                    return PythonKeyTracer()
                elif type(parent_tracer) == _ModuleStackTracer:
                    return _ModuleStackTracer(parent_tracer.scope_root)
                else:
                    raise RuntimeError(f"Unexpected tracer type: {type(parent_tracer)}.")

            assert parent_tracer.fx_tracer is not None
            self.fx_tracer = _create_sub_fx_tracer(parent_tracer.fx_tracer)
            self._construct_modes_with_fx_tracer(self.fx_tracer)
            yield
        finally:
            self._restore_modes(*prev_modes)


    def _trace_inner(self, f: Callable, *args: object) -> GraphModule:
        phs = pytree.tree_map(lambda _: torch.fx._symbolic_trace.PH, args)

        def _wrap_fake(args: T) -> T:
            arg_count = 0

            def inner_wrap_fake(x: object) -> object:
                nonlocal arg_count
                # TODO: it would be nice to line these up with the names
                # FX will choose for the placeholders, but we don't
                # actually know what the names will be at this point yet
                # NB: the Source here is actually meaningless
                from torch._dynamo.source import ConstantSource
                assert self.fake_tensor_mode is not None
                source = ConstantSource(f"input{arg_count}")
                if isinstance(x, Tensor):
                    arg_count += 1
                    return self.fake_tensor_mode.from_tensor(x, source=source)
                # NB: don't match on bools
                elif type(x) is int and self.tracing_mode == "symbolic":
                    assert self.fake_tensor_mode.shape_env is not None, "shape_env should be set if tracing with 'symbolic'"
                    return self.fake_tensor_mode.shape_env.create_symintnode(
                        self.fake_tensor_mode.shape_env.create_symbol(x, source, positive=None),
                        hint=x,
                        source=source
                    )
                elif isinstance(x, torch.ScriptObject):
                    return torch._library.fake_class_registry.maybe_to_fake_obj(self.fake_tensor_mode, x)

                assert not isinstance(x, FakeScriptObject), f"ScriptObject {x} has been fakified. Cannot wrap_fake it again."
                return x

            wrap_fn_map = {
                "real": lambda x: x,
                "fake": inner_wrap_fake,
                "symbolic": inner_wrap_fake,
            }
            return pytree.tree_map(wrap_fn_map[self.tracing_mode], args)

        def _wrap_func(f: Callable[_P, R], phs: Sequence[PHBase]) -> Callable[_P, R]:
            if not hasattr(inspect.unwrap(f), '__code__') or inspect.unwrap(f).__code__.co_flags & inspect.CO_VARARGS:
                # FX doesn't support varargs, so we gotta fake up a wrapper
                # TODO: Would be nice to fix this at the source...
                return fake_signature(f, len(phs))
            return f

        args = _wrap_fake(args)
        func = _wrap_func(f, phs)
        # We disable the autocast cache as the autocast cache causes type conversions on parameters to
        # check a cache, which introduces untracked tensors into the graph
        #
        # We also disable tracing by any other tensor proxy-based tracers except the current. The
        # purpose of `make_fx` is to produce graphmodules as a side effect; its internal execution is
        # thus irrelevant to any external functional trace.
        proxy_mode: ProxyTorchDispatchMode = typing.cast(ProxyTorchDispatchMode, self.proxy_mode)
        with ExitStack() as stack:
            stack.enter_context(decompose(self.decomposition_table))
            if self.fake_tensor_mode:
                stack.enter_context(self.fake_tensor_mode)
            stack.enter_context(self.python_dispatcher_mode)
            stack.enter_context(self.proxy_function_mode)
            stack.enter_context(proxy_mode.sym_mode)
            stack.enter_context(self.torch_fn_metadata_mode)
            stack.enter_context(proxy_mode)
            stack.enter_context(disable_autocast_cache())
            stack.enter_context(_set_make_fx_tracer(self))

            assert self.fx_tracer is not None
            t = dispatch_trace(
                wrap_key(func, args, self.fx_tracer, self.pre_dispatch),
                tracer=self.fx_tracer,
                concrete_args=tuple(phs)
            )

        # TODO: kind of a bad way to do it, should maybe figure out a better way
        if self.tracing_mode == "symbolic":
            assert self.fake_tensor_mode is not None
            t.shape_env = self.fake_tensor_mode.shape_env
        return t

    def trace(self, f: Callable, *args: object) -> fx.GraphModule:
        with self._init_modes_from_inputs(f, args):
            return self._trace_inner(f, *args)

    def trace_subgraph(self, f: Callable, *args: object) -> GraphModule:
        # Create a new tracer based on parent's config
        sub_tracer = _MakefxTracer(
            self.decomposition_table,
            self.tracing_mode,
            self._allow_non_fake_inputs,
            self.pre_dispatch,
            self.record_module_stack,
            self._allow_fake_constant,
            self._error_on_data_dependent_ops
        )
        with sub_tracer._init_modes_from_parent(self):
            return sub_tracer._trace_inner(f, *args)

_CURRENT_MAKE_FX_TRACER : Optional[_MakefxTracer] = None

@contextmanager
def _set_make_fx_tracer(tracer: _MakefxTracer) -> Generator[None, None, None]:
    global _CURRENT_MAKE_FX_TRACER
    prev_tracer = _CURRENT_MAKE_FX_TRACER
    try:
        _CURRENT_MAKE_FX_TRACER = tracer
        yield
    finally:
        _CURRENT_MAKE_FX_TRACER = prev_tracer

def make_fx(
        f: Callable,
        decomposition_table: Optional[Mapping[OpOverload, Callable]] = None,
        tracing_mode: str = "real",
        _allow_non_fake_inputs: bool = False,
        *,
        pre_dispatch: bool = False,
        record_module_stack: bool = False,
        _allow_fake_constant: bool = False,
        _error_on_data_dependent_ops: bool = True) -> Callable[..., GraphModule]:

    assert tracing_mode in ["real", "fake", "symbolic"]


    make_fx_tracer = _MakefxTracer(
        decomposition_table,
        tracing_mode,
        _allow_non_fake_inputs,
        pre_dispatch,
        record_module_stack,
        _allow_fake_constant,
        _error_on_data_dependent_ops
    )

    @functools.wraps(f)
    def wrapped(*args: object) -> GraphModule:
        return make_fx_tracer.trace(f, *args)

    return wrapped

def get_torch_dispatch_modes() -> List[TorchDispatchMode]:
    return torch.utils._python_dispatch._get_current_dispatch_mode_stack()


def get_innermost_proxy_mode() -> ProxyTorchDispatchMode:
    return torch._C._get_dispatch_mode(torch._C._TorchDispatchModeKey.PROXY)


@contextmanager
def disable_proxy_modes_tracing() -> Generator[ProxyTorchDispatchMode, None, None]:
    return _disable_infra_mode(torch._C._TorchDispatchModeKey.PROXY)


def maybe_handle_decomp(
        proxy_mode: ProxyTorchDispatchMode,
        op: OpOverload,
        args: Tuple[object, ...],
        kwargs: Dict[str, object]
) -> object:
    if op in CURRENT_DECOMPOSITION_TABLE:
        with proxy_mode:
            return CURRENT_DECOMPOSITION_TABLE[op](*args, **kwargs)
    return NotImplemented


def get_isolated_graphmodule(
        func: Callable,
        args: Tuple[object, ...],
        kwargs: Dict[str, object],
        tracing_mode: str = "real"
) -> GraphModule:
    """A helper function used to get the GraphModule for the given func.

    It's expected to be used in the ProxyTensor tracing context.
    It detaches the args and kwargs from the current tracer so that the trace of
    the current graph module can be created without any side-effects.
    """
    wrapped, all_args = wrapper_and_args_for_make_fx(func, args, kwargs)

    with disable_proxy_modes_tracing():
        gm = make_fx(wrapped, tracing_mode=tracing_mode)(all_args)
    return gm


def _set_unbacked_bindings(out: object, out_proxy: _NestedProxys) -> None:
    """A helper function for setting up unbacked_bindings on the destination FX graph."""
    from .symbolic_shapes import compute_unbacked_bindings

    # Can't use detect_fake_mode here,
    #
    # python test/distributed/_tensor/test_dtensor_compile.py -k
    # test_tp_compile_fullgraph_is_seq_parallel_False
    #
    # will fail.  Very strange, it probably isn't right for them to be using
    # two fake modes there...
    fake_mode = torch._C._get_dispatch_mode(
        torch._C._TorchDispatchModeKey.FAKE
    )
    if fake_mode and fake_mode.shape_env:
        if symbol_to_path := compute_unbacked_bindings(fake_mode.shape_env, out):
            assert isinstance(out_proxy, Proxy)
            out_proxy.node.meta["unbacked_bindings"] = symbol_to_path<|MERGE_RESOLUTION|>--- conflicted
+++ resolved
@@ -1024,16 +1024,12 @@
         self.enter_stack.append(maybe_prev_proxy_mode)
         return super().__enter__()
 
-<<<<<<< HEAD
-    def __exit__(self, exc_type, exc_value, exc_tb):
-=======
     def __exit__(
-            self,
-            exc_type: Optional[Type[BaseException]],
-            exc_value: Optional[BaseException],
-            traceback: Optional[types.TracebackType]
+        self,
+        exc_type: Optional[Type[BaseException]],
+        exc_value: Optional[BaseException],
+        exc_tb: Optional[types.TracebackType],
     ) -> Optional[bool]:
->>>>>>> 23c562e1
         m = self._managers.pop()
         # ...exit us first, then sym mode
         b = super().__exit__(exc_type, exc_value, exc_tb)
