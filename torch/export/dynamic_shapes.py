--- conflicted
+++ resolved
@@ -928,22 +928,14 @@
                     constraint = to_constraint(dim, tensor, i)
                     symbols[dim.__name__].append(constraint)
                 else:
-<<<<<<< HEAD
-                    raise UserError(
-                        UserErrorType.INVALID_INPUT,
-                        f"Unexpected item #{i} ({dim}) in dynamic_shape {shape} of Tensor, "
-                        "try None or True instead",
-                    )
-=======
-                    if dim is not None:
+                    if not (dim is None or dim == True):
                         raise UserError(
                             UserErrorType.INVALID_INPUT,
                             f"Unexpected dimension mapped to index {i} in input tensor shape {shape} "
                             f"specified at `dynamic_shapes{keystr(path)}` "
-                            f"(expected None, an int, or a Dim, but got {dim} instead)",
+                            f"(expected None, True, an int, or a Dim, but got {dim} instead)",
                             case_name="dynamic_shapes_validation",
                         )
->>>>>>> e553ef69
         elif isinstance(shape, (tuple, list)):
             for i, dim in enumerate(shape):
                 if dim == True:
@@ -957,40 +949,28 @@
                     constraint = to_constraint(dim, tensor, i)
                     symbols[dim.__name__].append(constraint)
                 else:
-<<<<<<< HEAD
-                    raise UserError(
-                        UserErrorType.INVALID_INPUT,
-                        f"Unexpected item #{i} ({dim}) in dynamic_shape {shape} of Tensor, "
-                        "try None or True instead",
-                    )
+                    if not (dim is None or dim == True):
+                        raise UserError(
+                            UserErrorType.INVALID_INPUT,
+                            f"Unexpected dimension #{i} in input tensor shape {shape} "
+                            f"specified at `dynamic_shapes{keystr(path)}` "
+                            f"(expected None, True, an int, or a Dim, but got {dim} instead)",
+                            case_name="dynamic_shapes_validation",
+                        )
         elif shape is None:
             for i, val in enumerate(tensor.shape):
                 dim = _create_static_dim(tensor, i, val)
                 check_same_bounds(dim)
                 constraint = to_constraint(dim, tensor, i)
                 symbols[dim.__name__].append(constraint)
-=======
-                    if dim is not None:
-                        raise UserError(
-                            UserErrorType.INVALID_INPUT,
-                            f"Unexpected dimension #{i} in input tensor shape {shape} "
-                            f"specified at `dynamic_shapes{keystr(path)}` "
-                            f"(expected None, an int, or a Dim, but got {dim} instead)",
-                            case_name="dynamic_shapes_validation",
-                        )
->>>>>>> e553ef69
         else:
             if shape != True:
                 raise UserError(
                     UserErrorType.INVALID_INPUT,
-<<<<<<< HEAD
-                    f"Unexpected dynamic_shape {shape} of Tensor, " "try None or True instead",
-=======
                     f"Unexpected input tensor shape {shape} specified at `dynamic_shapes{keystr(path)}` "
                     f"(expected either a list/tuple of dimensions, or a dict mapping indices to dimensions,"
-                    f" where each dimension is None, an int, or a Dim)",
+                    f" where each dimension is None, True, an int, or a Dim)",
                     case_name="dynamic_shapes_validation",
->>>>>>> e553ef69
                 )
 
     def assoc_shapes(combined_args, dynamic_shapes):
@@ -1014,12 +994,9 @@
     combined_args = _combine_args(
         f, args, kwargs, _is_torch_jit_trace=_is_torch_jit_trace
     )
-<<<<<<< HEAD
     if dynamic_shapes is None or len(dynamic_shapes) == 0:
         dynamic_shapes = _tree_map(lambda t: None, combined_args)
-    elif not isinstance(dynamic_shapes, dict):
-=======
-    if isinstance(dynamic_shapes, dict):
+    elif isinstance(dynamic_shapes, dict):
         got_keys = list(dynamic_shapes.keys())
         expected_arg_names = list(combined_args.keys())
         if sorted(got_keys) != sorted(expected_arg_names):
@@ -1048,7 +1025,6 @@
                 UserErrorType.INVALID_INPUT, msg, case_name="dynamic_shapes_validation"
             )
     else:
->>>>>>> e553ef69
         assert isinstance(dynamic_shapes, (tuple, list))
         combined_args = type(dynamic_shapes)(combined_args.values())  # type: ignore[assignment, misc]
     assoc_shapes(combined_args, dynamic_shapes)
