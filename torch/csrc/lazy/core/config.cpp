--- conflicted
+++ resolved
@@ -87,8 +87,5 @@
   return config;
 }
 
-<<<<<<< HEAD
-=======
 // NOLINTEND(misc-use-internal-linkage)
->>>>>>> 9b2e453e
 } // namespace torch::lazy