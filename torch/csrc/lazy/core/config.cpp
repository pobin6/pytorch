#include <torch/csrc/lazy/core/config.h>

// NOLINTBEGIN(misc-use-internal-linkage)
C10_DEFINE_bool(torch_lazy_ir_debug, false, "Enable lazy tensor IR debugging");

C10_DEFINE_bool(
    torch_lazy_param_aliasing,
    true,
    "Enable parameter aliasing support");

C10_DEFINE_bool(
    torch_lazy_handle_special_scalars,
    false,
    "Handle special scalars 0 and 1 differently");

C10_DEFINE_bool(
    torch_lazy_all_numbers_special_scalars,
    false,
    "Handle all numbers as special scalars");

C10_DEFINE_bool(
    torch_lazy_reuse_ir,
    false,
    "Reuse IR nodes from previous tracing when possible");

C10_DEFINE_bool(
    torch_lazy_use_thread_pool,
    false,
    "Use thread pool to schedule backend execution");

C10_DEFINE_bool(
    torch_lazy_enable_device_data_cache,
    true,
    "Enable or disable device data cache (turns cache on or off), does not change cache state");

C10_DEFINE_int(
    torch_lazy_compilation_cache_size,
    1024,
    "Size of the compilation cache");

C10_DEFINE_int(
    torch_lazy_device_data_cache_size,
    128,
    "Size of the DeviceData cache");

C10_DEFINE_int(
    torch_lazy_io_thread_pool_size,
    // TODO: measure which default value will give better
    // performance, std::thread::hardware_concurrency()?
    1,
    "Size of the execution thread pool");

C10_DEFINE_int(torch_lazy_metrics_samples, 1024, "Max metrics sample size");

C10_DEFINE_int(
    torch_lazy_trim_graph_check_frequency,
    5000,
    "How often to check for whether a graph needs to be split");

C10_DEFINE_int(
    torch_lazy_trim_graph_size,
    100000,
    "The threshold (in terms of the number of nodes) for splitting a graph");

C10_DEFINE_string(
    torch_lazy_metrics_percentiles,
    "0.01:0.05:0.1:0.2:0.5:0.8:0.9:0.95:0.99",
    "Metrics percentiles to be collected, using : as the delimiter");

C10_DEFINE_int(
    torch_lazy_shape_cache_size,
    4096,
    "Set the size for the shape cache used for shape inference");

namespace torch {
namespace lazy {

std::string& getLTCForceFallback() {
  static std::string config;
  static bool _ignore = [&]() {
    char* envptr = std::getenv("LTC_FORCE_FALLBACK");
    if (envptr) {
      config = std::string(envptr);
    }
    return true;
  }();
  (void)_ignore; // avoid unused variables warning
  return config;
}

<<<<<<< HEAD
} // namespace lazy
} // namespace torch
=======
// NOLINTEND(misc-use-internal-linkage)
} // namespace torch::lazy
>>>>>>> 47a515d2
<|MERGE_RESOLUTION|>--- conflicted
+++ resolved
@@ -72,8 +72,7 @@
     4096,
     "Set the size for the shape cache used for shape inference");
 
-namespace torch {
-namespace lazy {
+namespace torch::lazy {
 
 std::string& getLTCForceFallback() {
   static std::string config;
@@ -88,10 +87,5 @@
   return config;
 }
 
-<<<<<<< HEAD
-} // namespace lazy
-} // namespace torch
-=======
 // NOLINTEND(misc-use-internal-linkage)
-} // namespace torch::lazy
->>>>>>> 47a515d2
+} // namespace torch::lazy