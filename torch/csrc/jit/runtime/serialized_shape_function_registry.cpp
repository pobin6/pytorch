
/**
 * @generated
 * This is an auto-generated file. Please do not modify it by hand.
 * To re-generate, please run:
 * cd ~/pytorch && python
 * torchgen/shape_functions/gen_jit_shape_functions.py
 */
#include <torch/csrc/jit/jit_log.h>
#include <torch/csrc/jit/passes/inliner.h>
#include <torch/csrc/jit/runtime/operator.h>
#include <torch/csrc/jit/runtime/serialized_shape_function_registry.h>

// clang-format off

namespace torch::jit {


std::string shape_funcs = ""
+ std::string(R"=====(
def unary(self: List[int]) -> List[int]:
  out = annotate(List[int], [])
  for _0 in range(torch.len(self)):
    elem = self[_0]
    _1 = torch.append(out, elem)
  return out

def adaptive_avg_pool2d(self: List[int],
    out: List[int]) -> List[int]:
  if torch.eq(torch.len(out), 2):
    pass
  else:
    ops.prim.RaiseException("AssertionError: ")
  if torch.eq(torch.len(self), 3):
    _0 = True
  else:
    _0 = torch.eq(torch.len(self), 4)
  if _0:
    pass
  else:
    ops.prim.RaiseException("AssertionError: ")
  _1 = torch.__range_length(1, torch.len(self), 1)
  for _2 in range(_1):
    i = torch.__derive_index(_2, 1, 1)
    if torch.ne(self[i], 0):
      pass
    else:
      ops.prim.RaiseException("AssertionError: ")
  shape = annotate(List[int], [])
  _3 = torch.__range_length(0, torch.sub(torch.len(self), 2), 1)
  for _4 in range(_3):
    i0 = torch.__derive_index(_4, 0, 1)
    _5 = torch.append(shape, self[i0])
  for _6 in range(torch.len(out)):
    elem = out[_6]
    _7 = torch.append(shape, elem)
  return shape

def zero_dim_tensor(input: Any) -> List[int]:
  return annotate(List[int], [])

def arange_end(end: Union[float, int],
    inp0: Any,
    inp1: Any,
    inp2: Any,
    inp3: Any) -> List[int]:
  if torch.ge(end, 0):
    pass
  else:
    ops.prim.RaiseException("AssertionError: ")
  return [int(torch.ceil(end))]

def arange_start(start: Union[float, int],
    end: Union[float, int],
    inp0: Any,
    inp1: Any,
    inp2: Any,
    inp3: Any) -> List[int]:
  if torch.ge(end, 0):
    pass
  else:
    ops.prim.RaiseException("AssertionError: ")
  if torch.ge(end, start):
    pass
  else:
    ops.prim.RaiseException("AssertionError: ")
  _0 = int(torch.ceil(torch.sub(end, start)))
  return [_0]

)=====")
+ std::string(R"=====(def arange_start_step(start: Union[float, int],
    end: Union[float, int],
    step: Union[float, int],
    inp0: Any,
    inp1: Any,
    inp2: Any,
    inp3: Any) -> List[int]:
  if torch.ne(step, 0):
    pass
  else:
    ops.prim.RaiseException("AssertionError: ")
  if torch.lt(step, 0):
    if torch.ge(start, end):
      pass
    else:
      ops.prim.RaiseException("AssertionError: ")
  else:
    if torch.ge(end, start):
      pass
    else:
      ops.prim.RaiseException("AssertionError: ")
  _0 = torch.div(torch.sub(end, start), step)
  return [torch.ceil(_0)]

def squeeze_nodim(li: List[int]) -> List[int]:
  out = annotate(List[int], [])
  for i in range(torch.len(li)):
    if torch.ne(li[i], 1):
      _0 = torch.append(out, li[i])
    else:
      pass
  return out

def squeeze(li: List[int],
    dim: int) -> List[int]:
  out = annotate(List[int], [])
  _0 = torch.len(li)
  if torch.le(_0, 0):
    dim_post_expr = 1
  else:
    dim_post_expr = _0
  min = torch.neg(dim_post_expr)
  max = torch.sub(dim_post_expr, 1)
  if torch.lt(dim, min):
    _1 = True
  else:
    _1 = torch.gt(dim, max)
  if torch.__not__(_1):
    pass
  else:
    ops.prim.RaiseException("AssertionError: ")
  if torch.lt(dim, 0):
    wrapped_dim = torch.add(dim, dim_post_expr)
  else:
    wrapped_dim = dim
  for i in range(torch.len(li)):
    if torch.eq(i, wrapped_dim):
      if torch.ne(li[i], 1):
        _2 = torch.append(out, li[i])
      else:
        pass
    else:
      _3 = torch.append(out, li[i])
  return out

)=====")
+ std::string(R"=====(def squeeze_dims(li: List[int],
    dims: List[int]) -> List[int]:
  if torch.eq(torch.len(dims), 0):
    _0 = li
  else:
    wrapped_dims = annotate(List[int], [])
    for _1 in range(torch.len(dims)):
      elem = dims[_1]
      _2 = torch.append(wrapped_dims, elem)
    for i in range(torch.len(dims)):
      _3 = wrapped_dims[i]
      _4 = torch.len(li)
      if torch.le(_4, 0):
        dim_post_expr = 1
      else:
        dim_post_expr = _4
      min = torch.neg(dim_post_expr)
      max = torch.sub(dim_post_expr, 1)
      if torch.lt(_3, min):
        _5 = True
      else:
        _5 = torch.gt(_3, max)
      if torch.__not__(_5):
        pass
      else:
        ops.prim.RaiseException("AssertionError: ")
      if torch.lt(_3, 0):
        dim = torch.add(_3, dim_post_expr)
      else:
        dim = _3
      _6 = torch._set_item(wrapped_dims, i, dim)
    result = annotate(List[int], [])
    for i0 in range(torch.len(li)):
      if torch.eq(li[i0], 1):
        _7 = torch.__contains__(wrapped_dims, i0)
        if torch.__not__(_7):
          _8 = torch.append(result, li[i0])
        else:
          pass
      else:
        _9 = torch.append(result, li[i0])
    _0 = result
  return _0

def unsqueeze(li: List[int],
    dim: int) -> List[int]:
  _0 = torch.add(torch.len(li), 1)
  if torch.le(_0, 0):
    dim_post_expr = 1
  else:
    dim_post_expr = _0
  min = torch.neg(dim_post_expr)
  max = torch.sub(dim_post_expr, 1)
  if torch.lt(dim, min):
    _1 = True
  else:
    _1 = torch.gt(dim, max)
  if torch.__not__(_1):
    pass
  else:
    ops.prim.RaiseException("AssertionError: ")
  if torch.lt(dim, 0):
    dim0 = torch.add(dim, dim_post_expr)
  else:
    dim0 = dim
  out = annotate(List[int], [])
  for _2 in range(torch.len(li)):
    elem = li[_2]
    _3 = torch.append(out, elem)
  torch.insert(out, dim0, 1)
  return out

)=====")
+ std::string(R"=====(def slice(self: List[int],
    dim: int,
    start: Optional[int],
    end: Optional[int],
    step: int) -> List[int]:
  ndim = torch.len(self)
  if torch.ne(ndim, 0):
    pass
  else:
    ops.prim.RaiseException("AssertionError: ")
  if torch.le(ndim, 0):
    dim_post_expr = 1
  else:
    dim_post_expr = ndim
  min = torch.neg(dim_post_expr)
  max = torch.sub(dim_post_expr, 1)
  if torch.lt(dim, min):
    _0 = True
  else:
    _0 = torch.gt(dim, max)
  if torch.__not__(_0):
    pass
  else:
    ops.prim.RaiseException("AssertionError: ")
  if torch.lt(dim, 0):
    dim0 = torch.add(dim, dim_post_expr)
  else:
    dim0 = dim
  if torch.__isnot__(start, None):
    start_val = unchecked_cast(int, start)
  else:
    start_val = 0
  if torch.__isnot__(end, None):
    end_val = unchecked_cast(int, end)
  else:
    end_val = 9223372036854775807
  if torch.gt(step, 0):
    pass
  else:
    ops.prim.RaiseException("AssertionError: ")
  _1 = torch.eq(start_val, 9223372036854775807)
  if _1:
    start_val0 = 0
  else:
    start_val0 = start_val
  if torch.lt(start_val0, 0):
    start_val1 = torch.add(start_val0, self[dim0])
  else:
    start_val1 = start_val0
  if torch.lt(end_val, 0):
    end_val0 = torch.add(end_val, self[dim0])
  else:
    end_val0 = end_val
  if torch.lt(start_val1, 0):
    start_val2 = 0
  else:
    if torch.gt(start_val1, self[dim0]):
      start_val3 = self[dim0]
    else:
      start_val3 = start_val1
    start_val2 = start_val3
  if torch.lt(end_val0, start_val2):
    end_val1 = start_val2
  else:
    if torch.ge(end_val0, self[dim0]):
      end_val2 = self[dim0]
    else:
      end_val2 = end_val0
    end_val1 = end_val2
  slice_len = torch.sub(end_val1, start_val2)
  out = annotate(List[int], [])
  for _2 in range(torch.len(self)):
    elem = self[_2]
    _3 = torch.append(out, elem)
  _4 = torch.sub(torch.add(slice_len, step), 1)
  _5 = torch._set_item(out, dim0, torch.floordiv(_4, step))
  return out

)=====")
+ std::string(R"=====(def select(self: List[int],
    dim: int,
    index: int) -> List[int]:
  ndim = torch.len(self)
  if torch.ne(ndim, 0):
    pass
  else:
    ops.prim.RaiseException("AssertionError: ")
  if torch.le(ndim, 0):
    dim_post_expr = 1
  else:
    dim_post_expr = ndim
  min = torch.neg(dim_post_expr)
  max = torch.sub(dim_post_expr, 1)
  if torch.lt(dim, min):
    _0 = True
  else:
    _0 = torch.gt(dim, max)
  if torch.__not__(_0):
    pass
  else:
    ops.prim.RaiseException("AssertionError: ")
  if torch.lt(dim, 0):
    dim0 = torch.add(dim, dim_post_expr)
  else:
    dim0 = dim
  size = self[dim0]
  if torch.lt(index, torch.neg(size)):
    _1 = True
  else:
    _1 = torch.ge(index, size)
  if torch.__not__(_1):
    pass
  else:
    ops.prim.RaiseException("AssertionError: ")
  out = annotate(List[int], [])
  for i in range(ndim):
    if torch.ne(i, dim0):
      _2 = torch.append(out, self[i])
    else:
      pass
  return out

)=====")
+ std::string(R"=====(def index_select(self: List[int],
    dim: int,
    index: List[int]) -> List[int]:
  _0 = torch.len(self)
  if torch.le(_0, 0):
    dim_post_expr = 1
  else:
    dim_post_expr = _0
  min = torch.neg(dim_post_expr)
  max = torch.sub(dim_post_expr, 1)
  if torch.lt(dim, min):
    _1 = True
  else:
    _1 = torch.gt(dim, max)
  if torch.__not__(_1):
    pass
  else:
    ops.prim.RaiseException("AssertionError: ")
  if torch.lt(dim, 0):
    dim0 = torch.add(dim, dim_post_expr)
  else:
    dim0 = dim
  numel = 1
  for _2 in range(torch.len(index)):
    elem = index[_2]
    numel = torch.mul(numel, elem)
  if torch.le(torch.len(index), 1):
    pass
  else:
    ops.prim.RaiseException("AssertionError: ")
  if torch.eq(dim0, 0):
    _3 = True
  else:
    _3 = torch.lt(dim0, torch.len(self))
  if _3:
    pass
  else:
    ops.prim.RaiseException("AssertionError: ")
  result_size = annotate(List[int], [])
  for i in range(torch.len(self)):
    if torch.eq(dim0, i):
      _4 = torch.append(result_size, numel)
    else:
      _5 = torch.append(result_size, self[i])
  return result_size

)=====")
+ std::string(R"=====(def embedding(weight: List[int],
    indices: List[int],
    padding_idx: int=-1,
    scale_grad_by_freq: bool=False,
    sparse: bool=False) -> List[int]:
  if torch.eq(torch.len(weight), 2):
    pass
  else:
    ops.prim.RaiseException("AssertionError: ")
  if torch.eq(torch.len(indices), 1):
    _1 = torch.len(weight)
    if torch.le(_1, 0):
      dim_post_expr = 1
    else:
      dim_post_expr = _1
    min = torch.neg(dim_post_expr)
    max = torch.sub(dim_post_expr, 1)
    if torch.lt(0, min):
      _2 = True
    else:
      _2 = torch.gt(0, max)
    if torch.__not__(_2):
      pass
    else:
      ops.prim.RaiseException("AssertionError: ")
    numel = 1
    for _3 in range(torch.len(indices)):
      elem = indices[_3]
      numel = torch.mul(numel, elem)
    if torch.le(torch.len(indices), 1):
      pass
    else:
      ops.prim.RaiseException("AssertionError: ")
    result_size = annotate(List[int], [])
    for i in range(torch.len(weight)):
      if torch.eq(0, i):
        _4 = torch.append(result_size, numel)
      else:
        _5 = torch.append(result_size, weight[i])
    _0 = result_size
  else:
    size = annotate(List[int], [])
    for _6 in range(torch.len(indices)):
      elem0 = indices[_6]
      _7 = torch.append(size, elem0)
    _8 = torch.append(size, weight[1])
    _0 = size
  return _0

def mm(self: List[int],
    mat2: List[int]) -> List[int]:
  _0 = "AssertionError: self must be a matrix"
  _1 = "AssertionError: mat2 must be a matrix"
  if torch.eq(torch.len(self), 2):
    pass
  else:
    ops.prim.RaiseException(_0)
  if torch.eq(torch.len(mat2), 2):
    pass
  else:
    ops.prim.RaiseException(_1)
  if torch.eq(self[1], mat2[0]):
    pass
  else:
    ops.prim.RaiseException("AssertionError: ")
  return [self[0], mat2[1]]

)=====")
+ std::string(R"=====(def dot(self: List[int],
    tensor: List[int]) -> List[int]:
  if torch.eq(torch.len(self), 1):
    _0 = torch.eq(torch.len(tensor), 1)
  else:
    _0 = False
  if _0:
    pass
  else:
    ops.prim.RaiseException("AssertionError: ")
  if torch.eq(self[0], tensor[0]):
    pass
  else:
    ops.prim.RaiseException("AssertionError: ")
  return annotate(List[int], [])

def mv(self: List[int],
    vec: List[int]) -> List[int]:
  if torch.eq(torch.len(self), 2):
    _0 = torch.eq(torch.len(vec), 1)
  else:
    _0 = False
  if _0:
    pass
  else:
    ops.prim.RaiseException("AssertionError: ")
  if torch.eq(self[1], vec[0]):
    pass
  else:
    ops.prim.RaiseException("AssertionError: ")
  return [self[0]]

)=====")
+ std::string(R"=====(def matmul(tensor1: List[int],
    tensor2: List[int]) -> List[int]:
  _0 = "AssertionError: self must be a matrix"
  _1 = "AssertionError: mat2 must be a matrix"
  _2 = "AssertionError: self must be a matrix"
  _3 = "AssertionError: mat2 must be a matrix"
  _4 = "The size of tensor a {} must match the size of tensor b ({}) at non-singleton dimension {}"
  _5 = "AssertionError: both  arguments to matmul need to be at least 1D"
  _6 = uninitialized(List[int])
  dim_tensor1 = torch.len(tensor1)
  dim_tensor2 = torch.len(tensor2)
  if torch.eq(dim_tensor1, 1):
    _7 = torch.eq(dim_tensor2, 1)
  else:
    _7 = False
  if _7:
    if torch.eq(torch.len(tensor1), 1):
      _9 = torch.eq(torch.len(tensor2), 1)
    else:
      _9 = False
    if _9:
      pass
    else:
      ops.prim.RaiseException("AssertionError: ")
    if torch.eq(tensor1[0], tensor2[0]):
      pass
    else:
      ops.prim.RaiseException("AssertionError: ")
    _8 = annotate(List[int], [])
  else:
    if torch.eq(dim_tensor1, 2):
      _10 = torch.eq(dim_tensor2, 1)
    else:
      _10 = False
    if _10:
      if torch.eq(torch.len(tensor1), 2):
        _12 = torch.eq(torch.len(tensor2), 1)
      else:
        _12 = False
      if _12:
        pass
      else:
        ops.prim.RaiseException("AssertionError: ")
      if torch.eq(tensor1[1], tensor2[0]):
        pass
      else:
        ops.prim.RaiseException("AssertionError: ")
      _11 = [tensor1[0]]
    else:
      if torch.eq(dim_tensor1, 1):
        _13 = torch.eq(dim_tensor2, 2)
      else:
        _13 = False
      if _13:
        _15 = torch.add(torch.len(tensor1), 1)
        if torch.le(_15, 0):
          dim_post_expr = 1
        else:
          dim_post_expr = _15
        min = torch.neg(dim_post_expr)
        max = torch.sub(dim_post_expr, 1)
        if torch.lt(0, min):
          _16 = True
        else:
          _16 = torch.gt(0, max)
        if torch.__not__(_16):
          pass
        else:
          ops.prim.RaiseException("AssertionError: ")
        out = annotate(List[int], [])
        for _17 in range(torch.len(tensor1)):
          elem = tensor1[_17]
          _18 = torch.append(out, elem)
        torch.insert(out, 0, 1)
        if torch.eq(torch.len(out), 2):
          pass
        else:
          ops.prim.RaiseException(_0)
        if torch.eq(torch.len(tensor2), 2):
          pass
        else:
          ops.prim.RaiseException(_1)
        if torch.eq(out[1], tensor2[0]):
          pass
        else:
          ops.prim.RaiseException("AssertionError: ")
        _19 = [out[0], tensor2[1]]
        out0 = annotate(List[int], [])
        for i in range(2):
          if torch.eq(i, 0):
            if torch.ne(_19[i], 1):
              _20 = torch.append(out0, _19[i])
            else:
              pass
          else:
            _21 = torch.append(out0, _19[i])
        _14 = out0
      else:
        if torch.eq(dim_tensor1, 2):
          _22 = torch.eq(dim_tensor2, 2)
        else:
          _22 = False
        if _22:
          _24 = torch.eq(torch.len(tensor1), 2)
          if _24:
            pass
          else:
            ops.prim.RaiseException(_2)
          _25 = torch.eq(torch.len(tensor2), 2)
          if _25:
            pass
          else:
            ops.prim.RaiseException(_3)
          _26 = torch.eq(tensor1[1], tensor2[0])
          if _26:
            pass
          else:
            ops.prim.RaiseException("AssertionError: ")
          _23 = [tensor1[0], tensor2[1]]
        else:
          if torch.ge(dim_tensor1, 1):
            _27 = torch.ge(dim_tensor2, 1)
          else:
            _27 = False
          if _27:
            if torch.gt(dim_tensor1, 1):
              n = tensor1[-2]
            else:
              n = 1
            batch_tensor1 = annotate(List[int], [])
            for i0 in range(torch.sub(dim_tensor1, 2)):
              _29 = torch.append(batch_tensor1, tensor1[i0])
            p = tensor2[-1]
            batch_tensor2 = annotate(List[int], [])
            for i1 in range(torch.sub(dim_tensor2, 2)):
              _30 = torch.append(batch_tensor2, tensor2[i1])
            dimsA = torch.len(batch_tensor1)
            dimsB = torch.len(batch_tensor2)
            ndim = ops.prim.max(dimsA, dimsB)
            expand_batch_portion = annotate(List[int], [])
            for i2 in range(ndim):
              offset = torch.sub(torch.sub(ndim, 1), i2)
              dimA = torch.sub(torch.sub(dimsA, 1), offset)
              dimB = torch.sub(torch.sub(dimsB, 1), offset)
              if torch.ge(dimA, 0):
                sizeA = batch_tensor1[dimA]
              else:
                sizeA = 1
              if torch.ge(dimB, 0):
                sizeB = batch_tensor2[dimB]
              else:
                sizeB = 1
              if torch.ne(sizeA, sizeB):
                _31 = torch.ne(sizeA, 1)
              else:
                _31 = False
              if _31:
                _32 = torch.ne(sizeB, 1)
              else:
                _32 = False
              if _32:
                _33 = torch.format(_4, sizeA, sizeB, i2)
                _34 = torch.add("AssertionError: ", _33)
                ops.prim.RaiseException(_34)
              else:
                pass
              if torch.eq(sizeA, 1):
                _35 = sizeB
              else:
                _35 = sizeA
              _36 = torch.append(expand_batch_portion, _35)
            if torch.gt(dim_tensor1, 1):
              _37 = torch.append(expand_batch_portion, n)
            else:
              pass
            if torch.gt(dim_tensor2, 1):
              _38 = torch.append(expand_batch_portion, p)
            else:
              pass
            _28 = expand_batch_portion
          else:
            ops.prim.RaiseException(_5)
            _28 = _6
          _23 = _28
        _14 = _23
      _11 = _14
    _8 = _11
  return _8

)=====")
+ std::string(R"=====(def linear(input: List[int],
    weight: List[int],
    bias: Optional[List[int]]) -> List[int]:
  _0 = "AssertionError: self must be a matrix"
  _1 = "AssertionError: mat2 must be a matrix"
  _2 = "The size of tensor a {} must match the size of tensor b ({}) at non-singleton dimension {}"
  _3 = "AssertionError: both  arguments to matmul need to be at least 1D"
  _4 = "The size of tensor a {} must match the size of tensor b ({}) at non-singleton dimension {}"
  if torch.le(torch.len(weight), 2):
    pass
  else:
    ops.prim.RaiseException("AssertionError: ")
  self_len = torch.len(weight)
  if torch.eq(self_len, 0):
    _5 = annotate(List[int], [])
  else:
    if torch.eq(self_len, 1):
      _6 = [weight[0]]
    else:
      _6 = [weight[1], weight[0]]
    _5 = _6
  _7 = uninitialized(List[int])
  dim_tensor1 = torch.len(input)
  dim_tensor2 = torch.len(_5)
  if torch.eq(dim_tensor1, 1):
    _8 = torch.eq(dim_tensor2, 1)
  else:
    _8 = False
  if _8:
    if torch.eq(torch.len(input), 1):
      _9 = torch.eq(torch.len(_5), 1)
    else:
      _9 = False
    if _9:
      pass
    else:
      ops.prim.RaiseException("AssertionError: ")
    if torch.eq(input[0], _5[0]):
      pass
    else:
      ops.prim.RaiseException("AssertionError: ")
    out = annotate(List[int], [])
  else:
    if torch.eq(dim_tensor1, 2):
      _10 = torch.eq(dim_tensor2, 1)
    else:
      _10 = False
    if _10:
      if torch.eq(torch.len(input), 2):
        _12 = torch.eq(torch.len(_5), 1)
      else:
        _12 = False
      if _12:
        pass
      else:
        ops.prim.RaiseException("AssertionError: ")
      if torch.eq(input[1], _5[0]):
        pass
      else:
        ops.prim.RaiseException("AssertionError: ")
      _11 = [input[0]]
    else:
      if torch.eq(dim_tensor1, 1):
        _13 = torch.eq(dim_tensor2, 2)
      else:
        _13 = False
      if _13:
        _15 = torch.add(torch.len(input), 1)
        if torch.le(_15, 0):
          dim_post_expr = 1
        else:
          dim_post_expr = _15
        min = torch.neg(dim_post_expr)
        max = torch.sub(dim_post_expr, 1)
        if torch.lt(0, min):
          _16 = True
        else:
          _16 = torch.gt(0, max)
        if torch.__not__(_16):
          pass
        else:
          ops.prim.RaiseException("AssertionError: ")
        out0 = annotate(List[int], [])
        for _17 in range(torch.len(input)):
          elem = input[_17]
          _18 = torch.append(out0, elem)
        torch.insert(out0, 0, 1)
        if torch.eq(torch.len(out0), 2):
          pass
        else:
          ops.prim.RaiseException(_0)
        if torch.eq(torch.len(_5), 2):
          pass
        else:
          ops.prim.RaiseException(_1)
        if torch.eq(out0[1], _5[0]):
          pass
        else:
          ops.prim.RaiseException("AssertionError: ")
        _19 = [out0[0], _5[1]]
        out1 = annotate(List[int], [])
        for i in range(2):
          if torch.eq(i, 0):
            if torch.ne(_19[i], 1):
              _20 = torch.append(out1, _19[i])
            else:
              pass
          else:
            _21 = torch.append(out1, _19[i])
        _14 = out1
      else:
        if torch.eq(dim_tensor1, 2):
          _22 = torch.eq(dim_tensor2, 2)
        else:
          _22 = False
        if _22:
          if torch.eq(torch.len(input), 2):
            pass
          else:
            ops.prim.RaiseException(_0)
          if torch.eq(torch.len(_5), 2):
            pass
          else:
            ops.prim.RaiseException(_1)
          if torch.eq(input[1], _5[0]):
            pass
          else:
            ops.prim.RaiseException("AssertionError: ")
          _23 = [input[0], _5[1]]
        else:
          if torch.ge(dim_tensor1, 1):
            _24 = torch.ge(dim_tensor2, 1)
          else:
            _24 = False
          if _24:
            if torch.gt(dim_tensor1, 1):
              n = input[-2]
            else:
              n = 1
            batch_tensor1 = annotate(List[int], [])
            for i0 in range(torch.sub(dim_tensor1, 2)):
              _26 = torch.append(batch_tensor1, input[i0])
            p = _5[-1]
            batch_tensor2 = annotate(List[int], [])
            for i1 in range(torch.sub(dim_tensor2, 2)):
              _27 = torch.append(batch_tensor2, _5[i1])
            dimsA = torch.len(batch_tensor1)
            dimsB = torch.len(batch_tensor2)
            ndim = ops.prim.max(dimsA, dimsB)
            expand_batch_portion = annotate(List[int], [])
            for i2 in range(ndim):
              offset = torch.sub(torch.sub(ndim, 1), i2)
              dimA = torch.sub(torch.sub(dimsA, 1), offset)
              dimB = torch.sub(torch.sub(dimsB, 1), offset)
              if torch.ge(dimA, 0):
                sizeA = batch_tensor1[dimA]
              else:
                sizeA = 1
              if torch.ge(dimB, 0):
                sizeB = batch_tensor2[dimB]
              else:
                sizeB = 1
              if torch.ne(sizeA, sizeB):
                _28 = torch.ne(sizeA, 1)
              else:
                _28 = False
              if _28:
                _29 = torch.ne(sizeB, 1)
              else:
                _29 = False
              if _29:
                _30 = torch.format(_2, sizeA, sizeB, i2)
                _31 = torch.add("AssertionError: ", _30)
                ops.prim.RaiseException(_31)
              else:
                pass
              if torch.eq(sizeA, 1):
                _32 = sizeB
              else:
                _32 = sizeA
              _33 = torch.append(expand_batch_portion, _32)
            if torch.gt(dim_tensor1, 1):
              _34 = torch.append(expand_batch_portion, n)
            else:
              pass
            if torch.gt(dim_tensor2, 1):
              _35 = torch.append(expand_batch_portion, p)
            else:
              pass
            _25 = expand_batch_portion
          else:
            ops.prim.RaiseException(_3)
            _25 = _7
          _23 = _25
        _14 = _23
      _11 = _14
    out = _11
  if torch.__isnot__(bias, None):
    bias0 = unchecked_cast(List[int], bias)
    dimsA0 = torch.len(bias0)
    dimsB0 = torch.len(out)
    ndim0 = ops.prim.max(dimsA0, dimsB0)
    expandedSizes = annotate(List[int], [])
    for i3 in range(ndim0):
      offset0 = torch.sub(torch.sub(ndim0, 1), i3)
      dimA0 = torch.sub(torch.sub(dimsA0, 1), offset0)
      dimB0 = torch.sub(torch.sub(dimsB0, 1), offset0)
      if torch.ge(dimA0, 0):
        sizeA0 = bias0[dimA0]
      else:
        sizeA0 = 1
      if torch.ge(dimB0, 0):
        sizeB0 = out[dimB0]
      else:
        sizeB0 = 1
      if torch.ne(sizeA0, sizeB0):
        _36 = torch.ne(sizeA0, 1)
      else:
        _36 = False
      if _36:
        _37 = torch.ne(sizeB0, 1)
      else:
        _37 = False
      if _37:
        _38 = torch.format(_4, sizeA0, sizeB0, i3)
        _39 = torch.add("AssertionError: ", _38)
        ops.prim.RaiseException(_39)
      else:
        pass
      if torch.eq(sizeA0, 1):
        _40 = sizeB0
      else:
        _40 = sizeA0
      _41 = torch.append(expandedSizes, _40)
    if torch.eq(expandedSizes, out):
      pass
    else:
      ops.prim.RaiseException("AssertionError: ")
  else:
    pass
  return out

)=====")
+ std::string(R"=====(def max_pool2d(input: List[int],
    kernel_size: List[int],
    stride: List[int],
    padding: List[int],
    dilation: List[int],
    ceil_mode: bool) -> List[int]:
  _0 = "AssertionError: max_pool2d: kernel_size must either be a single int, or a tuple of two ints"
  _1 = "AssertionError: max_pool2d: stride must either be omitted, a single int, or a tuple of two ints"
  _2 = "AssertionError: max_pool2d: padding must either be a single int, or a tuple of two ints"
  _3 = "AssertionError: max_pool2d: dilation must be either a single int, or a tuple of two ints"
  _4 = "AssertionError: stride should not be zeero"
  _5 = "AssertionError: stride should not be zeero"
  if torch.eq(torch.len(kernel_size), 1):
    _6 = True
  else:
    _6 = torch.eq(torch.len(kernel_size), 2)
  if _6:
    pass
  else:
    ops.prim.RaiseException(_0)
  kH = kernel_size[0]
  if torch.eq(torch.len(kernel_size), 1):
    kW = kH
  else:
    kW = kernel_size[1]
  if torch.eq(torch.len(stride), 0):
    _7 = True
  else:
    _7 = torch.eq(torch.len(stride), 1)
  if _7:
    _8 = True
  else:
    _8 = torch.eq(torch.len(stride), 2)
  if _8:
    pass
  else:
    ops.prim.RaiseException(_1)
  if torch.eq(torch.len(stride), 0):
    dH = kH
  else:
    dH = stride[0]
  if torch.eq(torch.len(stride), 0):
    dW = kW
  else:
    if torch.eq(torch.len(stride), 1):
      dW0 = dH
    else:
      dW0 = stride[1]
    dW = dW0
  if torch.eq(torch.len(padding), 1):
    _9 = True
  else:
    _9 = torch.eq(torch.len(padding), 2)
  if _9:
    pass
  else:
    ops.prim.RaiseException(_2)
  padH = padding[0]
  if torch.eq(torch.len(padding), 1):
    padW = padH
  else:
    padW = padding[1]
  if torch.eq(torch.len(dilation), 1):
    _10 = True
  else:
    _10 = torch.eq(torch.len(dilation), 2)
  if _10:
    pass
  else:
    ops.prim.RaiseException(_3)
  dilationH = dilation[0]
  if torch.eq(torch.len(dilation), 1):
    dilationW = dilationH
  else:
    dilationW = dilation[1]
  if torch.eq(torch.len(input), 3):
    _11 = True
  else:
    _11 = torch.eq(torch.len(input), 4)
  if _11:
    pass
  else:
    ops.prim.RaiseException("AssertionError: ")
  if torch.eq(torch.len(input), 4):
    nbatch = input[-4]
  else:
    nbatch = 1
  nInputPlane = input[-3]
  inputHeight = input[-2]
  inputWidth = input[-1]
  if torch.ne(dH, 0):
    pass
  else:
    ops.prim.RaiseException(_4)
  _12 = torch.add(torch.add(inputHeight, padH), padH)
  _13 = torch.mul(dilationH, torch.sub(kH, 1))
  _14 = torch.sub(torch.sub(_12, _13), 1)
  if ceil_mode:
    _15 = torch.sub(dH, 1)
  else:
    _15 = 0
  _16 = torch.floordiv(torch.add(_14, _15), dH)
  outputSize = torch.add(_16, 1)
  if ceil_mode:
    _17 = torch.ge(torch.mul(_16, dH), torch.add(inputHeight, padH))
    if _17:
      outputSize0 = _16
    else:
      outputSize0 = outputSize
    outputHeight = outputSize0
  else:
    outputHeight = outputSize
  if torch.ne(dW, 0):
    pass
  else:
    ops.prim.RaiseException(_5)
  _18 = torch.add(torch.add(inputWidth, padW), padW)
  _19 = torch.mul(dilationW, torch.sub(kW, 1))
  _20 = torch.sub(torch.sub(_18, _19), 1)
  if ceil_mode:
    _21 = torch.sub(dW, 1)
  else:
    _21 = 0
  _22 = torch.floordiv(torch.add(_20, _21), dW)
  outputSize1 = torch.add(_22, 1)
  if ceil_mode:
    _23 = torch.ge(torch.mul(_22, dW), torch.add(inputWidth, padW))
    if _23:
      outputSize2 = _22
    else:
      outputSize2 = outputSize1
    outputWidth = outputSize2
  else:
    outputWidth = outputSize1
  ndim = torch.len(input)
  if torch.gt(kW, 0):
    _24 = torch.gt(kH, 0)
  else:
    _24 = False
  if _24:
    pass
  else:
    ops.prim.RaiseException("AssertionError: ")
  if torch.gt(dW, 0):
    _25 = torch.gt(dH, 0)
  else:
    _25 = False
  if _25:
    pass
  else:
    ops.prim.RaiseException("AssertionError: ")
  if torch.gt(dilationH, 0):
    _26 = torch.gt(dilationW, 0)
  else:
    _26 = False
  if _26:
    pass
  else:
    ops.prim.RaiseException("AssertionError: ")
  if torch.ne(input[1], 0):
    valid_dims = torch.ne(input[2], 0)
  else:
    valid_dims = False
  if torch.eq(ndim, 3):
    _27 = torch.ne(input[0], 0)
  else:
    _27 = False
  if _27:
    _28 = valid_dims
  else:
    _28 = False
  if _28:
    _29 = True
  else:
    if torch.eq(ndim, 4):
      _30 = valid_dims
    else:
      _30 = False
    if _30:
      _31 = torch.ne(input[3], 0)
    else:
      _31 = False
    _29 = _31
  if _29:
    pass
  else:
    ops.prim.RaiseException("AssertionError: ")
  if torch.ge(torch.floordiv(kW, 2), padW):
    _33 = torch.ge(torch.floordiv(kH, 2), padH)
    _32 = _33
  else:
    _32 = False
  if _32:
    pass
  else:
    ops.prim.RaiseException("AssertionError: ")
  if torch.ge(outputWidth, 1):
    _34 = torch.ge(outputHeight, 1)
  else:
    _34 = False
  if _34:
    pass
  else:
    ops.prim.RaiseException("AssertionError: ")
  if torch.eq(torch.len(input), 3):
    _36 = [nInputPlane, outputHeight, outputWidth]
    _35 = _36
  else:
    _37 = [nbatch, nInputPlane, outputHeight, outputWidth]
    _35 = _37
  return _35

)=====")
+ std::string(R"=====(def max_pool2d_with_indices(input: List[int],
    kernel_size: List[int],
    stride: List[int],
    padding: List[int],
    dilation: List[int],
    ceil_mode: bool) -> Tuple[List[int], List[int]]:
  _0 = "AssertionError: max_pool2d: kernel_size must either be a single int, or a tuple of two ints"
  _1 = "AssertionError: max_pool2d: stride must either be omitted, a single int, or a tuple of two ints"
  _2 = "AssertionError: max_pool2d: padding must either be a single int, or a tuple of two ints"
  _3 = "AssertionError: max_pool2d: dilation must be either a single int, or a tuple of two ints"
  _4 = "AssertionError: stride should not be zeero"
  if torch.eq(torch.len(kernel_size), 1):
    _5 = True
  else:
    _5 = torch.eq(torch.len(kernel_size), 2)
  if _5:
    pass
  else:
    ops.prim.RaiseException(_0)
  kH = kernel_size[0]
  if torch.eq(torch.len(kernel_size), 1):
    kW = kH
  else:
    kW = kernel_size[1]
  if torch.eq(torch.len(stride), 0):
    _6 = True
  else:
    _6 = torch.eq(torch.len(stride), 1)
  if _6:
    _7 = True
  else:
    _7 = torch.eq(torch.len(stride), 2)
  if _7:
    pass
  else:
    ops.prim.RaiseException(_1)
  if torch.eq(torch.len(stride), 0):
    dH = kH
  else:
    dH = stride[0]
  if torch.eq(torch.len(stride), 0):
    dW = kW
  else:
    if torch.eq(torch.len(stride), 1):
      dW0 = dH
    else:
      dW0 = stride[1]
    dW = dW0
  if torch.eq(torch.len(padding), 1):
    _8 = True
  else:
    _8 = torch.eq(torch.len(padding), 2)
  if _8:
    pass
  else:
    ops.prim.RaiseException(_2)
  padH = padding[0]
  if torch.eq(torch.len(padding), 1):
    padW = padH
  else:
    padW = padding[1]
  if torch.eq(torch.len(dilation), 1):
    _9 = True
  else:
    _9 = torch.eq(torch.len(dilation), 2)
  if _9:
    pass
  else:
    ops.prim.RaiseException(_3)
  dilationH = dilation[0]
  if torch.eq(torch.len(dilation), 1):
    dilationW = dilationH
  else:
    dilationW = dilation[1]
  if torch.eq(torch.len(input), 3):
    _10 = True
  else:
    _10 = torch.eq(torch.len(input), 4)
  if _10:
    pass
  else:
    ops.prim.RaiseException("AssertionError: ")
  if torch.eq(torch.len(input), 4):
    nbatch = input[-4]
  else:
    nbatch = 1
  nInputPlane = input[-3]
  inputHeight = input[-2]
  inputWidth = input[-1]
  if torch.ne(dH, 0):
    pass
  else:
    ops.prim.RaiseException(_4)
  _11 = torch.add(torch.add(inputHeight, padH), padH)
  _12 = torch.mul(dilationH, torch.sub(kH, 1))
  _13 = torch.sub(torch.sub(_11, _12), 1)
  if ceil_mode:
    _14 = torch.sub(dH, 1)
  else:
    _14 = 0
  _15 = torch.floordiv(torch.add(_13, _14), dH)
  outputSize = torch.add(_15, 1)
  if ceil_mode:
    _16 = torch.ge(torch.mul(_15, dH), torch.add(inputHeight, padH))
    if _16:
      outputSize0 = _15
    else:
      outputSize0 = outputSize
    outputHeight = outputSize0
  else:
    outputHeight = outputSize
  if torch.ne(dW, 0):
    pass
  else:
    ops.prim.RaiseException(_4)
  _17 = torch.add(torch.add(inputWidth, padW), padW)
  _18 = torch.mul(dilationW, torch.sub(kW, 1))
  _19 = torch.sub(torch.sub(_17, _18), 1)
  if ceil_mode:
    _20 = torch.sub(dW, 1)
  else:
    _20 = 0
  _21 = torch.floordiv(torch.add(_19, _20), dW)
  outputSize1 = torch.add(_21, 1)
  if ceil_mode:
    _22 = torch.ge(torch.mul(_21, dW), torch.add(inputWidth, padW))
    if _22:
      outputSize2 = _21
    else:
      outputSize2 = outputSize1
    outputWidth = outputSize2
  else:
    outputWidth = outputSize1
  ndim = torch.len(input)
  if torch.gt(kW, 0):
    _23 = torch.gt(kH, 0)
  else:
    _23 = False
  if _23:
    pass
  else:
    ops.prim.RaiseException("AssertionError: ")
  if torch.gt(dW, 0):
    _24 = torch.gt(dH, 0)
  else:
    _24 = False
  if _24:
    pass
  else:
    ops.prim.RaiseException("AssertionError: ")
  if torch.gt(dilationH, 0):
    _25 = torch.gt(dilationW, 0)
  else:
    _25 = False
  if _25:
    pass
  else:
    ops.prim.RaiseException("AssertionError: ")
  if torch.ne(input[1], 0):
    valid_dims = torch.ne(input[2], 0)
  else:
    valid_dims = False
  if torch.eq(ndim, 3):
    _26 = torch.ne(input[0], 0)
  else:
    _26 = False
  if _26:
    _27 = valid_dims
  else:
    _27 = False
  if _27:
    _28 = True
  else:
    if torch.eq(ndim, 4):
      _29 = valid_dims
    else:
      _29 = False
    if _29:
      _30 = torch.ne(input[3], 0)
    else:
      _30 = False
    _28 = _30
  if _28:
    pass
  else:
    ops.prim.RaiseException("AssertionError: ")
  if torch.ge(torch.floordiv(kW, 2), padW):
    _32 = torch.ge(torch.floordiv(kH, 2), padH)
    _31 = _32
  else:
    _31 = False
  if _31:
    pass
  else:
    ops.prim.RaiseException("AssertionError: ")
  if torch.ge(outputWidth, 1):
    _33 = torch.ge(outputHeight, 1)
  else:
    _33 = False
  if _33:
    pass
  else:
    ops.prim.RaiseException("AssertionError: ")
  if torch.eq(torch.len(input), 3):
    _34 = [nInputPlane, outputHeight, outputWidth]
    out = _34
  else:
    _35 = [nbatch, nInputPlane, outputHeight, outputWidth]
    out = _35
  return (out, out)

)=====")
+ std::string(R"=====(def t(self: List[int]) -> List[int]:
  if torch.le(torch.len(self), 2):
    pass
  else:
    ops.prim.RaiseException("AssertionError: ")
  self_len = torch.len(self)
  if torch.eq(self_len, 0):
    _0 = annotate(List[int], [])
  else:
    if torch.eq(self_len, 1):
      _1 = [self[0]]
    else:
      _1 = [self[1], self[0]]
    _0 = _1
  return _0

def transpose(self: List[int],
    dim0: int,
    dim1: int) -> List[int]:
  ndims = torch.len(self)
  if torch.le(ndims, 0):
    dim_post_expr = 1
  else:
    dim_post_expr = ndims
  min = torch.neg(dim_post_expr)
  max = torch.sub(dim_post_expr, 1)
  if torch.lt(dim0, min):
    _0 = True
  else:
    _0 = torch.gt(dim0, max)
  if torch.__not__(_0):
    pass
  else:
    ops.prim.RaiseException("AssertionError: ")
  if torch.lt(dim0, 0):
    dim00 = torch.add(dim0, dim_post_expr)
  else:
    dim00 = dim0
  if torch.le(ndims, 0):
    dim_post_expr0 = 1
  else:
    dim_post_expr0 = ndims
  min0 = torch.neg(dim_post_expr0)
  max0 = torch.sub(dim_post_expr0, 1)
  if torch.lt(dim1, min0):
    _1 = True
  else:
    _1 = torch.gt(dim1, max0)
  if torch.__not__(_1):
    pass
  else:
    ops.prim.RaiseException("AssertionError: ")
  if torch.lt(dim1, 0):
    dim10 = torch.add(dim1, dim_post_expr0)
  else:
    dim10 = dim1
  if torch.eq(dim00, dim10):
    out = annotate(List[int], [])
    for _3 in range(torch.len(self)):
      elem = self[_3]
      _4 = torch.append(out, elem)
    _2 = out
  else:
    out0 = annotate(List[int], [])
    for i in range(ndims):
      if torch.eq(i, dim00):
        _5 = torch.append(out0, self[dim10])
      else:
        if torch.eq(i, dim10):
          _6 = torch.append(out0, self[dim00])
        else:
          _7 = torch.append(out0, self[i])
    _2 = out0
  return _2

)=====")
+ std::string(R"=====(def conv1d(input: List[int],
    weight: List[int],
    bias: Optional[List[int]],
    stride: List[int],
    padding: List[int],
    dilation: List[int],
    groups: int) -> List[int]:
  if torch.eq(torch.len(weight), 3):
    pass
  else:
    ops.prim.RaiseException("AssertionError: ")
  if torch.eq(torch.len(input), 3):
    pass
  else:
    ops.prim.RaiseException("AssertionError: ")
  k = torch.len(input)
  weight_dim = torch.len(weight)
  non_negative = False
  for _0 in range(torch.len(padding)):
    val = padding[_0]
    if torch.lt(val, 0):
      non_negative0 = True
    else:
      non_negative0 = non_negative
    non_negative = non_negative0
  if torch.__not__(non_negative):
    pass
  else:
    ops.prim.RaiseException("AssertionError: ")
  non_negative1 = False
  for _1 in range(torch.len(stride)):
    val0 = stride[_1]
    if torch.lt(val0, 0):
      non_negative2 = True
    else:
      non_negative2 = non_negative1
    non_negative1 = non_negative2
  if torch.__not__(non_negative1):
    pass
  else:
    ops.prim.RaiseException("AssertionError: ")
  if torch.eq(weight_dim, k):
    pass
  else:
    ops.prim.RaiseException("AssertionError: ")
  if torch.ge(weight[0], groups):
    pass
  else:
    ops.prim.RaiseException("AssertionError: ")
  _2 = torch.eq(torch.remainder(weight[0], groups), 0)
  if _2:
    pass
  else:
    ops.prim.RaiseException("AssertionError: ")
  _3 = torch.eq(input[1], torch.mul(weight[1], groups))
  if _3:
    pass
  else:
    ops.prim.RaiseException("AssertionError: ")
  if torch.__is__(bias, None):
    _4 = True
  else:
    bias0 = unchecked_cast(List[int], bias)
    if torch.eq(torch.len(bias0), 1):
      _5 = torch.eq(bias0[0], weight[0])
    else:
      _5 = False
    _4 = _5
  if _4:
    pass
  else:
    ops.prim.RaiseException("AssertionError: ")
  for _6 in range(torch.__range_length(2, k, 1)):
    i = torch.__derive_index(_6, 2, 1)
    _7 = input[i]
    _8 = torch.mul(padding[torch.sub(i, 2)], 2)
    _9 = torch.add(_7, _8)
    _10 = torch.mul(dilation[torch.sub(i, 2)], torch.sub(weight[i], 1))
    if torch.ge(_9, torch.add(_10, 1)):
      pass
    else:
      ops.prim.RaiseException("AssertionError: ")
  has_dilation = torch.gt(torch.len(dilation), 0)
  dim = torch.len(input)
  output_size = annotate(List[int], [])
  _11 = torch.append(output_size, input[0])
  _12 = torch.append(output_size, weight[0])
  for _13 in range(torch.__range_length(2, dim, 1)):
    d = torch.__derive_index(_13, 2, 1)
    if has_dilation:
      dilation_ = dilation[torch.sub(d, 2)]
    else:
      dilation_ = 1
    _14 = torch.mul(dilation_, torch.sub(weight[d], 1))
    kernel = torch.add(_14, 1)
    _15 = input[d]
    _16 = torch.mul(padding[torch.sub(d, 2)], 2)
    _17 = torch.sub(torch.add(_15, _16), kernel)
    _18 = torch.floordiv(_17, stride[torch.sub(d, 2)])
    _19 = torch.append(output_size, torch.add(_18, 1))
  return output_size

)=====")
+ std::string(R"=====(def conv2d(input: List[int],
    weight: List[int],
    bias: Optional[List[int]],
    stride: List[int],
    padding: List[int],
    dilation: List[int],
    groups: int) -> List[int]:
  if torch.eq(torch.len(weight), 4):
    pass
  else:
    ops.prim.RaiseException("AssertionError: ")
  if torch.eq(torch.len(input), 4):
    pass
  else:
    ops.prim.RaiseException("AssertionError: ")
  k = torch.len(input)
  weight_dim = torch.len(weight)
  non_negative = False
  for _0 in range(torch.len(padding)):
    val = padding[_0]
    if torch.lt(val, 0):
      non_negative0 = True
    else:
      non_negative0 = non_negative
    non_negative = non_negative0
  if torch.__not__(non_negative):
    pass
  else:
    ops.prim.RaiseException("AssertionError: ")
  non_negative1 = False
  for _1 in range(torch.len(stride)):
    val0 = stride[_1]
    if torch.lt(val0, 0):
      non_negative2 = True
    else:
      non_negative2 = non_negative1
    non_negative1 = non_negative2
  if torch.__not__(non_negative1):
    pass
  else:
    ops.prim.RaiseException("AssertionError: ")
  if torch.eq(weight_dim, k):
    pass
  else:
    ops.prim.RaiseException("AssertionError: ")
  if torch.ge(weight[0], groups):
    pass
  else:
    ops.prim.RaiseException("AssertionError: ")
  _2 = torch.eq(torch.remainder(weight[0], groups), 0)
  if _2:
    pass
  else:
    ops.prim.RaiseException("AssertionError: ")
  _3 = torch.eq(input[1], torch.mul(weight[1], groups))
  if _3:
    pass
  else:
    ops.prim.RaiseException("AssertionError: ")
  if torch.__is__(bias, None):
    _4 = True
  else:
    bias0 = unchecked_cast(List[int], bias)
    if torch.eq(torch.len(bias0), 1):
      _5 = torch.eq(bias0[0], weight[0])
    else:
      _5 = False
    _4 = _5
  if _4:
    pass
  else:
    ops.prim.RaiseException("AssertionError: ")
  for _6 in range(torch.__range_length(2, k, 1)):
    i = torch.__derive_index(_6, 2, 1)
    _7 = input[i]
    _8 = torch.mul(padding[torch.sub(i, 2)], 2)
    _9 = torch.add(_7, _8)
    _10 = torch.mul(dilation[torch.sub(i, 2)], torch.sub(weight[i], 1))
    if torch.ge(_9, torch.add(_10, 1)):
      pass
    else:
      ops.prim.RaiseException("AssertionError: ")
  has_dilation = torch.gt(torch.len(dilation), 0)
  dim = torch.len(input)
  output_size = annotate(List[int], [])
  _11 = torch.append(output_size, input[0])
  _12 = torch.append(output_size, weight[0])
  for _13 in range(torch.__range_length(2, dim, 1)):
    d = torch.__derive_index(_13, 2, 1)
    if has_dilation:
      dilation_ = dilation[torch.sub(d, 2)]
    else:
      dilation_ = 1
    _14 = torch.mul(dilation_, torch.sub(weight[d], 1))
    kernel = torch.add(_14, 1)
    _15 = input[d]
    _16 = torch.mul(padding[torch.sub(d, 2)], 2)
    _17 = torch.sub(torch.add(_15, _16), kernel)
    _18 = torch.floordiv(_17, stride[torch.sub(d, 2)])
    _19 = torch.append(output_size, torch.add(_18, 1))
  return output_size

)=====")
+ std::string(R"=====(def batch_norm(input: List[int],
    weight: Optional[List[int]],
    bias: Optional[List[int]],
    running_mean: Optional[List[int]],
    running_var: Optional[List[int]],
    training: bool,
    momentum: float,
    eps: float,
    cudnn_enabled: bool) -> List[int]:
  out = annotate(List[int], [])
  for _0 in range(torch.len(input)):
    elem = input[_0]
    _1 = torch.append(out, elem)
  return out

)=====")
+ std::string(R"=====(def conv3d(input: List[int],
    weight: List[int],
    bias: Optional[List[int]],
    stride: List[int],
    padding: List[int],
    dilation: List[int],
    groups: int) -> List[int]:
  if torch.eq(torch.len(weight), 5):
    pass
  else:
    ops.prim.RaiseException("AssertionError: ")
  if torch.eq(torch.len(input), 5):
    pass
  else:
    ops.prim.RaiseException("AssertionError: ")
  k = torch.len(input)
  weight_dim = torch.len(weight)
  non_negative = False
  for _0 in range(torch.len(padding)):
    val = padding[_0]
    if torch.lt(val, 0):
      non_negative0 = True
    else:
      non_negative0 = non_negative
    non_negative = non_negative0
  if torch.__not__(non_negative):
    pass
  else:
    ops.prim.RaiseException("AssertionError: ")
  non_negative1 = False
  for _1 in range(torch.len(stride)):
    val0 = stride[_1]
    if torch.lt(val0, 0):
      non_negative2 = True
    else:
      non_negative2 = non_negative1
    non_negative1 = non_negative2
  if torch.__not__(non_negative1):
    pass
  else:
    ops.prim.RaiseException("AssertionError: ")
  if torch.eq(weight_dim, k):
    pass
  else:
    ops.prim.RaiseException("AssertionError: ")
  if torch.ge(weight[0], groups):
    pass
  else:
    ops.prim.RaiseException("AssertionError: ")
  _2 = torch.eq(torch.remainder(weight[0], groups), 0)
  if _2:
    pass
  else:
    ops.prim.RaiseException("AssertionError: ")
  _3 = torch.eq(input[1], torch.mul(weight[1], groups))
  if _3:
    pass
  else:
    ops.prim.RaiseException("AssertionError: ")
  if torch.__is__(bias, None):
    _4 = True
  else:
    bias0 = unchecked_cast(List[int], bias)
    if torch.eq(torch.len(bias0), 1):
      _5 = torch.eq(bias0[0], weight[0])
    else:
      _5 = False
    _4 = _5
  if _4:
    pass
  else:
    ops.prim.RaiseException("AssertionError: ")
  for _6 in range(torch.__range_length(2, k, 1)):
    i = torch.__derive_index(_6, 2, 1)
    _7 = input[i]
    _8 = torch.mul(padding[torch.sub(i, 2)], 2)
    _9 = torch.add(_7, _8)
    _10 = torch.mul(dilation[torch.sub(i, 2)], torch.sub(weight[i], 1))
    if torch.ge(_9, torch.add(_10, 1)):
      pass
    else:
      ops.prim.RaiseException("AssertionError: ")
  has_dilation = torch.gt(torch.len(dilation), 0)
  dim = torch.len(input)
  output_size = annotate(List[int], [])
  _11 = torch.append(output_size, input[0])
  _12 = torch.append(output_size, weight[0])
  for _13 in range(torch.__range_length(2, dim, 1)):
    d = torch.__derive_index(_13, 2, 1)
    if has_dilation:
      dilation_ = dilation[torch.sub(d, 2)]
    else:
      dilation_ = 1
    _14 = torch.mul(dilation_, torch.sub(weight[d], 1))
    kernel = torch.add(_14, 1)
    _15 = input[d]
    _16 = torch.mul(padding[torch.sub(d, 2)], 2)
    _17 = torch.sub(torch.add(_15, _16), kernel)
    _18 = torch.floordiv(_17, stride[torch.sub(d, 2)])
    _19 = torch.append(output_size, torch.add(_18, 1))
  return output_size

)=====")
+ std::string(R"=====(def conv_backwards(grad_output: List[int],
    input: List[int],
    weight: List[int],
    biases: Optional[List[int]]) -> Tuple[List[int], List[int], List[int]]:
  out = annotate(List[int], [])
  for _0 in range(torch.len(input)):
    elem = input[_0]
    _1 = torch.append(out, elem)
  out0 = annotate(List[int], [])
  for _2 in range(torch.len(weight)):
    elem0 = weight[_2]
    _3 = torch.append(out0, elem0)
  return (out, out0, [grad_output[1]])

)=====")
+ std::string(R"=====(def conv_forwards(input: List[int],
    weight: List[int],
    bias: Optional[List[int]],
    stride: List[int],
    padding: List[int],
    dilation: List[int],
    transposed: bool,
    output_padding: List[int],
    groups: int) -> List[int]:
  has_dilation = torch.gt(torch.len(dilation), 0)
  has_output_padding = torch.gt(torch.len(output_padding), 0)
  dim = torch.len(input)
  output_size = annotate(List[int], [])
  if transposed:
    weight_output_channels_dim = 1
  else:
    weight_output_channels_dim = 0
  _0 = torch.append(output_size, input[0])
  if transposed:
    _1 = torch.mul(weight[weight_output_channels_dim], groups)
    _2 = torch.append(output_size, _1)
  else:
    _3 = torch.append(output_size, weight[weight_output_channels_dim])
  for _4 in range(torch.__range_length(2, dim, 1)):
    d = torch.__derive_index(_4, 2, 1)
    if has_dilation:
      dilation_ = dilation[torch.sub(d, 2)]
    else:
      dilation_ = 1
    if has_output_padding:
      output_padding_ = output_padding[torch.sub(d, 2)]
    else:
      output_padding_ = 0
    if transposed:
      kernel = torch.mul(dilation_, torch.sub(weight[d], 1))
      _5 = torch.mul(torch.sub(input[d], 1), stride[torch.sub(d, 2)])
      _6 = torch.mul(padding[torch.sub(d, 2)], 2)
      _7 = torch.add(torch.sub(_5, _6), kernel)
      _8 = torch.add(torch.add(_7, output_padding_), 1)
      _9 = torch.append(output_size, _8)
    else:
      _10 = torch.mul(dilation_, torch.sub(weight[d], 1))
      kernel0 = torch.add(_10, 1)
      _11 = input[d]
      _12 = torch.mul(padding[torch.sub(d, 2)], 2)
      _13 = torch.sub(torch.add(_11, _12), kernel0)
      _14 = torch.floordiv(_13, stride[torch.sub(d, 2)])
      _15 = torch.append(output_size, torch.add(_14, 1))
  return output_size

)=====")
+ std::string(R"=====(def _conv_forwards(input: List[int],
    weight: List[int],
    bias: Optional[List[int]],
    stride: List[int],
    padding: List[int],
    dilation: List[int],
    transposed: bool,
    output_padding: List[int],
    groups: int,
    benchmark: bool,
    deterministic: bool,
    cudnn_enabled: bool,
    allow_tf32: bool) -> List[int]:
  has_dilation = torch.gt(torch.len(dilation), 0)
  has_output_padding = torch.gt(torch.len(output_padding), 0)
  dim = torch.len(input)
  output_size = annotate(List[int], [])
  if transposed:
    weight_output_channels_dim = 1
  else:
    weight_output_channels_dim = 0
  _0 = torch.append(output_size, input[0])
  if transposed:
    _1 = torch.mul(weight[weight_output_channels_dim], groups)
    _2 = torch.append(output_size, _1)
  else:
    _3 = torch.append(output_size, weight[weight_output_channels_dim])
  for _4 in range(torch.__range_length(2, dim, 1)):
    d = torch.__derive_index(_4, 2, 1)
    if has_dilation:
      dilation_ = dilation[torch.sub(d, 2)]
    else:
      dilation_ = 1
    if has_output_padding:
      output_padding_ = output_padding[torch.sub(d, 2)]
    else:
      output_padding_ = 0
    if transposed:
      kernel = torch.mul(dilation_, torch.sub(weight[d], 1))
      _5 = torch.mul(torch.sub(input[d], 1), stride[torch.sub(d, 2)])
      _6 = torch.mul(padding[torch.sub(d, 2)], 2)
      _7 = torch.add(torch.sub(_5, _6), kernel)
      _8 = torch.add(torch.add(_7, output_padding_), 1)
      _9 = torch.append(output_size, _8)
    else:
      _10 = torch.mul(dilation_, torch.sub(weight[d], 1))
      kernel0 = torch.add(_10, 1)
      _11 = input[d]
      _12 = torch.mul(padding[torch.sub(d, 2)], 2)
      _13 = torch.sub(torch.add(_11, _12), kernel0)
      _14 = torch.floordiv(_13, stride[torch.sub(d, 2)])
      _15 = torch.append(output_size, torch.add(_14, 1))
  return output_size

)=====")
+ std::string(R"=====(def conv_transpose2d_input(input: List[int],
    weight: List[int],
    bias: Optional[List[int]]=None,
    stride: Optional[List[int]]=None,
    padding: Optional[List[int]]=None,
    output_padding: Optional[List[int]]=None,
    groups: int=1,
    dilation: Optional[List[int]]=None) -> List[int]:
  if torch.__is__(stride, None):
    stride0 = [1, 1]
  else:
    stride0 = unchecked_cast(List[int], stride)
  if torch.__is__(padding, None):
    padding0 = [0, 0]
  else:
    padding0 = unchecked_cast(List[int], padding)
  if torch.__is__(output_padding, None):
    output_padding0 = [0, 0]
  else:
    output_padding1 = unchecked_cast(List[int], output_padding)
    output_padding0 = output_padding1
  if torch.__is__(dilation, None):
    dilation0 = [1, 1]
  else:
    dilation0 = unchecked_cast(List[int], dilation)
  has_dilation = torch.gt(torch.len(dilation0), 0)
  dim = torch.len(input)
  output_size = annotate(List[int], [])
  _0 = torch.append(output_size, input[0])
  _1 = torch.append(output_size, torch.mul(weight[1], groups))
  for _2 in range(torch.__range_length(2, dim, 1)):
    d = torch.__derive_index(_2, 2, 1)
    if has_dilation:
      dilation_ = dilation0[torch.sub(d, 2)]
    else:
      dilation_ = 1
    kernel = torch.mul(dilation_, torch.sub(weight[d], 1))
    _3 = torch.mul(torch.sub(input[d], 1), stride0[torch.sub(d, 2)])
    _4 = torch.mul(padding0[torch.sub(d, 2)], 2)
    _5 = torch.add(torch.sub(_3, _4), kernel)
    _6 = torch.add(_5, output_padding0[torch.sub(d, 2)])
    _7 = torch.append(output_size, torch.add(_6, 1))
  return output_size

)=====")
+ std::string(R"=====(def flatten(input: List[int],
    start_dim: int,
    end_dim: int) -> List[int]:
  _0 = torch.len(input)
  if torch.le(_0, 0):
    dim_post_expr = 1
  else:
    dim_post_expr = _0
  min = torch.neg(dim_post_expr)
  max = torch.sub(dim_post_expr, 1)
  if torch.lt(start_dim, min):
    _1 = True
  else:
    _1 = torch.gt(start_dim, max)
  if torch.__not__(_1):
    pass
  else:
    ops.prim.RaiseException("AssertionError: ")
  if torch.lt(start_dim, 0):
    start_dim0 = torch.add(start_dim, dim_post_expr)
  else:
    start_dim0 = start_dim
  _2 = torch.len(input)
  if torch.le(_2, 0):
    dim_post_expr0 = 1
  else:
    dim_post_expr0 = _2
  min0 = torch.neg(dim_post_expr0)
  max0 = torch.sub(dim_post_expr0, 1)
  if torch.lt(end_dim, min0):
    _3 = True
  else:
    _3 = torch.gt(end_dim, max0)
  if torch.__not__(_3):
    pass
  else:
    ops.prim.RaiseException("AssertionError: ")
  if torch.lt(end_dim, 0):
    end_dim0 = torch.add(end_dim, dim_post_expr0)
  else:
    end_dim0 = end_dim
  if torch.le(start_dim0, end_dim0):
    pass
  else:
    ops.prim.RaiseException("AssertionError: ")
  if torch.eq(torch.len(input), 0):
    _4 = [1]
  else:
    if torch.eq(start_dim0, end_dim0):
      out = annotate(List[int], [])
      for _6 in range(torch.len(input)):
        elem = input[_6]
        _7 = torch.append(out, elem)
      _5 = out
    else:
      _8 = torch.__range_length(start_dim0, torch.add(end_dim0, 1), 1)
      slice_numel = 1
      for _9 in range(_8):
        i = torch.__derive_index(_9, start_dim0, 1)
        slice_numel0 = torch.mul(slice_numel, input[i])
        slice_numel = slice_numel0
      shape = annotate(List[int], [])
      for i0 in range(start_dim0):
        _10 = torch.append(shape, input[i0])
      _11 = torch.append(shape, slice_numel)
      _12 = torch.add(end_dim0, 1)
      _13 = torch.__range_length(_12, torch.len(input), 1)
      for _14 in range(_13):
        i1 = torch.__derive_index(_14, _12, 1)
        _15 = torch.append(shape, input[i1])
      _5 = shape
    _4 = _5
  return _4

)=====")
+ std::string(R"=====(def cat(tensors: List[List[int]],
    dim: int) -> List[int]:
  _0 = "AssertionError: Tensors must have same number of dimensions"
  _1 = "AssertionError: Sizes of tensors must match except in dimension"
  for _2 in range(torch.len(tensors)):
    tensor = tensors[_2]
    if torch.gt(torch.len(tensor), 0):
      pass
    else:
      ops.prim.RaiseException("AssertionError: ")
  out_dim: Optional[int] = None
  for _3 in range(torch.len(tensors)):
    size = tensors[_3]
    if torch.eq(torch.len(size), 1):
      _4 = torch.eq(size[0], 0)
    else:
      _4 = False
    if torch.__not__(_4):
      if torch.__is__(out_dim, None):
        _5 = torch.len(size)
        if torch.le(_5, 0):
          dim_post_expr = 1
        else:
          dim_post_expr = _5
        min = torch.neg(dim_post_expr)
        max = torch.sub(dim_post_expr, 1)
        if torch.lt(dim, min):
          _6 = True
        else:
          _6 = torch.gt(dim, max)
        if torch.__not__(_6):
          pass
        else:
          ops.prim.RaiseException("AssertionError: ")
        if torch.lt(dim, 0):
          out_dim2 = torch.add(dim, dim_post_expr)
        else:
          out_dim2 = dim
        out_dim1 = out_dim2
      else:
        out_dim1 = unchecked_cast(int, out_dim)
      out_dim0 : Optional[int] = out_dim1
    else:
      out_dim0 = out_dim
    out_dim = out_dim0
  if torch.__is__(out_dim, None):
    dim0 = dim
  else:
    dim0 = unchecked_cast(int, out_dim)
  if torch.gt(torch.len(tensors), 0):
    pass
  else:
    ops.prim.RaiseException("AssertionError: ")
  not_skipped_tensor: Optional[List[int]] = None
  for _7 in range(torch.len(tensors)):
    tensor0 = tensors[_7]
    numel = 1
    for _8 in range(torch.len(tensor0)):
      elem = tensor0[_8]
      numel = torch.mul(numel, elem)
    if torch.eq(numel, 0):
      _9 = torch.eq(torch.len(tensor0), 1)
    else:
      _9 = False
    if torch.__not__(_9):
      not_skipped_tensor0 : Optional[List[int]] = tensor0
    else:
      not_skipped_tensor0 = not_skipped_tensor
    not_skipped_tensor = not_skipped_tensor0
  _10 = torch.__is__(not_skipped_tensor, None)
  if _10:
    _11 = [0]
  else:
    not_skipped_tensor1 = unchecked_cast(List[int], not_skipped_tensor)
    cat_dim_size = 0
    for i in range(torch.len(tensors)):
      tensor1 = tensors[i]
      numel0 = 1
      for _12 in range(torch.len(tensor1)):
        elem0 = tensor1[_12]
        numel0 = torch.mul(numel0, elem0)
      if torch.eq(numel0, 0):
        _13 = torch.eq(torch.len(tensor1), 1)
      else:
        _13 = False
      if torch.__not__(_13):
        first_dims = torch.len(not_skipped_tensor1)
        second_dims = torch.len(tensor1)
        _14 = torch.eq(first_dims, second_dims)
        if _14:
          pass
        else:
          ops.prim.RaiseException(_0)
        _15 = torch.__range_length(0, first_dims, 1)
        for _16 in range(_15):
          dim1 = torch.__derive_index(_16, 0, 1)
          if torch.ne(dim1, dim0):
            _17 = torch.eq(not_skipped_tensor1[dim1], tensor1[dim1])
            if _17:
              pass
            else:
              ops.prim.RaiseException(_1)
          else:
            pass
        cat_dim_size1 = torch.add(cat_dim_size, tensor1[dim0])
        cat_dim_size0 = cat_dim_size1
      else:
        cat_dim_size0 = cat_dim_size
      cat_dim_size = cat_dim_size0
    result_size = annotate(List[int], [])
    for _18 in range(torch.len(not_skipped_tensor1)):
      elem1 = not_skipped_tensor1[_18]
      _19 = torch.append(result_size, elem1)
    _20 = torch._set_item(result_size, dim0, cat_dim_size)
    _11 = result_size
  return _11

)=====")
+ std::string(R"=====(def stack(tensors: List[List[int]],
    dim: int) -> List[int]:
  _0 = "AssertionError: Tensors must have same number of dimensions"
  _1 = "AssertionError: Sizes of tensors must match except in dimension"
  unsqueezed_tensors = annotate(List[List[int]], [])
  for _2 in range(torch.len(tensors)):
    tensor = tensors[_2]
    _3 = torch.add(torch.len(tensor), 1)
    if torch.le(_3, 0):
      dim_post_expr = 1
    else:
      dim_post_expr = _3
    min = torch.neg(dim_post_expr)
    max = torch.sub(dim_post_expr, 1)
    if torch.lt(dim, min):
      _4 = True
    else:
      _4 = torch.gt(dim, max)
    if torch.__not__(_4):
      pass
    else:
      ops.prim.RaiseException("AssertionError: ")
    if torch.lt(dim, 0):
      dim0 = torch.add(dim, dim_post_expr)
    else:
      dim0 = dim
    unsqueezed = annotate(List[int], [])
    for _5 in range(torch.len(tensor)):
      elem = tensor[_5]
      _6 = torch.append(unsqueezed, elem)
    torch.insert(unsqueezed, dim0, 1)
    _7 = torch.append(unsqueezed_tensors, unsqueezed)
  for _8 in range(torch.len(unsqueezed_tensors)):
    tensor0 = unsqueezed_tensors[_8]
    if torch.gt(torch.len(tensor0), 0):
      pass
    else:
      ops.prim.RaiseException("AssertionError: ")
  out_dim: Optional[int] = None
  for _9 in range(torch.len(unsqueezed_tensors)):
    size = unsqueezed_tensors[_9]
    if torch.eq(torch.len(size), 1):
      _10 = torch.eq(size[0], 0)
    else:
      _10 = False
    if torch.__not__(_10):
      if torch.__is__(out_dim, None):
        _11 = torch.len(size)
        if torch.le(_11, 0):
          dim_post_expr0 = 1
        else:
          dim_post_expr0 = _11
        min0 = torch.neg(dim_post_expr0)
        max0 = torch.sub(dim_post_expr0, 1)
        if torch.lt(dim, min0):
          _12 = True
        else:
          _12 = torch.gt(dim, max0)
        if torch.__not__(_12):
          pass
        else:
          ops.prim.RaiseException("AssertionError: ")
        if torch.lt(dim, 0):
          dim1 = torch.add(dim, dim_post_expr0)
          out_dim2 = dim1
        else:
          out_dim2 = dim
        out_dim1 = out_dim2
      else:
        out_dim1 = unchecked_cast(int, out_dim)
      out_dim0 : Optional[int] = out_dim1
    else:
      out_dim0 = out_dim
    out_dim = out_dim0
  if torch.__is__(out_dim, None):
    dim2 = dim
  else:
    dim2 = unchecked_cast(int, out_dim)
  _13 = torch.gt(torch.len(unsqueezed_tensors), 0)
  if _13:
    pass
  else:
    ops.prim.RaiseException("AssertionError: ")
  not_skipped_tensor: Optional[List[int]] = None
  for _14 in range(torch.len(unsqueezed_tensors)):
    tensor1 = unsqueezed_tensors[_14]
    numel = 1
    for _15 in range(torch.len(tensor1)):
      elem0 = tensor1[_15]
      numel = torch.mul(numel, elem0)
    if torch.eq(numel, 0):
      _16 = torch.eq(torch.len(tensor1), 1)
    else:
      _16 = False
    if torch.__not__(_16):
      not_skipped_tensor0 : Optional[List[int]] = tensor1
    else:
      not_skipped_tensor0 = not_skipped_tensor
    not_skipped_tensor = not_skipped_tensor0
  _17 = torch.__is__(not_skipped_tensor, None)
  if _17:
    _18 = [0]
  else:
    not_skipped_tensor1 = unchecked_cast(List[int], not_skipped_tensor)
    cat_dim_size = 0
    for i in range(torch.len(unsqueezed_tensors)):
      tensor2 = unsqueezed_tensors[i]
      numel0 = 1
      for _19 in range(torch.len(tensor2)):
        elem1 = tensor2[_19]
        numel0 = torch.mul(numel0, elem1)
      if torch.eq(numel0, 0):
        _20 = torch.eq(torch.len(tensor2), 1)
      else:
        _20 = False
      if torch.__not__(_20):
        first_dims = torch.len(not_skipped_tensor1)
        second_dims = torch.len(tensor2)
        _21 = torch.eq(first_dims, second_dims)
        if _21:
          pass
        else:
          ops.prim.RaiseException(_0)
        _22 = torch.__range_length(0, first_dims, 1)
        for _23 in range(_22):
          dim3 = torch.__derive_index(_23, 0, 1)
          if torch.ne(dim3, dim2):
            _24 = torch.eq(not_skipped_tensor1[dim3], tensor2[dim3])
            if _24:
              pass
            else:
              ops.prim.RaiseException(_1)
          else:
            pass
        cat_dim_size1 = torch.add(cat_dim_size, tensor2[dim2])
        cat_dim_size0 = cat_dim_size1
      else:
        cat_dim_size0 = cat_dim_size
      cat_dim_size = cat_dim_size0
    result_size = annotate(List[int], [])
    for _25 in range(torch.len(not_skipped_tensor1)):
      elem2 = not_skipped_tensor1[_25]
      _26 = torch.append(result_size, elem2)
    _27 = torch._set_item(result_size, dim2, cat_dim_size)
    _18 = result_size
  return _18

)=====")
+ std::string(R"=====(def permute(input: List[int],
    dims: List[int]) -> List[int]:
  _0 = torch.eq(torch.len(input), torch.len(dims))
  if _0:
    pass
  else:
    ops.prim.RaiseException("AssertionError: ")
  ndim = torch.len(dims)
  seen_dims = annotate(List[int], [])
  newSizes = annotate(List[int], [])
  for i in range(ndim):
    _1 = dims[i]
    if torch.le(ndim, 0):
      dim_post_expr = 1
    else:
      dim_post_expr = ndim
    min = torch.neg(dim_post_expr)
    max = torch.sub(dim_post_expr, 1)
    if torch.lt(_1, min):
      _2 = True
    else:
      _2 = torch.gt(_1, max)
    if torch.__not__(_2):
      pass
    else:
      ops.prim.RaiseException("AssertionError: ")
    if torch.lt(_1, 0):
      dim = torch.add(_1, dim_post_expr)
    else:
      dim = _1
    _3 = torch.append(seen_dims, dim)
    _4 = torch.append(newSizes, input[dim])
  for _5 in range(torch.__range_length(1, ndim, 1)):
    i0 = torch.__derive_index(_5, 1, 1)
    for j in range(i0):
      _6 = torch.ne(seen_dims[i0], seen_dims[j])
      if _6:
        pass
      else:
        ops.prim.RaiseException("AssertionError: ")
  return newSizes

)=====")
+ std::string(R"=====(def movedim(self: List[int],
    source: List[int],
    destination: List[int]) -> List[int]:
  self_dim = torch.len(self)
  if torch.le(self_dim, 1):
    _0 = self
  else:
    normalized_src = annotate(List[int], [])
    normalized_dst = annotate(List[int], [])
    for i in range(torch.len(source)):
      _1 = source[i]
      if torch.le(self_dim, 0):
        dim_post_expr = 1
      else:
        dim_post_expr = self_dim
      min = torch.neg(dim_post_expr)
      max = torch.sub(dim_post_expr, 1)
      if torch.lt(_1, min):
        _2 = True
      else:
        _2 = torch.gt(_1, max)
      if torch.__not__(_2):
        pass
      else:
        ops.prim.RaiseException("AssertionError: ")
      if torch.lt(_1, 0):
        dim = torch.add(_1, dim_post_expr)
      else:
        dim = _1
      _3 = torch.append(normalized_src, dim)
      _4 = destination[i]
      if torch.le(self_dim, 0):
        dim_post_expr0 = 1
      else:
        dim_post_expr0 = self_dim
      min0 = torch.neg(dim_post_expr0)
      max0 = torch.sub(dim_post_expr0, 1)
      if torch.lt(_4, min0):
        _5 = True
      else:
        _5 = torch.gt(_4, max0)
      if torch.__not__(_5):
        pass
      else:
        ops.prim.RaiseException("AssertionError: ")
      if torch.lt(_4, 0):
        dim0 = torch.add(_4, dim_post_expr0)
      else:
        dim0 = _4
      _6 = torch.append(normalized_dst, dim0)
    order = annotate(List[int], [])
    for i0 in range(self_dim):
      _7 = torch.append(order, -1)
    src_dims = annotate(List[int], [])
    for i1 in range(self_dim):
      _8 = torch.append(src_dims, i1)
    dst_dims = annotate(List[int], [])
    for i2 in range(self_dim):
      _9 = torch.append(dst_dims, i2)
    for i3 in range(torch.len(source)):
      _10 = normalized_src[i3]
      _11 = torch._set_item(order, normalized_dst[i3], _10)
      _12 = torch._set_item(src_dims, normalized_src[i3], -1)
      _13 = torch._set_item(dst_dims, normalized_dst[i3], -1)
    source_dims = annotate(List[int], [])
    destination_dims = annotate(List[int], [])
    for _14 in range(torch.len(src_dims)):
      ele = src_dims[_14]
      if torch.ne(ele, -1):
        _15 = torch.append(source_dims, ele)
      else:
        pass
    for _16 in range(torch.len(dst_dims)):
      ele0 = dst_dims[_16]
      if torch.ne(ele0, -1):
        _17 = torch.append(destination_dims, ele0)
      else:
        pass
    rest_dim = torch.sub(self_dim, torch.len(source))
    for i4 in range(rest_dim):
      _18 = source_dims[i4]
      _19 = torch._set_item(order, destination_dims[i4], _18)
    _20 = torch.eq(torch.len(self), torch.len(order))
    if _20:
      pass
    else:
      ops.prim.RaiseException("AssertionError: ")
    ndim = torch.len(order)
    seen_dims = annotate(List[int], [])
    newSizes = annotate(List[int], [])
    for i5 in range(ndim):
      _21 = order[i5]
      if torch.le(ndim, 0):
        dim_post_expr1 = 1
      else:
        dim_post_expr1 = ndim
      min1 = torch.neg(dim_post_expr1)
      max1 = torch.sub(dim_post_expr1, 1)
      if torch.lt(_21, min1):
        _22 = True
      else:
        _22 = torch.gt(_21, max1)
      if torch.__not__(_22):
        pass
      else:
        ops.prim.RaiseException("AssertionError: ")
      if torch.lt(_21, 0):
        dim1 = torch.add(_21, dim_post_expr1)
      else:
        dim1 = _21
      _23 = torch.append(seen_dims, dim1)
      _24 = torch.append(newSizes, self[dim1])
    for _25 in range(torch.__range_length(1, ndim, 1)):
      i6 = torch.__derive_index(_25, 1, 1)
      for j in range(i6):
        _26 = torch.ne(seen_dims[i6], seen_dims[j])
        if _26:
          pass
        else:
          ops.prim.RaiseException("AssertionError: ")
    _0 = newSizes
  return _0

)=====")
+ std::string(R"=====(def view(self: List[int],
    sizes: List[int]) -> List[int]:
  _0 = "AssertionError: only one dimension can be inferred"
  _1 = "AssertionError: invalid shape dimensions"
  numel = 1
  for _2 in range(torch.len(self)):
    elem = self[_2]
    numel = torch.mul(numel, elem)
  _3 = uninitialized(int)
  newsize = 1
  infer_dim: Optional[int] = None
  for dim in range(torch.len(sizes)):
    if torch.eq(sizes[dim], -1):
      if torch.__isnot__(infer_dim, None):
        ops.prim.RaiseException(_0)
      else:
        pass
      newsize0, infer_dim0 = newsize, dim
    else:
      if torch.ge(sizes[dim], 0):
        newsize1 = torch.mul(newsize, sizes[dim])
      else:
        ops.prim.RaiseException(_1)
        newsize1 = _3
      newsize0, infer_dim0 = newsize1, infer_dim
    newsize, infer_dim = newsize0, infer_dim0
  if torch.eq(numel, newsize):
    _4, infer_dim1 = True, infer_dim
  else:
    if torch.__isnot__(infer_dim, None):
      infer_dim3 = unchecked_cast(int, infer_dim)
      _5, infer_dim2 = torch.gt(newsize, 0), infer_dim3
    else:
      _5, infer_dim2 = False, infer_dim
    if _5:
      infer_dim5 = unchecked_cast(int, infer_dim2)
      _7 = torch.eq(torch.remainder(numel, newsize), 0)
      _6, infer_dim4 = _7, infer_dim5
    else:
      _6, infer_dim4 = False, infer_dim2
    _4, infer_dim1 = _6, infer_dim4
  if torch.__not__(_4):
    ops.prim.RaiseException("AssertionError: invalid shape")
  else:
    pass
  out = annotate(List[int], [])
  for _8 in range(torch.len(sizes)):
    elem0 = sizes[_8]
    _9 = torch.append(out, elem0)
  if torch.__isnot__(infer_dim1, None):
    infer_dim6 = unchecked_cast(int, infer_dim1)
    _10 = torch._set_item(out, infer_dim6, torch.floordiv(numel, newsize))
  else:
    pass
  return out

)=====")
+ std::string(R"=====(def expand(self: List[int],
    sizes: List[int]) -> List[int]:
  _0 = torch.ge(torch.len(sizes), torch.len(self))
  if _0:
    pass
  else:
    ops.prim.RaiseException("AssertionError: ")
  ndim = torch.len(sizes)
  tensor_dim = torch.len(self)
  if torch.eq(ndim, 0):
    out = annotate(List[int], [])
    for _2 in range(torch.len(sizes)):
      elem = sizes[_2]
      _3 = torch.append(out, elem)
    _1 = out
  else:
    out0 = annotate(List[int], [])
    for i in range(ndim):
      offset = torch.sub(torch.sub(ndim, 1), i)
      dim = torch.sub(torch.sub(tensor_dim, 1), offset)
      if torch.ge(dim, 0):
        size = self[dim]
      else:
        size = 1
      targetSize = sizes[i]
      if torch.eq(targetSize, -1):
        if torch.ge(dim, 0):
          pass
        else:
          ops.prim.RaiseException("AssertionError: ")
        targetSize0 = size
      else:
        targetSize0 = targetSize
      if torch.ne(size, targetSize0):
        if torch.eq(size, 1):
          pass
        else:
          ops.prim.RaiseException("AssertionError: ")
        size0 = targetSize0
      else:
        size0 = size
      _4 = torch.append(out0, size0)
    _1 = out0
  return _1

)=====")
+ std::string(R"=====(def expand_one_unused(self: List[int],
    sizes: List[int],
    inp0: Any) -> List[int]:
  _0 = torch.ge(torch.len(sizes), torch.len(self))
  if _0:
    pass
  else:
    ops.prim.RaiseException("AssertionError: ")
  ndim = torch.len(sizes)
  tensor_dim = torch.len(self)
  if torch.eq(ndim, 0):
    out = annotate(List[int], [])
    for _2 in range(torch.len(sizes)):
      elem = sizes[_2]
      _3 = torch.append(out, elem)
    _1 = out
  else:
    out0 = annotate(List[int], [])
    for i in range(ndim):
      offset = torch.sub(torch.sub(ndim, 1), i)
      dim = torch.sub(torch.sub(tensor_dim, 1), offset)
      if torch.ge(dim, 0):
        size = self[dim]
      else:
        size = 1
      targetSize = sizes[i]
      if torch.eq(targetSize, -1):
        if torch.ge(dim, 0):
          pass
        else:
          ops.prim.RaiseException("AssertionError: ")
        targetSize0 = size
      else:
        targetSize0 = targetSize
      if torch.ne(size, targetSize0):
        if torch.eq(size, 1):
          pass
        else:
          ops.prim.RaiseException("AssertionError: ")
        size0 = targetSize0
      else:
        size0 = size
      _4 = torch.append(out0, size0)
    _1 = out0
  return _1

)=====")
+ std::string(R"=====(def sum_mean_dim(self: List[int],
    opt_dims: Optional[List[int]],
    keep_dim: bool,
    dt: Any) -> List[int]:
  out = annotate(List[int], [])
  if torch.__is__(opt_dims, None):
    _0, opt_dims0 = True, opt_dims
  else:
    opt_dims1 = unchecked_cast(List[int], opt_dims)
    _0, opt_dims0 = torch.eq(torch.len(opt_dims1), 0), opt_dims1
  if _0:
    _1 = torch.len(self)
    dims0 = annotate(List[int], [])
    for _2 in range(_1):
      _3 = torch.append(dims0, _2)
    dims = dims0
  else:
    opt_dims2 = unchecked_cast(List[int], opt_dims0)
    dims = opt_dims2
  for idx in range(torch.len(self)):
    is_mean_dim = False
    for _4 in range(torch.len(dims)):
      reduce_dim = dims[_4]
      _5 = torch.len(self)
      if torch.le(_5, 0):
        dim_post_expr = 1
      else:
        dim_post_expr = _5
      min = torch.neg(dim_post_expr)
      max = torch.sub(dim_post_expr, 1)
      if torch.lt(reduce_dim, min):
        _6 = True
      else:
        _6 = torch.gt(reduce_dim, max)
      if torch.__not__(_6):
        pass
      else:
        ops.prim.RaiseException("AssertionError: ")
      if torch.lt(reduce_dim, 0):
        dim0 = torch.add(reduce_dim, dim_post_expr)
        dim = dim0
      else:
        dim = reduce_dim
      if torch.eq(idx, dim):
        is_mean_dim0 = True
      else:
        is_mean_dim0 = is_mean_dim
      is_mean_dim = is_mean_dim0
    if is_mean_dim:
      if keep_dim:
        _7 = torch.append(out, 1)
      else:
        pass
    else:
      _8 = torch.append(out, self[idx])
  return out

)=====")
+ std::string(R"=====(def max_dim(self: List[int],
    dim: int,
    keep_dim: bool) -> Tuple[List[int], List[int]]:
  _0 = [dim]
  out = annotate(List[int], [])
  for idx in range(torch.len(self)):
    is_mean_dim = False
    for _1 in range(torch.len(_0)):
      reduce_dim = _0[_1]
      _2 = torch.len(self)
      if torch.le(_2, 0):
        dim_post_expr = 1
      else:
        dim_post_expr = _2
      min = torch.neg(dim_post_expr)
      max = torch.sub(dim_post_expr, 1)
      if torch.lt(reduce_dim, min):
        _3 = True
      else:
        _3 = torch.gt(reduce_dim, max)
      if torch.__not__(_3):
        pass
      else:
        ops.prim.RaiseException("AssertionError: ")
      if torch.lt(reduce_dim, 0):
        dim1 = torch.add(reduce_dim, dim_post_expr)
        dim0 = dim1
      else:
        dim0 = reduce_dim
      if torch.eq(idx, dim0):
        is_mean_dim0 = True
      else:
        is_mean_dim0 = is_mean_dim
      is_mean_dim = is_mean_dim0
    if is_mean_dim:
      if keep_dim:
        _4 = torch.append(out, 1)
      else:
        pass
    else:
      _5 = torch.append(out, self[idx])
  return (out, out)

)=====")
+ std::string(R"=====(def addmm(self: List[int],
    mat1: List[int],
    mat2: List[int],
    beta: Any,
    alpha: Any) -> List[int]:
  _0 = "AssertionError: self must be a matrix"
  _1 = "AssertionError: mat2 must be a matrix"
  _2 = "The size of tensor a {} must match the size of tensor b ({}) at non-singleton dimension {}"
  if torch.eq(torch.len(mat1), 2):
    pass
  else:
    ops.prim.RaiseException(_0)
  if torch.eq(torch.len(mat2), 2):
    pass
  else:
    ops.prim.RaiseException(_1)
  if torch.eq(mat1[1], mat2[0]):
    pass
  else:
    ops.prim.RaiseException("AssertionError: ")
  _3 = [mat1[0], mat2[1]]
  dimsA = torch.len(self)
  ndim = ops.prim.max(dimsA, 2)
  expandedSizes = annotate(List[int], [])
  for i in range(ndim):
    offset = torch.sub(torch.sub(ndim, 1), i)
    dimA = torch.sub(torch.sub(dimsA, 1), offset)
    dimB = torch.sub(1, offset)
    if torch.ge(dimA, 0):
      sizeA = self[dimA]
    else:
      sizeA = 1
    if torch.ge(dimB, 0):
      sizeB = _3[dimB]
    else:
      sizeB = 1
    if torch.ne(sizeA, sizeB):
      _4 = torch.ne(sizeA, 1)
    else:
      _4 = False
    if _4:
      _5 = torch.ne(sizeB, 1)
    else:
      _5 = False
    if _5:
      _6 = torch.add("AssertionError: ", torch.format(_2, sizeA, sizeB, i))
      ops.prim.RaiseException(_6)
    else:
      pass
    if torch.eq(sizeA, 1):
      _7 = sizeB
    else:
      _7 = sizeA
    _8 = torch.append(expandedSizes, _7)
  return expandedSizes

)=====")
+ std::string(R"=====(def upsample_nearest2d(input: List[int],
    output_size: Optional[List[int]],
    scale_factors: Optional[List[float]]) -> List[int]:
  _0 = "AssertionError: Either output_size or scale_factors must be presented"
  _1 = "AssertionError: Must specify exactly one of output_size and scale_factors"
  _2 = uninitialized(Optional[List[float]])
  out = annotate(List[int], [])
  _3 = torch.append(out, input[0])
  _4 = torch.append(out, input[1])
  if torch.__is__(scale_factors, None):
    _5, scale_factors0 = torch.__is__(output_size, None), scale_factors
  else:
    scale_factors1 = unchecked_cast(List[float], scale_factors)
    _5, scale_factors0 = False, scale_factors1
  if _5:
    ops.prim.RaiseException(_0)
  else:
    pass
  if torch.__isnot__(output_size, None):
    output_size1 = unchecked_cast(List[int], output_size)
    if torch.__is__(scale_factors0, None):
      scale_factors3 : Optional[List[float]] = scale_factors0
    else:
      ops.prim.RaiseException(_1)
      scale_factors3 = _2
    _6 = torch.eq(torch.len(output_size1), 2)
    if _6:
      pass
    else:
      ops.prim.RaiseException("AssertionError: ")
    _7 = torch.append(out, output_size1[0])
    _8 = torch.append(out, output_size1[1])
    scale_factors2, output_size0 = scale_factors3, output_size1
  else:
    scale_factors2, output_size0 = scale_factors0, output_size
  if torch.__isnot__(scale_factors2, None):
    scale_factors4 = unchecked_cast(List[float], scale_factors2)
    if torch.__is__(output_size0, None):
      pass
    else:
      ops.prim.RaiseException(_1)
    _9 = torch.eq(torch.len(scale_factors4), 2)
    if _9:
      pass
    else:
      ops.prim.RaiseException("AssertionError: ")
    _10 = torch.mul(input[2], scale_factors4[0])
    _11 = torch.append(out, int(_10))
    _12 = torch.mul(input[3], scale_factors4[1])
    _13 = torch.append(out, int(_12))
  else:
    pass
  return out

)=====")
+ std::string(R"=====(def broadcast(a: List[int],
    b: List[int]) -> List[int]:
  _0 = "The size of tensor a {} must match the size of tensor b ({}) at non-singleton dimension {}"
  dimsA = torch.len(a)
  dimsB = torch.len(b)
  ndim = ops.prim.max(dimsA, dimsB)
  expandedSizes = annotate(List[int], [])
  for i in range(ndim):
    offset = torch.sub(torch.sub(ndim, 1), i)
    dimA = torch.sub(torch.sub(dimsA, 1), offset)
    dimB = torch.sub(torch.sub(dimsB, 1), offset)
    if torch.ge(dimA, 0):
      sizeA = a[dimA]
    else:
      sizeA = 1
    if torch.ge(dimB, 0):
      sizeB = b[dimB]
    else:
      sizeB = 1
    if torch.ne(sizeA, sizeB):
      _1 = torch.ne(sizeA, 1)
    else:
      _1 = False
    if _1:
      _2 = torch.ne(sizeB, 1)
    else:
      _2 = False
    if _2:
      _3 = torch.add("AssertionError: ", torch.format(_0, sizeA, sizeB, i))
      ops.prim.RaiseException(_3)
    else:
      pass
    if torch.eq(sizeA, 1):
      _4 = sizeB
    else:
      _4 = sizeA
    _5 = torch.append(expandedSizes, _4)
  return expandedSizes

)=====")
+ std::string(R"=====(def argmax(self: List[int],
    dim: Optional[int]=None,
    keepdim: bool=False) -> List[int]:
  if torch.__is__(dim, None):
    _0 = annotate(List[int], [])
  else:
    dim0 = unchecked_cast(int, dim)
    _1 = torch.len(self)
    if torch.le(_1, 0):
      dim_post_expr = 1
    else:
      dim_post_expr = _1
    min = torch.neg(dim_post_expr)
    max = torch.sub(dim_post_expr, 1)
    if torch.lt(dim0, min):
      _2 = True
    else:
      _2 = torch.gt(dim0, max)
    if torch.__not__(_2):
      pass
    else:
      ops.prim.RaiseException("AssertionError: ")
    if torch.lt(dim0, 0):
      dim1 = torch.add(dim0, dim_post_expr)
    else:
      dim1 = dim0
    out = annotate(List[int], [])
    _3 = [9223372036854775807, torch.len(self)]
    for i in range(ops.prim.min(_3)):
      self_dim = self[i]
      if torch.eq(i, dim1):
        if keepdim:
          _4 = torch.append(out, 1)
        else:
          pass
      else:
        _5 = torch.append(out, self_dim)
    _0 = out
  return _0

def bmm(self: List[int],
    mat2: List[int]) -> List[int]:
  _0 = "AssertionError: bmm only supports 3D tensors"
  _1 = "AssertionError: mismatching batch dimension"
  _2 = "AssertionError: mismatching contracting dimension"
  if torch.eq(torch.len(self), 3):
    pass
  else:
    ops.prim.RaiseException(_0)
  if torch.eq(torch.len(mat2), 3):
    pass
  else:
    ops.prim.RaiseException(_0)
  if torch.eq(self[0], mat2[0]):
    pass
  else:
    ops.prim.RaiseException(_1)
  if torch.eq(self[2], mat2[1]):
    pass
  else:
    ops.prim.RaiseException(_2)
  return [self[0], self[1], mat2[2]]

def _shape_as_tensor(self: List[int]) -> List[int]:
  return [torch.len(self)]

)=====")
+ std::string(R"=====(def topk(self: List[int],
    k: int,
    dim: int=-1) -> Tuple[List[int], List[int]]:
  _0 = "k ({}) is too big for dimension {} of size {}"
  if torch.eq(torch.len(self), 0):
    result = annotate(List[int], [])
  else:
    if torch.le(k, self[dim]):
      pass
    else:
      _1 = torch.format(_0, k, dim, self[dim])
      ops.prim.RaiseException(torch.add("AssertionError: ", _1))
    result0 = annotate(List[int], [])
    for _2 in range(torch.len(self)):
      elem = self[_2]
      _3 = torch.append(result0, elem)
    _4 = torch._set_item(result0, dim, k)
    result = result0
  return (result, result)

def nll_loss_forward(self: List[int],
    target: List[int],
    weight: Optional[List[int]],
    reduction: int) -> Tuple[List[int], List[int]]:
  self_dim = torch.len(self)
  target_dim = torch.len(target)
  if torch.lt(0, self_dim):
    _0 = torch.le(self_dim, 2)
  else:
    _0 = False
  if _0:
    pass
  else:
    ops.prim.RaiseException("AssertionError: ")
  if torch.le(target_dim, 1):
    pass
  else:
    ops.prim.RaiseException("AssertionError: ")
  if torch.eq(self_dim, 1):
    no_batch_dim = torch.eq(target_dim, 0)
  else:
    no_batch_dim = False
  if no_batch_dim:
    _1 = True
  else:
    _1 = torch.eq(self[0], target[0])
  if _1:
    pass
  else:
    ops.prim.RaiseException("AssertionError: ")
  n_classes = self[-1]
  if torch.__is__(weight, None):
    _2 = True
  else:
    weight0 = unchecked_cast(List[int], weight)
    if torch.eq(torch.len(weight0), 1):
      _3 = torch.eq(weight0[0], n_classes)
    else:
      _3 = False
    _2 = _3
  if _2:
    pass
  else:
    ops.prim.RaiseException("AssertionError: ")
  if torch.eq(reduction, 0):
    _4 = torch.eq(self_dim, 2)
  else:
    _4 = False
  if _4:
    reduction_shape = [self[0]]
  else:
    reduction_shape = annotate(List[int], [])
  _5 = (reduction_shape, annotate(List[int], []))
  return _5

)=====")
+ std::string(R"=====(def native_layer_norm(input: List[int],
    normalized_shape: List[int]) -> Tuple[List[int], List[int], List[int]]:
  reduction_shape = annotate(List[int], [])
  num_unreduced_dimensions = torch.sub(torch.len(input), torch.len(normalized_shape))
  if torch.ge(num_unreduced_dimensions, 0):
    pass
  else:
    ops.prim.RaiseException("AssertionError: ")
  for i in range(num_unreduced_dimensions):
    _0 = torch.append(reduction_shape, input[i])
  _1 = torch.__range_length(num_unreduced_dimensions, torch.len(input), 1)
  for _2 in range(_1):
    _3 = torch.append(reduction_shape, 1)
  out = annotate(List[int], [])
  for _4 in range(torch.len(input)):
    elem = input[_4]
    _5 = torch.append(out, elem)
  _6 = (out, reduction_shape, reduction_shape)
  return _6

def native_batch_norm(input: List[int],
    weight: Optional[List[int]],
    bias: Optional[List[int]],
    running_mean: Optional[List[int]],
    running_var: Optional[List[int]],
    training: bool) -> Tuple[List[int], List[int], List[int]]:
  if training:
    _size = [input[1]]
  else:
    _size = [0]
  out = annotate(List[int], [])
  for _0 in range(torch.len(input)):
    elem = input[_0]
    _1 = torch.append(out, elem)
  return (out, _size, _size)

def _batch_norm_with_update(input: List[int],
    weight: Optional[List[int]],
    bias: Optional[List[int]],
    running_mean: Optional[List[int]],
    running_var: Optional[List[int]]) -> Tuple[List[int], List[int], List[int], List[int]]:
  _size = [input[1]]
  out = annotate(List[int], [])
  for _0 in range(torch.len(input)):
    elem = input[_0]
    _1 = torch.append(out, elem)
  return (out, _size, _size, [0])

)=====")
+ std::string(R"=====(def cross_entropy_loss(self: List[int],
    target: List[int],
    weight: Optional[List[int]]=None,
    reduction: int=1,
    ignore_index: int=-100,
    label_smoothing: float=0.) -> List[int]:
  self_dim = torch.len(self)
  target_dim = torch.len(target)
  if torch.lt(0, self_dim):
    _0 = torch.le(self_dim, 2)
  else:
    _0 = False
  if _0:
    pass
  else:
    ops.prim.RaiseException("AssertionError: ")
  if torch.le(target_dim, 1):
    pass
  else:
    ops.prim.RaiseException("AssertionError: ")
  if torch.eq(self_dim, 1):
    no_batch_dim = torch.eq(target_dim, 0)
  else:
    no_batch_dim = False
  if no_batch_dim:
    _1 = True
  else:
    _1 = torch.eq(self[0], target[0])
  if _1:
    pass
  else:
    ops.prim.RaiseException("AssertionError: ")
  n_classes = self[-1]
  if torch.__is__(weight, None):
    _2 = True
  else:
    weight0 = unchecked_cast(List[int], weight)
    if torch.eq(torch.len(weight0), 1):
      _3 = torch.eq(weight0[0], n_classes)
    else:
      _3 = False
    _2 = _3
  if _2:
    pass
  else:
    ops.prim.RaiseException("AssertionError: ")
  if torch.eq(reduction, 0):
    _4 = torch.eq(self_dim, 2)
  else:
    _4 = False
  if _4:
    reduction_shape = [self[0]]
  else:
    reduction_shape = annotate(List[int], [])
  _5 = (reduction_shape, annotate(List[int], []))
  return (_5)[0]

)=====")
+ std::string(R"=====(def broadcast_three(a: List[int],
    b: List[int],
    c: List[int]) -> List[int]:
  _0 = "The size of tensor a {} must match the size of tensor b ({}) at non-singleton dimension {}"
  _1 = "The size of tensor a {} must match the size of tensor b ({}) at non-singleton dimension {}"
  dimsA = torch.len(a)
  dimsB = torch.len(b)
  ndim = ops.prim.max(dimsA, dimsB)
  expandedSizes = annotate(List[int], [])
  for i in range(ndim):
    offset = torch.sub(torch.sub(ndim, 1), i)
    dimA = torch.sub(torch.sub(dimsA, 1), offset)
    dimB = torch.sub(torch.sub(dimsB, 1), offset)
    if torch.ge(dimA, 0):
      sizeA = a[dimA]
    else:
      sizeA = 1
    if torch.ge(dimB, 0):
      sizeB = b[dimB]
    else:
      sizeB = 1
    if torch.ne(sizeA, sizeB):
      _2 = torch.ne(sizeA, 1)
    else:
      _2 = False
    if _2:
      _3 = torch.ne(sizeB, 1)
    else:
      _3 = False
    if _3:
      _4 = torch.add("AssertionError: ", torch.format(_0, sizeA, sizeB, i))
      ops.prim.RaiseException(_4)
    else:
      pass
    if torch.eq(sizeA, 1):
      _5 = sizeB
    else:
      _5 = sizeA
    _6 = torch.append(expandedSizes, _5)
  dimsA0 = torch.len(expandedSizes)
  dimsB0 = torch.len(c)
  ndim0 = ops.prim.max(dimsA0, dimsB0)
  expandedSizes0 = annotate(List[int], [])
  for i0 in range(ndim0):
    offset0 = torch.sub(torch.sub(ndim0, 1), i0)
    dimA0 = torch.sub(torch.sub(dimsA0, 1), offset0)
    dimB0 = torch.sub(torch.sub(dimsB0, 1), offset0)
    if torch.ge(dimA0, 0):
      sizeA0 = expandedSizes[dimA0]
    else:
      sizeA0 = 1
    if torch.ge(dimB0, 0):
      sizeB0 = c[dimB0]
    else:
      sizeB0 = 1
    if torch.ne(sizeA0, sizeB0):
      _7 = torch.ne(sizeA0, 1)
    else:
      _7 = False
    if _7:
      _8 = torch.ne(sizeB0, 1)
    else:
      _8 = False
    if _8:
      _9 = torch.format(_1, sizeA0, sizeB0, i0)
      ops.prim.RaiseException(torch.add("AssertionError: ", _9))
    else:
      pass
    if torch.eq(sizeA0, 1):
      _10 = sizeB0
    else:
      _10 = sizeA0
    _11 = torch.append(expandedSizes0, _10)
  return expandedSizes0

)=====")
+ std::string(R"=====(def broadcast_one_three(a: List[int],
    b: Any,
    c: List[int]) -> List[int]:
  _0 = "The size of tensor a {} must match the size of tensor b ({}) at non-singleton dimension {}"
  dimsA = torch.len(a)
  dimsB = torch.len(c)
  ndim = ops.prim.max(dimsA, dimsB)
  expandedSizes = annotate(List[int], [])
  for i in range(ndim):
    offset = torch.sub(torch.sub(ndim, 1), i)
    dimA = torch.sub(torch.sub(dimsA, 1), offset)
    dimB = torch.sub(torch.sub(dimsB, 1), offset)
    if torch.ge(dimA, 0):
      sizeA = a[dimA]
    else:
      sizeA = 1
    if torch.ge(dimB, 0):
      sizeB = c[dimB]
    else:
      sizeB = 1
    if torch.ne(sizeA, sizeB):
      _1 = torch.ne(sizeA, 1)
    else:
      _1 = False
    if _1:
      _2 = torch.ne(sizeB, 1)
    else:
      _2 = False
    if _2:
      _3 = torch.add("AssertionError: ", torch.format(_0, sizeA, sizeB, i))
      ops.prim.RaiseException(_3)
    else:
      pass
    if torch.eq(sizeA, 1):
      _4 = sizeB
    else:
      _4 = sizeA
    _5 = torch.append(expandedSizes, _4)
  return expandedSizes

)=====")
+ std::string(R"=====(def broadcast_inplace(a: List[int],
    b: List[int]) -> List[int]:
  _0 = "The dims of tensor b ({}) must be less than or equal tothe dims of tensor a ({}) "
  _1 = "The size of tensor a {} must match the size of tensor b ({}) at non-singleton dimension {}"
  dimsA = torch.len(a)
  dimsB = torch.len(b)
  if torch.gt(dimsB, dimsA):
    _2 = torch.add("AssertionError: ", torch.format(_0, dimsB, dimsA))
    ops.prim.RaiseException(_2)
  else:
    pass
  for dimA in range(dimsA):
    dimB = torch.add(torch.sub(dimsB, dimsA), dimA)
    sizeA = a[dimA]
    if torch.ge(dimB, 0):
      sizeB = b[dimB]
    else:
      sizeB = 1
    if torch.ne(sizeA, sizeB):
      _3 = torch.ne(sizeB, 1)
    else:
      _3 = False
    if _3:
      _4 = torch.format(_1, sizeA, sizeB, dimA)
      ops.prim.RaiseException(torch.add("AssertionError: ", _4))
    else:
      pass
  out = annotate(List[int], [])
  for _5 in range(torch.len(a)):
    elem = a[_5]
    _6 = torch.append(out, elem)
  return out

def nonzero_lower_bound(input: List[int]) -> List[int]:
  return [0, torch.len(input)]

def nonzero_upper_bound(input: List[int]) -> List[int]:
  numel = 1
  for _0 in range(torch.len(input)):
    elem = input[_0]
    numel = torch.mul(numel, elem)
  return [numel, torch.len(input)]

)=====")
;


const std::string& GetSerializedShapeFunctions() {
  return shape_funcs;
}


const OperatorMap<std::string>& GetShapeFunctionMappings() {
 static const OperatorMap<std::string> shape_mappings {
    {"aten::contiguous(Tensor(a) self, *, MemoryFormat memory_format=contiguous_format) -> Tensor(a)", "unary"},
    {"aten::rsub.Tensor(Tensor self, Scalar other, Scalar alpha=1) -> Tensor", "unary"},
    {"aten::dropout(Tensor input, float p, bool train) -> Tensor", "unary"},
    {"aten::adaptive_avg_pool2d(Tensor self, int[2] output_size) -> Tensor", "adaptive_avg_pool2d"},
    {"prim::NumToTensor.Scalar(Scalar a) -> Tensor", "zero_dim_tensor"},
    {"prim::NumToTensor.bool(bool a) -> Tensor", "zero_dim_tensor"},
    {"aten::zeros(int[] size, *, int? dtype=None, int? layout=None, Device? device=None, bool? pin_memory=None) -> (Tensor)", "unary"},
    {"aten::to.dtype(Tensor(a) self, int dtype, bool non_blocking=False, bool copy=False, int? memory_format=None) -> (Tensor(a))", "unary"},
    {"aten::arange(Scalar end, *, int? dtype=None, int? layout=None, Device? device=None, bool? pin_memory=None) -> (Tensor)", "arange_end"},
    {"aten::arange.start(Scalar start, Scalar end, *, ScalarType? dtype=None, Layout? layout=None, Device? device=None, bool? pin_memory=None) -> Tensor", "arange_start"},
    {"aten::arange.start_step(Scalar start, Scalar end, Scalar step, *, ScalarType? dtype=None, Layout? layout=None, Device? device=None, bool? pin_memory=None) -> Tensor", "arange_start_step"},
    {"aten::squeeze(Tensor(a) self) -> Tensor(a)", "squeeze_nodim"},
    {"aten::squeeze.dim(Tensor(a) self, int dim) -> Tensor(a)", "squeeze"},
    {"aten::squeeze.dims(Tensor(a) self, int[] dim) -> Tensor(a)", "squeeze_dims"},
    {"aten::unsqueeze(Tensor(a) self, int dim) -> Tensor(a)", "unsqueeze"},
    {"aten::slice.Tensor(Tensor(a) self, int dim=0, int? start=None, int? end=None, int step=1) -> Tensor(a)", "slice"},
    {"aten::select.int(Tensor(a) self, int dim, int index) -> Tensor(a)", "select"},
    {"aten::index_select(Tensor self, int dim, Tensor index) -> Tensor", "index_select"},
    {"aten::layer_norm(Tensor input, int[] normalized_shape, Tensor? weight=None, Tensor? bias=None, float eps=1e-05, bool cudnn_enable=True) -> Tensor", "unary"},
    {"aten::softmax.int(Tensor self, int dim, ScalarType? dtype=None) -> Tensor", "unary"},
    {"aten::_no_grad_embedding_renorm_(Tensor weight, Tensor input, float max_norm, float norm_type) -> Tensor", "unary"},
    {"aten::embedding_renorm_(Tensor(a!) self, Tensor indices, float max_norm, float norm_type) -> Tensor(a!)", "unary"},
    {"aten::embedding(Tensor weight, Tensor indices, int padding_idx=-1, bool scale_grad_by_freq=False, bool sparse=False) -> Tensor", "embedding"},
    {"aten::mm(Tensor self, Tensor mat2) -> Tensor", "mm"},
    {"aten::dot(Tensor self, Tensor tensor) -> Tensor", "dot"},
    {"aten::mv(Tensor self, Tensor vec) -> Tensor", "mv"},
    {"aten::matmul(Tensor self, Tensor other) -> Tensor", "matmul"},
    {"aten::linear(Tensor input, Tensor weight, Tensor? bias=None) -> Tensor", "linear"},
    {"aten::max_pool2d(Tensor self, int[2] kernel_size, int[2] stride=[], int[2] padding=0, int[2] dilation=1, bool ceil_mode=False) -> Tensor", "max_pool2d"},
    {"aten::max_pool2d_with_indices(Tensor self, int[2] kernel_size, int[2] stride=[], int[2] padding=0, int[2] dilation=1, bool ceil_mode=False) -> (Tensor, Tensor)", "max_pool2d_with_indices"},
    {"aten::t(Tensor(a) self) -> Tensor(a)", "t"},
    {"aten::transpose.int(Tensor(a) self, int dim0, int dim1) -> Tensor(a)", "transpose"},
    {"aten::conv1d(Tensor input, Tensor weight, Tensor? bias=None, int[1] stride=1, int[1] padding=0, int[1] dilation=1, int groups=1) -> Tensor", "conv1d"},
    {"aten::conv2d(Tensor input, Tensor weight, Tensor? bias=None, int[2] stride=1, int[2] padding=0, int[2] dilation=1, int groups=1) -> Tensor", "conv2d"},
    {"aten::batch_norm(Tensor input, Tensor? weight, Tensor? bias, Tensor? running_mean, Tensor? running_var, bool training, float momentum, float eps, bool cudnn_enabled) -> Tensor", "batch_norm"},
    {"aten::conv3d(Tensor input, Tensor weight, Tensor? bias=None, int[3] stride=1, int[3] padding=0, int[3] dilation=1, int groups=1) -> Tensor", "conv3d"},
    {"aten::convolution_backward(Tensor grad_output, Tensor input, Tensor weight, int[]? bias_sizes, int[] stride, int[] padding, int[] dilation, bool transposed, int[] output_padding, int groups, bool[3] output_mask) -> (Tensor, Tensor, Tensor)", "conv_backwards"},
    {"aten::convolution(Tensor input, Tensor weight, Tensor? bias, int[] stride, int[] padding, int[] dilation, bool transposed, int[] output_padding, int groups) -> Tensor", "conv_forwards"},
    {"aten::_convolution(Tensor input, Tensor weight, Tensor? bias, int[] stride, int[] padding, int[] dilation, bool transposed, int[] output_padding, int groups, bool benchmark, bool deterministic, bool cudnn_enabled, bool allow_tf32) -> Tensor", "_conv_forwards"},
    {"aten::conv_transpose2d.input(Tensor input, Tensor weight, Tensor? bias=None, int[2] stride=1, int[2] padding=0, int[2] output_padding=0, int groups=1, int[2] dilation=1) -> Tensor", "conv_transpose2d_input"},
    {"aten::flatten.using_ints(Tensor(a) self, int start_dim=0, int end_dim=-1) -> Tensor(a)", "flatten"},
    {"aten::cat(Tensor[] tensors, int dim=0) -> Tensor", "cat"},
    {"aten::stack(Tensor[] tensors, int dim=0) -> Tensor", "stack"},
    {"aten::permute(Tensor(a) self, int[] dims) -> Tensor(a)", "permute"},
    {"aten::movedim.intlist(Tensor(a) self, int[] source, int[] destination) -> Tensor(a)", "movedim"},
    {"aten::view(Tensor(a) self, int[] size) -> Tensor(a)", "view"},
    {"aten::expand_as(Tensor(a) self, Tensor other) -> Tensor(a)", "expand"},
    {"aten::expand(Tensor(a) self, int[] size, *, bool implicit=False) -> Tensor(a)", "expand_one_unused"},
    {"aten::mean.dim(Tensor self, int[1]? dim, bool keepdim=False, *, ScalarType? dtype=None) -> Tensor", "sum_mean_dim"},
    {"aten::sum.dim_IntList(Tensor self, int[1]? dim, bool keepdim=False, *, ScalarType? dtype=None) -> Tensor", "sum_mean_dim"},
    {"aten::max.dim(Tensor self, int dim, bool keepdim=False) -> (Tensor values, Tensor indices)", "max_dim"},
    {"aten::mean(Tensor self, *, ScalarType? dtype=None) -> Tensor", "zero_dim_tensor"},
    {"aten::sum(Tensor self, *, ScalarType? dtype=None) -> Tensor", "zero_dim_tensor"},
    {"aten::addmm(Tensor self, Tensor mat1, Tensor mat2, *, Scalar beta=1, Scalar alpha=1) -> Tensor", "addmm"},
    {"aten::upsample_nearest2d.vec(Tensor input, int[]? output_size, float[]? scale_factors) -> (Tensor)", "upsample_nearest2d"},
    {"aten::quantize_per_tensor(Tensor self, float scale, int zero_point, ScalarType dtype) -> Tensor", "unary"},
    {"aten::quantize_per_tensor.tensor_qparams(Tensor self, Tensor scale, Tensor zero_point, ScalarType dtype) -> Tensor", "unary"},
    {"aten::dequantize(Tensor self) -> Tensor", "unary"},
    {"quantized::add(Tensor qa, Tensor qb, float scale, int zero_point) -> Tensor qc", "broadcast"},
    {"aten::argmax(Tensor self, int? dim=None, bool keepdim=False) -> Tensor", "argmax"},
    {"aten::bmm(Tensor self, Tensor mat2) -> Tensor", "bmm"},
    {"aten::_shape_as_tensor(Tensor self) -> Tensor", "_shape_as_tensor"},
    {"aten::topk(Tensor self, int k, int dim=-1, bool largest=True, bool sorted=True) -> (Tensor values, Tensor indices)", "topk"},
    {"aten::nll_loss_forward(Tensor self, Tensor target, Tensor? weight, int reduction, int ignore_index) -> (Tensor output, Tensor total_weight)", "nll_loss_forward"},
    {"aten::native_layer_norm(Tensor input, int[] normalized_shape, Tensor? weight, Tensor? bias, float eps) -> (Tensor, Tensor, Tensor)", "native_layer_norm"},
    {"aten::native_batch_norm(Tensor input, Tensor? weight, Tensor? bias, Tensor? running_mean, Tensor? running_var, bool training, float momentum, float eps) -> (Tensor, Tensor, Tensor)", "native_batch_norm"},
    {"aten::_native_batch_norm_legit(Tensor input, Tensor? weight, Tensor? bias, Tensor running_mean, Tensor running_var, bool training, float momentum, float eps) -> (Tensor, Tensor, Tensor)", "native_batch_norm"},
    {"aten::_native_batch_norm_legit.no_stats(Tensor input, Tensor? weight, Tensor? bias, Tensor running_mean, Tensor running_var, bool training, float momentum, float eps) -> (Tensor, Tensor, Tensor)", "native_batch_norm"},
<<<<<<< HEAD
    {"aten::_batch_norm_with_update(Tensor input, Tensor? weight, Tensor? bias, Tensor(a!) running_mean, Tensor(b!) running_var, float momentum, float eps) -> (Tensor, Tensor, Tensor, Tensor)", "native_batch_norm"},
=======
    {"aten::_batch_norm_with_update(Tensor input, Tensor? weight, Tensor? bias, Tensor(a!) running_mean, Tensor(b!) running_var, float momentum, float eps) -> (Tensor, Tensor, Tensor, Tensor)", "_batch_norm_with_update"},
>>>>>>> 22ba180e
    {"aten::cross_entropy_loss(Tensor self, Tensor target, Tensor? weight=None, int reduction=Mean, SymInt ignore_index=-100, float label_smoothing=0.0) -> Tensor", "cross_entropy_loss"},
    {"aten::lerp.Tensor(Tensor self, Tensor end, Tensor weight) -> Tensor", "broadcast_three"},
    {"aten::where.ScalarSelf(Tensor condition, Scalar self, Tensor other) -> Tensor", "broadcast_one_three"},
    {"aten::add_.Tensor(Tensor(a!) self, Tensor other, *, Scalar alpha=1) -> Tensor(a!)", "broadcast_inplace"},
  };

  return shape_mappings;
}

const OperatorMap<std::pair<std::string, std::string>>& GetBoundedShapeMappings() {
 static const OperatorMap<std::pair<std::string, std::string>> shape_mappings {
    {"aten::nonzero(Tensor self) -> (Tensor)", {"nonzero_lower_bound", "nonzero_upper_bound"}},
  };

  return shape_mappings;
}

// clang-format on

} // namespace torch::jit<|MERGE_RESOLUTION|>--- conflicted
+++ resolved
@@ -3324,11 +3324,7 @@
     {"aten::native_batch_norm(Tensor input, Tensor? weight, Tensor? bias, Tensor? running_mean, Tensor? running_var, bool training, float momentum, float eps) -> (Tensor, Tensor, Tensor)", "native_batch_norm"},
     {"aten::_native_batch_norm_legit(Tensor input, Tensor? weight, Tensor? bias, Tensor running_mean, Tensor running_var, bool training, float momentum, float eps) -> (Tensor, Tensor, Tensor)", "native_batch_norm"},
     {"aten::_native_batch_norm_legit.no_stats(Tensor input, Tensor? weight, Tensor? bias, Tensor running_mean, Tensor running_var, bool training, float momentum, float eps) -> (Tensor, Tensor, Tensor)", "native_batch_norm"},
-<<<<<<< HEAD
-    {"aten::_batch_norm_with_update(Tensor input, Tensor? weight, Tensor? bias, Tensor(a!) running_mean, Tensor(b!) running_var, float momentum, float eps) -> (Tensor, Tensor, Tensor, Tensor)", "native_batch_norm"},
-=======
     {"aten::_batch_norm_with_update(Tensor input, Tensor? weight, Tensor? bias, Tensor(a!) running_mean, Tensor(b!) running_var, float momentum, float eps) -> (Tensor, Tensor, Tensor, Tensor)", "_batch_norm_with_update"},
->>>>>>> 22ba180e
     {"aten::cross_entropy_loss(Tensor self, Tensor target, Tensor? weight=None, int reduction=Mean, SymInt ignore_index=-100, float label_smoothing=0.0) -> Tensor", "cross_entropy_loss"},
     {"aten::lerp.Tensor(Tensor self, Tensor end, Tensor weight) -> Tensor", "broadcast_three"},
     {"aten::where.ScalarSelf(Tensor condition, Scalar self, Tensor other) -> Tensor", "broadcast_one_three"},
