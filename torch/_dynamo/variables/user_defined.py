--- conflicted
+++ resolved
@@ -1076,8 +1076,6 @@
             if source:
                 return variables.LazyVariableTracker.create(subobj, source)
             else:
-<<<<<<< HEAD
-=======
                 # Check if the subobj is accessible from the class itself. If the class source is known, we can create a
                 # sourceful variable tracker.
                 if self.cls_source is not None:
@@ -1090,9 +1088,6 @@
                             subobj_from_class, src_from_class
                         )
 
-                from .builder import SourcelessBuilder
-
->>>>>>> c51fc7e9
                 return SourcelessBuilder.create(tx, subobj)
 
         # Earlier we were returning GetAttrVariable but its incorrect. In absence of attr, Python raises AttributeError.
