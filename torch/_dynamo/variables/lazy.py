--- conflicted
+++ resolved
@@ -56,11 +56,7 @@
             self.rvtc.vt = VariableBuilder(tx, self.source)(self._value)
             self.rvtc.vt.parents_tracker.add(self.parents_tracker)
             self._value = None
-<<<<<<< HEAD
-        return self.rvtc.vt.add_options(self)
-=======
-        return self.mutable_local.vt
->>>>>>> bb4c5f38
+        return self.rvtc.vt
 
     def unwrap(self):
         """Return the real VariableTracker if it already exists"""
