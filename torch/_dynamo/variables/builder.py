--- conflicted
+++ resolved
@@ -580,19 +580,17 @@
                 source=self.source,
                 guards=make_guards(GuardBuilder.FUNCTION_MATCH),
             )
-<<<<<<< HEAD
         elif isinstance(value, torch.optim.Optimizer):
             return OptimizerVariable(
                 value,
                 source=self.source,
                 guards=self.make_guards(GuardBuilder.TYPE_MATCH),
-=======
+            )
         elif ProcessGroupVariable.is_process_group(value):
             return ProcessGroupVariable(
                 value,
                 source=self.source,
                 guards=self.make_guards(GuardBuilder.ID_MATCH),
->>>>>>> 65631d45
             )
         else:
             result = UserDefinedObjectVariable(
