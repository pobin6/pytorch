import atexit
import collections
import contextlib
import copy
import cProfile
import dataclasses
import datetime
import dis
import enum
import functools
import gc
import inspect
import itertools
import linecache
import logging
import math
import operator
import os
import pstats
import re
import subprocess
import sys
import textwrap
import threading
import time
import types
import typing
import weakref
from contextlib import contextmanager
from functools import lru_cache, wraps
from pathlib import Path
from types import MethodWrapperType
from typing import (
    Any,
    Callable,
    cast,
    ClassVar,
    Counter,
    DefaultDict,
    Deque,
    Dict,
    Iterator,
    KeysView,
    List,
    Optional,
    Set,
    Tuple,
    Type,
    Union,
    ValuesView,
)

from ..utils.hooks import RemovableHandle

try:
    import numpy as np
except ModuleNotFoundError:
    np = None  # type: ignore[assignment]

try:
    import torch._logging
    import torch._numpy as tnp
    from torch._guards import detect_fake_mode  # noqa: F401n
    from torch._logging import LazyString
    from . import config

    # NOTE: Make sure `NP_SUPPORTED_MODULES` and `NP_TO_TNP_MODULE` are in sync.
    if np:
        NP_SUPPORTED_MODULES: Tuple[types.ModuleType, ...] = (
            np,
            np.fft,
            np.linalg,
            np.random,
        )

        NP_TO_TNP_MODULE = {
            np: tnp,
            np.fft: tnp.fft,
            np.linalg: tnp.linalg,
            np.random: tnp.random,
        }
    else:
        NP_SUPPORTED_MODULES = tuple()

        NP_TO_TNP_MODULE = {}
    from torch._subclasses.fake_tensor import FakeTensor, is_fake, maybe_get_fake_mode
except ImportError:
    pass

import importlib

import torch
import torch._functorch.config
import torch.fx.experimental.symbolic_shapes
import torch.utils._pytree as pytree
from torch import fx
from torch._dispatch.python import enable_python_dispatcher
from torch._utils_internal import log_compilation_event

from torch.nn.modules.lazy import LazyModuleMixin
from torch.utils._triton import has_triton, has_triton_package


counters: DefaultDict[str, Counter[str]] = collections.defaultdict(collections.Counter)
optimus_scuba_log: Dict[str, Any] = {}
<<<<<<< HEAD
troubleshooting_url = "https://pytorch.org/docs/master/compile/troubleshooting.html"
nnmodule_doc_url = "https://pytorch.org/docs/master/compile/nn-module.html"
=======
troubleshooting_url = (
    "https://pytorch.org/docs/main/torch.compiler_troubleshooting.html"
)
nnmodule_doc_url = "https://pytorch.org/docs/main/torch.compiler_nn_module.html"
>>>>>>> 22ba180e
nnmodule_doc_url_msg = f"See {nnmodule_doc_url} for more information and limitations."
log = logging.getLogger(__name__)

# profiling compilation time by function
compilation_time_metrics: Dict[str, List[float]] = {}

# profiling compilation time by frame phase
frame_phase_timing: Dict[str, Dict[str, float]] = {}

timer_counter = itertools.count()


def tabulate(rows, headers):
    try:
        import tabulate

        return tabulate.tabulate(rows, headers=headers)
    except ImportError:
        return "\n".join(
            ", ".join(map(str, row)) for row in itertools.chain([headers], rows)
        )


def maybe_cprofile(func):
    if config.cprofile:
        return cprofile_wrapper(func)
    return func


def cprofile_wrapper(func):
    @wraps(func)
    def profile_wrapper(*args, **kwargs):
        global timer_counter
        profile_cnt = next(timer_counter)
        profile_path = Path(func.__name__ + f"{profile_cnt}.profile")
        prof = cProfile.Profile()
        prof.enable()
        start_ts = time.time()
        retval = prof.runcall(func, *args, **kwargs)
        profile_latency = time.time() - start_ts
        prof.disable()
        print(
            f"### Cprofile for {func.__name__} iter {profile_cnt} took {profile_latency:.3f} seconds ###"
        )
        ps = pstats.Stats(prof)
        prof.dump_stats(profile_path)
        svg_path = profile_path.with_suffix(".svg")
        try:
            gprof2dot_process = subprocess.Popen(
                [
                    "gprof2dot",
                    "-f",
                    "pstats",
                    "--node-label=total-time-percentage",
                    "--node-label=self-time-percentage",
                    "--node-label=total-time",
                    str(profile_path),
                ],
                stdout=subprocess.PIPE,
            )
            subprocess.check_call(
                ["dot", "-Tsvg", "-o", str(svg_path)],
                stdin=gprof2dot_process.stdout,
            )
            print(f"Generated SVG from profile at {str(svg_path)}")
        except FileNotFoundError:
            print(
                "Failed to generate SVG from profile -- dumping stats instead."
                "Try installing gprof2dot and dot for a better visualization"
            )
            ps.sort_stats(pstats.SortKey.TIME).print_stats(20)
            ps.sort_stats(pstats.SortKey.CUMULATIVE).print_stats(20)
        return retval

    return profile_wrapper


curr_frame = 0


# Note: Called for you by dynamo - you almost never ever want to invoke this yourself.
def increment_frame():
    global curr_frame
    curr_frame = curr_frame + 1


# Note: Called for you by dynamo - you almost never ever want to invoke this yourself.
def reset_frame_count():
    global curr_frame
    frame_phase_timing.clear()
    compilation_time_metrics.clear()
    curr_frame = 0


op_count = 0


def increment_op_count(cnt):
    global op_count
    op_count += cnt


# Print a report of time spent so far
# Ex:
# TIMING:
# entire_frame_compile:8.574629999999999
# backend_compile:5.26806
def print_time_report():
    total = 0.0
    total_by_key = {}
    for timings in frame_phase_timing.values():
        for key, timing in timings.items():
            total += timing
            if key not in total_by_key:
                total_by_key[key] = timing
            else:
                total_by_key[key] += timing

    out = "TIMING:"
    for key, value in total_by_key.items():
        out = f"{out} {key}:{round(value, 5)}"

    print(out)


# dynamo_timed API works as a function decorator
# By wrapping a function in dynamo_timed, we can store a record in compilation_time_metrics
# where the key is the functions name.
# For example:
#
#  @dynamo_timed
#  def _foo(...):
#
# Would show up as an entry in our timing dict:
# OrderedDict([('bar.<locals>._foo', [0.083690, 0.23949, 3.1425e-05])])
# This is extremely useful for granular debugging.
#
# For a higher-level mode, pass a phase_name into dynamo_timed
# phase_names record an extra record into a separate compilation timing structure,
# one keyed on frame+name rather than function.
# The frame is incremented outside of this function, in def increment_frame() above.


def dynamo_timed(original_function=None, phase_name=None):
    def dynamo_timed_inner(func):
        if config.cprofile:
            return func

        @wraps(func)
        def time_wrapper(*args, **kwargs):
            key = func.__qualname__
            if key not in compilation_time_metrics:
                compilation_time_metrics[key] = []
            with torch.profiler.record_function(f"{key} (dynamo_timed)"):
                t0 = time.time()
                r = func(*args, **kwargs)
                time_spent = time.time() - t0
            compilation_time_metrics[key].append(time_spent)
            if phase_name:
                frame_key = str(curr_frame)
                if frame_key not in frame_phase_timing:
                    frame_phase_timing[frame_key] = {}
                if phase_name not in frame_phase_timing[frame_key]:
                    frame_phase_timing[frame_key][phase_name] = time_spent
                else:
                    frame_phase_timing[frame_key][phase_name] += time_spent
            return r

        return time_wrapper

    if original_function:
        return dynamo_timed_inner(original_function)
    return dynamo_timed_inner


def compile_times(repr="str", aggregate=False):
    """
    Get metrics about torchdynamo frontend/backend compilation times.

    Accumulates information from functions tagged with `@dynamo_timed`.

    repr='str' returns a printable string for user interaction, and 'csv'
    returns headers, rows which can be logged for output

    aggregate causes values from multiple compilations (e.g. split graphs)
    to be accumulated into one value.  If false, expect more than one value
    per metric.
    """

    def fmt_fn(values, item_fn=lambda x: x):
        if aggregate:
            return item_fn(sum(values))
        return ", ".join(map(item_fn, values))

    if repr == "str":
        rows = [
            (k, fmt_fn(compilation_time_metrics[k], item_fn=lambda x: f"{x:.4f}"))
            for k in compilation_time_metrics
        ]
        out = "TorchDynamo compilation metrics:\n"
        out += tabulate(rows, headers=("Function", "Runtimes (s)"))
        return out
    elif repr == "csv":
        values = [
            fmt_fn(v, item_fn=lambda x: f"{x:.6f}")
            for v in compilation_time_metrics.values()
        ]
        headers = list(compilation_time_metrics.keys())
        return headers, values


@atexit.register
def dump_compile_times():
    log.info(compile_times(repr="str", aggregate=True))


tensortype_to_dtype = {
    torch.FloatTensor: (torch.float32, torch.float),
    torch.DoubleTensor: (torch.float64, torch.double),
    torch.HalfTensor: (torch.float16, torch.half),
    torch.BFloat16Tensor: (torch.bfloat16,),
    torch.ByteTensor: (torch.uint8,),
    torch.CharTensor: (torch.int8,),
    torch.LongTensor: (torch.int64, torch.long),
    torch.IntTensor: (torch.int32, torch.int),
    torch.ShortTensor: (torch.int16, torch.short),
    torch.BoolTensor: (torch.bool,),
}


class DuplicateWarningChecker:
    def __init__(self, maxsize=4096):
        self.maxsize = maxsize
        self.reset()

    def reset(self):
        self.set = collections.OrderedDict()

    def add(self, key):
        if key in self.set:
            self.set.move_to_end(key, last=True)
            if not config.verbose:
                return False
        else:
            self.set[key] = None
            while len(self.set) > self.maxsize:
                self.set.popitem(last=False)
        return True


graph_break_dup_warning_checker = DuplicateWarningChecker()


def setup_compile_debug():
    compile_debug = os.environ.get("TORCH_COMPILE_DEBUG", "0") == "1"

    if compile_debug:
        return add_file_handler()

    return contextlib.ExitStack()


def reset_graph_break_dup_checker():
    graph_break_dup_warning_checker.reset()


def add_file_handler():
    log_path = os.path.join(get_debug_dir(), "torchdynamo")
    os.makedirs(log_path, exist_ok=True)

    log_file_handler = logging.FileHandler(os.path.join(log_path, "debug.log"))
    logger = logging.getLogger("torch._dynamo")
    logger.addHandler(log_file_handler)

    exitstack = contextlib.ExitStack()
    exitstack.callback(lambda: logger.removeHandler(log_file_handler))
    return exitstack


def setup_log_file():
    exitstack = contextlib.ExitStack()
    if config.log_file_name is not None:
        log_file_handler = logging.FileHandler(config.log_file_name)
        for logger in torch._logging._internal.get_loggers():
            logger.addHandler(log_file_handler)
            exitstack.callback(lambda: logger.removeHandler(log_file_handler))
        return exitstack

    return exitstack


def gen_record_file_name(exc, code):
    return f"{get_debug_dir()}/error_recordings/\
{code.co_name}_{type(exc).__name__}_{code.co_firstlineno}.rec"


def write_record_to_file(filename, exec_record):
    try:
        if os.path.exists(filename):
            log.warning(
                "Unable to write execution record %s; file already exists.", filename
            )
        else:
            os.makedirs(os.path.dirname(filename), exist_ok=True)
            with open(filename, "wb") as f:
                exec_record.dump(f)
    except Exception:
        log.exception("Unable to write execution record %s", filename)


def count_calls(g: fx.Graph):
    c = 0
    for n in g.nodes:
        if "call" in n.op:
            c += 1
    return c


def identity(x):
    return x


def hashable(x):
    try:
        hash(x)
        return True
    except TypeError:
        return False
    # cannot hash writable memoryview object
    except ValueError:
        return False


def nothing(*args, **kwargs):
    pass


class ExactWeakKeyDictionary:
    """Similar to weakref.WeakKeyDictionary, but use `is`/`id` rather than `==` to compare equality"""

    def __init__(self):
        self.values = dict()
        self.refs = dict()

    def __getitem__(self, key):
        return self.values[id(key)]

    def get(self, key, default=None):
        return self.values.get(id(key), default)

    def __contains__(self, key):
        return id(key) in self.values

    def __setitem__(self, key, value):
        idx = id(key)
        if idx not in self.refs:
            self.refs[idx] = weakref.ref(key, lambda ref: self._remove_id(idx))
        self.values[idx] = value

    def _remove_id(self, idx):
        if idx in self.values:
            del self.values[idx]
        if idx in self.refs:
            del self.refs[idx]

    def clear(self):
        self.refs.clear()
        self.values.clear()


def istype(obj, allowed_types):
    """isinstance() without subclasses"""
    if isinstance(allowed_types, (tuple, list, set)):
        return type(obj) in allowed_types
    return type(obj) is allowed_types


if sys.version_info >= (3, 12):
    # Some typing classes moved to C in 3.12,
    # which no longer have the _Final mixin.
    _builtin_final_typing_classes = (
        typing.ParamSpecArgs,
        typing.ParamSpecKwargs,
        typing.ParamSpec,
        typing.TypeVar,
        typing.TypeVarTuple,
        typing.TypeAliasType,
    )


def is_typing(value):
    # _Final catches most of typing classes:
    #   - Any
    #   - Callable
    #   - Union
    #   ...
    #
    # NB: we intentionally ignore classes that inherit from Generic, since they
    # can be used as both TypingVariable as well as UserDefinedClassVariable.
    if sys.version_info >= (3, 12) and isinstance(value, _builtin_final_typing_classes):
        return True
    return isinstance(value, typing._Final) or value is typing.Generic  # type: ignore[attr-defined]


def is_numpy_int_type(value):
    if not np:
        return False

    return istype(
        value,
        (
            np.int8,
            np.int16,
            np.int32,
            np.int64,
            np.uint8,
            np.uint16,
            np.uint32,
            np.uint64,
        ),
    )


def is_numpy_float_type(value):
    if not np:
        return False

    return istype(
        value,
        (
            np.float16,
            np.float32,
            np.float64,
        ),
    )


def is_function_or_wrapper(value):
    return (
        is_function(value)
        or isinstance(value, functools._lru_cache_wrapper)
        and is_function(inspect.getattr_static(value, "__wrapped__"))
        or isinstance(value, (torch._ops.OpOverloadPacket, torch._ops.OpOverload))
    )


def is_function(value):
    return isinstance(
        value,
        (
            types.FunctionType,
            types.BuiltinFunctionType,
            types.MethodDescriptorType,
            types.WrapperDescriptorType,
            torch.jit.ScriptFunction,
        ),
    )


def unwrap_if_wrapper(fn):
    return unwrap_with_attr_name_if_wrapper(fn)[0]


def unwrap_with_attr_name_if_wrapper(fn):
    # unpack @functools.lru_cache wrapped function
    if isinstance(fn, functools._lru_cache_wrapper):
        fn = inspect.getattr_static(fn, "__wrapped__")
        attr_name = "__wrapped__"
    # unpack @torch._dynamo.optimize()(fn) wrapped function
    elif is_function(fn) and inspect.getattr_static(fn, "_torchdynamo_inline", False):
        fn = inspect.getattr_static(fn, "_torchdynamo_inline", fn)
        attr_name = "_torchdynamo_inline"
    # unpack torch.jit.script_if_tracing
    elif is_function(fn) and inspect.getattr_static(
        fn, "__script_if_tracing_wrapper", False
    ):
        fn = inspect.getattr_static(fn, "__original_fn", fn)
        attr_name = "__original_fn"
    else:
        attr_name = None
    return fn, attr_name


def is_numpy_ndarray(value):
    if not np:
        return False

    return istype(value, np.ndarray)


def istensor(obj):
    """Check of obj is a tensor"""
    tensor_list = (
        torch.Tensor,
        torch.nn.Parameter,
        *config.traceable_tensor_subclasses,
    )
    tensor_list = tensor_list + (torch._subclasses.FakeTensor,)
    return istype(obj, tensor_list)


def is_lazy_module(mod):
    return isinstance(mod, LazyModuleMixin)


@functools.lru_cache(4096)
def print_once(*args):
    print(*args)


def make_cell(val=None):
    """Some black magic to create a cell object that usually only exists in a closure"""
    x = val

    def f():
        return x

    assert f.__closure__ is not None and len(f.__closure__) == 1
    return f.__closure__[0]


def proxy_args_kwargs(args, kwargs):
    try:
        proxy_args = tuple(arg.as_proxy() for arg in args)
        proxy_kwargs = {key: arg.as_proxy() for key, arg in kwargs.items()}
        return proxy_args, proxy_kwargs
    except NotImplementedError as e:
        from .exc import unimplemented
        from .variables.base import typestr

        unimplemented(
            f"call_function args: {typestr(*args)} {typestr(*list(kwargs.values()))}",
            from_exc=e,
        )


@dataclasses.dataclass
class CompilationMetrics:
    frame_key: str
    co_name: str
    co_filename: str
    co_firstlineno: int
    cache_size: int
    accumulated_cache_size: int
    guard_count: Optional[int]
    shape_env_guard_count: Optional[int]
    graph_op_count: Optional[int]
    graph_node_count: Optional[int]
    graph_input_count: Optional[int]
    start_time: float
    entire_frame_compile_time_s: Optional[float]
    backend_compile_time_s: Optional[float]
    inductor_compile_time_s: Optional[float]
    code_gen_time_s: Optional[float]
    fail_type: Optional[str]
    fail_reason: Optional[str]
    fail_user_frame_filename: Optional[str]
    fail_user_frame_lineno: Optional[int]
    non_compliant_ops: Set[str]
    compliant_custom_ops: Set[str]
    restart_reasons: Set[str]
    dynamo_time_before_restart_s: float


DEFAULT_COMPILATION_METRICS_LIMIT = 64


_compilation_metrics: Deque[CompilationMetrics] = collections.deque(
    maxlen=DEFAULT_COMPILATION_METRICS_LIMIT
)


def record_compilation_metrics(compilation_metrics: CompilationMetrics):
    global _compilation_metrics
    _compilation_metrics.append(compilation_metrics)
    torch._logging.trace_structured(
        "compilation_metrics",
        lambda: {
            k: list(v) if isinstance(v, set) else v
            for k, v in dataclasses.asdict(compilation_metrics).items()
        },
    )
    if config.log_compilation_metrics:
        log_compilation_event(compilation_metrics)


def set_compilation_metrics_limit(new_size: int) -> None:
    global _compilation_metrics
    while len(_compilation_metrics) > new_size:
        _compilation_metrics.popleft()
    new_deque = collections.deque(_compilation_metrics, maxlen=new_size)
    _compilation_metrics = new_deque


def clear_compilation_metrics() -> None:
    global _compilation_metrics
    _compilation_metrics.clear()


def get_compilation_metrics() -> List[CompilationMetrics]:
    return list(_compilation_metrics)


@dataclasses.dataclass
class CleanupHook:
    """Remove a global variable when hook is called"""

    scope: Dict[str, Any]
    name: str

    def __call__(self, *args):
        # Make sure we're not shutting down
        if CleanupManager is not None:
            CleanupManager.count -= 1
        del self.scope[self.name]

    @staticmethod
    def create(scope, name, val):
        assert name not in scope
        CleanupManager.count += 1
        scope[name] = val
        return CleanupHook(scope, name)


class CleanupManager(ExactWeakKeyDictionary):
    count = 0
    instance: ClassVar["CleanupManager"]

    def _remove_id(self, idx):
        for hook in self.values[idx]:
            hook()
        super()._remove_id(idx)


CleanupManager.instance = CleanupManager()


def clone_tensor(x):
    """Clone the tensor and its gradient"""
    y = x.clone().requires_grad_(x.requires_grad)
    if x.is_leaf and x.grad is not None:
        y.grad = x.grad.clone()
    return y


def clone_input(x, *, dtype=None):
    """copy while preserving strides"""
    # TODO: this is questionable
    if is_fake(x):
        # this func fails on fake tensors in __torch_dispatch__
        return x

    def torch_clone(x):
        y = torch.clone(x)
        if x.is_leaf:
            y.requires_grad_(x.requires_grad)
        if x.is_leaf and x.grad is not None:
            y.grad = clone_input(x.grad, dtype=dtype)
        if hasattr(x, "_dynamo_dynamic_indices"):
            y._dynamo_dynamic_indices = x._dynamo_dynamic_indices.copy()  # type: ignore[attr-defined]
        return y

    with torch.no_grad():
        if x.device.type == "xla":
            # Access data_ptr() for a xla tensor will cause crash
            return torch_clone(x)

        needed_size = sum(
            (shape - 1) * stride for shape, stride in zip(x.size(), x.stride())
        )
        if x.is_quantized:
            result = torch.empty_quantized((needed_size + 32,), x)
        else:
            result = torch.empty(
                needed_size + 32, dtype=dtype or x.dtype, device=x.device
            )
        cache_line_offset = (
            (x.data_ptr() - result.data_ptr()) % 32
        ) // x.element_size()
        result.as_strided_(x.size(), x.stride(), cache_line_offset)
        try:
            result.copy_(x.clone())
            if x.is_leaf:
                result.requires_grad_(x.requires_grad)
            if x.is_leaf and x.grad is not None:
                result.grad = clone_input(x.grad, dtype=dtype)
        except RuntimeError:
            # RuntimeError: unsupported operation: more than one element of the written-to
            # tensor refers to a single memory location. Please clone() the tensor before
            # performing the operation.
            return torch_clone(x)
        if hasattr(x, "_dynamo_dynamic_indices"):
            result._dynamo_dynamic_indices = x._dynamo_dynamic_indices.copy()  # type: ignore[attr-defined]
        return result


def clone_inputs(example_inputs):
    res: Union[Dict[Any, Any], List[Any]]
    if type(example_inputs) is dict:
        res = dict(example_inputs)
        for key, value in res.items():
            if isinstance(value, tuple):
                res[key] = clone_inputs(value)
            else:
                assert isinstance(value, torch.Tensor), type(value)
                res[key] = clone_input(value)
        return res

    res = list(example_inputs)
    for i in range(len(res)):
        if isinstance(res[i], torch.Tensor):
            res[i] = clone_input(res[i])
    return res


def skip_frame_if_in_functorch_mode(val: torch.Tensor):
    try:
        val.data_ptr()  # will throw for functorch tensors
    except RuntimeError as e:
        from .exc import SkipFrame

        # This will be GradTrackingTensor/BatchedTensor/etc
        functorch_subclass_name = re.sub(r"\(.*", "", repr(val))
        raise SkipFrame(
            f"torch.compile cannot be run in context: {functorch_subclass_name}"
        ) from e


@contextmanager
def preserve_rng_state():
    disable_functorch = torch._C._DisableFuncTorch
    disable_current_modes = torch.utils._python_dispatch._disable_current_modes
    with disable_current_modes(), disable_functorch():
        rng_state = torch.clone(torch.random.get_rng_state())
        skip_frame_if_in_functorch_mode(rng_state)
        if torch.cuda.is_available():
            cuda_rng_state = torch.clone(torch.cuda.get_rng_state())
    try:
        yield
    finally:
        with torch.utils._python_dispatch._disable_current_modes():
            torch.random.set_rng_state(rng_state)
            if torch.cuda.is_available():
                torch.cuda.set_rng_state(cuda_rng_state)  # type: ignore[possibly-undefined]


def is_jit_model(model0):
    return isinstance(
        model0,
        (
            torch.jit._trace.TopLevelTracedModule,
            torch.jit._script.RecursiveScriptModule,
            torch.jit.ScriptFunction,
            torch.jit.ScriptModule,
        ),
    )


def torchscript(model, example_inputs, verbose=False):
    if is_jit_model(model):
        # already done?
        return model

    try:
        return torch.jit.trace(model, example_inputs)
    except Exception:
        try:
            return torch.jit.script(model)
        except Exception:
            if verbose:
                log.exception("jit error")
            else:
                log.error("Both torch.jit.trace and torch.jit.script failed")
    return None


def getfile(obj):
    try:
        return inspect.getfile(obj)
    except (TypeError, OSError):
        return None


def is_namedtuple(obj):
    """Test if an object is a namedtuple or a torch.return_types.* quasi-namedtuple"""
    return is_namedtuple_cls(type(obj))


def is_namedtuple_cls(cls):
    """Test if an object is a namedtuple or a (torch.return_types|torch.autograd.forward_ad).* quasi-namedtuple"""
    try:
        if issubclass(cls, tuple):
            bases = getattr(cls, "__bases__", []) or [None]
            module = getattr(cls, "__module__", None)
            return module in ("torch.return_types", "torch.autograd.forward_ad") or (
                bases[0] is tuple and hasattr(cls, "_make") and hasattr(cls, "_fields")
            )
    except TypeError:
        pass
    return False


@functools.lru_cache(1)
def namedtuple_fields(cls):
    """Get the fields of a namedtuple or a torch.return_types.* quasi-namedtuple"""
    if cls is slice:
        return ["start", "stop", "step"]

    assert issubclass(cls, tuple)
    if hasattr(cls, "_fields"):
        # normal namedtuples
        return cls._fields

    @dataclasses.dataclass
    class Marker:
        index: int

    # frustrating ones e.g. torch.return_types.max
    assert cls.__module__ == "torch.return_types"
    obj = cls(map(Marker, range(cls.n_fields)))
    fields: List[Optional[str]] = [None] * cls.n_fields
    for name in dir(obj):
        if name[0] != "_" and isinstance(getattr(obj, name), Marker):
            fields[getattr(obj, name).index] = name
    return fields


def checkpoint_params(gm):
    with torch.no_grad():
        rng_state = torch.clone(torch.random.get_rng_state())
        if torch.cuda.is_available():
            cuda_rng_state = torch.clone(torch.cuda.get_rng_state())
        saved_state = []
        for param in itertools.chain(gm.parameters(), gm.buffers()):
            saved_state.append((param, param._version, torch.clone(param)))

    def restore():
        with torch.no_grad():
            torch.random.set_rng_state(rng_state)
            if torch.cuda.is_available():
                torch.cuda.set_rng_state(cuda_rng_state)
            for param, version, original_value in saved_state:
                if param._version != version:
                    param.copy_(original_value)

    return restore


def timed(model, example_inputs, times=1):
    if torch.cuda.is_available():
        synchronize = torch.cuda.synchronize
    else:
        synchronize = nothing

    synchronize()
    gc.collect()
    torch.manual_seed(1337)
    t0 = time.perf_counter()
    for _ in range(times):
        result = model(*example_inputs)
        synchronize()
    t1 = time.perf_counter()
    return result, t1 - t0  # type: ignore[possibly-undefined]


def check_is_cuda(gm, example_inputs):
    return all(x.is_cuda for x in itertools.chain(example_inputs, gm.parameters(True)))


@lru_cache(32)
def rot_n_helper(n):
    assert n > 1
    vars = [f"v{i}" for i in range(n)]
    rotated = reversed(vars[-1:] + vars[:-1])
    fn = eval(f"lambda {','.join(vars)}: ({','.join(rotated)})")
    fn.__name__ = f"rot_{n}_helper"
    return fn


common_constant_types = {
    int,
    float,
    complex,
    bool,
    str,
    bytes,
    type(None),
    Ellipsis.__class__,
    types.CodeType,
    torch.device,
    torch.dtype,
    torch.memory_format,
    torch.layout,
}

if has_triton_package():
    import triton

    common_constant_types.add(triton.language.dtype)


def is_safe_constant(v):
    if istype(v, (tuple, frozenset)):
        return all(map(is_safe_constant, v))
    return isinstance(v, (enum.Enum, type)) or istype(
        v,
        common_constant_types | {slice},
    )


def specialize_symnode(arg):
    from .variables import ConstantVariable, SymNodeVariable

    # Guard and specialize
    if isinstance(arg, SymNodeVariable):
        return ConstantVariable.create(arg.evaluate_expr())

    return arg


def guard_if_dyn(arg):
    from .variables import ConstantVariable

    arg = specialize_symnode(arg)

    if isinstance(arg, ConstantVariable):
        return arg.as_python_constant()

    return arg


def check_constant_args(args, kwargs):
    return all(x.is_python_constant() for x in itertools.chain(args, kwargs.values()))


def check_unspec_python_args(args, kwargs):
    from .variables.constant import ConstantVariable
    from .variables.tensor import UnspecializedPythonVariable

    unspec_count = 0
    for x in itertools.chain(args, kwargs.values()):
        if isinstance(x, UnspecializedPythonVariable):
            unspec_count += 1
        elif not isinstance(x, ConstantVariable):
            return False
    return unspec_count > 0


def check_unspec_or_constant_args(args, kwargs):
    # A fused version of:
    # return check_constant_args(args, kwargs) or check_unspec_python_args(args, kwargs)
    from .variables.tensor import UnspecializedPythonVariable

    for x in itertools.chain(args, kwargs.values()):
        if not (x.is_python_constant() or isinstance(x, UnspecializedPythonVariable)):
            return False
    return True


def check_numpy_ndarray_args(args, kwargs):
    from .variables.tensor import NumpyNdarrayVariable

    return any(
        isinstance(x, NumpyNdarrayVariable)
        for x in itertools.chain(args, kwargs.values())
    )


dict_keys: Type[KeysView[Any]] = type(dict().keys())
dict_values: Type[ValuesView[Any]] = type(dict().values())
odict_values: Type[ValuesView[Any]] = type(collections.OrderedDict().values())
tuple_iterator: Type[Iterator[Any]] = type(iter(tuple()))
tuple_iterator_len = tuple_iterator.__length_hint__  # type: ignore[attr-defined]
object_new = object.__new__


def nn_module_new(cls):
    obj = object_new(cls)
    torch.nn.Module.__init__(obj)
    return obj


def product(it):
    return functools.reduce(operator.mul, it, 1)


def tuple_iterator_getitem(it, index):
    _, (obj,), start = it.__reduce__()
    return obj[start + index]


iter_next = next


def to_subclass(t, cls):
    return t.as_subclass(cls)


def dict_keys_getitem(d, n):
    return next(itertools.islice(iter(d), n, n + 1))


def enum_repr(value, local):
    # enum class can override __str__ method. Use __class__ and name attribute
    # to extract the class name and key name.
    name = value.__class__.__name__
    val = value.name
    scope = "L" if local else "G"
    local_name = f'{scope}["{name}"].{val}'
    return local_name


def _get_fake_tensor(vt):
    fake_tensor = vt.as_proxy().node.meta.get("example_value")
    if not is_fake(fake_tensor):
        from .exc import unimplemented

        unimplemented("Cannot check Tensor object identity without its fake value")
    return fake_tensor


def iter_contains(items, search, tx, check_tensor_identity=False):
    from .variables import (
        BuiltinVariable,
        ConstantVariable,
        TensorVariable,
        VariableTracker,
    )

    if search.is_python_constant():
        found_const = any(
            x.is_python_constant()
            and x.as_python_constant() == search.as_python_constant()
            for x in items
        )
        return ConstantVariable.create(found_const)

    must_check_tensor_id = False
    if check_tensor_identity and isinstance(search, TensorVariable):
        must_check_tensor_id = True
        # Match of Tensor means match of FakeTensor
        search = _get_fake_tensor(search)

    found: Optional[VariableTracker] = None
    for x in items:
        if must_check_tensor_id:
            if isinstance(x, TensorVariable):
                if search is _get_fake_tensor(x):  # Object equivalence
                    return ConstantVariable.create(True)
        else:
            check = BuiltinVariable(operator.eq).call_function(tx, [x, search], {})
            if found is None:
                found = check
            else:
                found = BuiltinVariable(operator.or_).call_function(
                    tx, [check, found], {}
                )
    if found is None:
        found = ConstantVariable.create(False)
    return found


def key_is_id(k):
    """Returns whether it indexes dictionaries using its id"""
    return isinstance(k, (torch.Tensor, torch.nn.Module, MethodWrapperType))


def key_to_id(value):
    return [id(k) if key_is_id(k) else k for k in value.keys()]


def const_repr(x, *, local) -> str:
    from .trace_rules import is_builtin_callable

    if isinstance(x, (list, tuple)):
        elems_repr = ",".join(const_repr(s, local=local) for s in x)
        if isinstance(x, list):
            return f"[{elems_repr}]"
        else:
            assert isinstance(x, tuple)
            if len(x) == 1:
                return f"({elems_repr},)"
            else:
                return f"({elems_repr})"
    elif isinstance(x, enum.Enum):
        # To workaround repr(Enum) returning invalid global reference before python 3.11
        # by calling enum_repr and removing quotes to render enum in guard code.
        return enum_repr(x, local=local).replace("'", "")
    elif is_builtin_callable(x):
        return x.__name__
    elif isinstance(x, type):

        def fullname(o):
            klass = o.__class__
            module = klass.__module__
            if module == "builtins":
                return klass.__qualname__  # avoid outputs like 'builtins.str'
            return module + "." + klass.__qualname__

        return fullname(x)
    else:
        return f"{x!r}"


def dict_keys_repr(const_keys, *, local) -> str:
    keys_str = ",".join(const_repr(s, local=local) for s in const_keys)
    return "[" + keys_str + "]"


GLOBAL_KEY_PREFIX = "__dict_key"


from torch._subclasses import UnsupportedFakeTensorException  # noqa: F401


def wrap_fake_exception(fn):
    try:
        return fn()
    except UnsupportedFakeTensorException as e:
        from .exc import unimplemented

        msg = f"Unsupported: {e.reason} with fake tensor propagation."
        log.warning(msg)
        unimplemented(msg, from_exc=e)


def deepcopy_to_fake_tensor(obj, fake_mode):
    with torch._subclasses.fake_tensor.FakeCopyMode(fake_mode):
        return wrap_fake_exception(lambda: copy.deepcopy(obj))


def rmse(ref, res):
    """
    Calculate root mean squared error
    """
    return torch.sqrt(torch.mean(torch.square(ref - res)))


def same(
    ref,
    res,
    fp64_ref=None,
    cos_similarity=False,
    tol=1e-4,
    equal_nan=False,
    exact_dtype=True,
    relax_numpy_equality=False,
    ignore_non_fp=False,
    log_error=log.error,
):
    """Check correctness to see if ref and res match"""
    if fp64_ref is None:
        fp64_ref = ref
    if isinstance(ref, (list, tuple, torch.nn.ParameterList, torch.Size)):
        assert isinstance(res, (list, tuple)), f"type mismatch {type(ref)} {type(res)}"
        if len(ref) != len(res):
            log_error("Length mismatch")
            return False
        return len(ref) == len(res) and all(
            same(
                ai,
                bi,
                fp64_refi,
                cos_similarity,
                tol,
                equal_nan,
                exact_dtype,
                relax_numpy_equality,
                ignore_non_fp,
                log_error=log_error,
            )
            for ai, bi, fp64_refi in zip(ref, res, fp64_ref)
        )
    elif type(ref).__name__ == "QuestionAnsweringModelOutput":
        # This skips checking accuracy for start_logits/end_logits.
        # Tentatively, start_logits/end_logits appear to be very prone to
        # inaccuracies and is somewhat subsumed by checking the loss.
        return same(
            ref.loss,
            res.loss,
            fp64_ref.loss,
            cos_similarity,
            tol,
            equal_nan,
            exact_dtype,
            relax_numpy_equality,
            ignore_non_fp,
            log_error=log_error,
        )
    elif isinstance(ref, dict):
        assert isinstance(res, dict)
        assert set(ref.keys()) == set(
            res.keys()
        ), f"keys mismatch {set(ref.keys())} == {set(res.keys())}"
        for k in sorted(ref.keys()):
            if not (
                same(
                    ref[k],
                    res[k],
                    fp64_ref[k],
                    cos_similarity=cos_similarity,
                    tol=tol,
                    equal_nan=equal_nan,
                    exact_dtype=exact_dtype,
                    relax_numpy_equality=relax_numpy_equality,
                    ignore_non_fp=ignore_non_fp,
                    log_error=log_error,
                )
            ):
                log_error("Accuracy failed for key name %s", k)
                return False
        return True
    elif isinstance(ref, (torch.Tensor, float)):
        assert not isinstance(ref, torch._subclasses.FakeTensor)
        assert not isinstance(res, torch._subclasses.FakeTensor)

        def to_tensor(t):
            return t if isinstance(t, torch.Tensor) else torch.tensor(t)

        ref, res, fp64_ref = (to_tensor(val) for val in (ref, res, fp64_ref))

        if ref.is_sparse:
            assert res.is_sparse
            ref = ref.to_dense()
            res = res.to_dense()
        assert isinstance(res, torch.Tensor), f"type mismatch {type(ref)} {type(res)}"
        if exact_dtype:
            if ref.dtype != res.dtype:
                log_error("dtype mismatch %s, %s", ref.dtype, res.dtype)
                return False
            if ref.dtype == torch.bool:
                if ignore_non_fp:
                    return True
                # triton stores bool as int8, so add this for more accurate checking
                r = torch.allclose(
                    ref.to(dtype=torch.uint8),
                    res.to(dtype=torch.uint8),
                    atol=tol,
                    rtol=tol,
                    equal_nan=equal_nan,
                )
                if not r:
                    log_error("Accuracy failed: uint8 tensor did not match")
                return r

        if cos_similarity:
            ref = ref.flatten().to(torch.float32)
            res = res.flatten().to(torch.float32)
            if torch.allclose(ref, res, atol=tol, rtol=tol, equal_nan=True):
                # early exit that handles zero/nan better
                # cosine_similarity(zeros(10), zeros(10), dim=0) is 0
                return True
            score = torch.nn.functional.cosine_similarity(ref, res, dim=0, eps=1e-6)
            if score < 0.99:
                log.warning("Similarity score=%s", score.cpu().detach().item())
            return score >= 0.99
        else:
            if not exact_dtype:
                ref = ref.to(res.dtype)

            # First try usual allclose
            if torch.allclose(ref, res, atol=tol, rtol=tol, equal_nan=equal_nan):
                return True

            # Check error from fp64 version
            if fp64_ref.dtype == torch.float64:
                ref_error = rmse(fp64_ref, ref).item()
                # ref unable to produce this with stable numerics in this precision, ignore
                if math.isnan(ref_error):
                    log.warning(
                        "Found nan in reference. Consider running in higher precision."
                    )

                res_error = rmse(fp64_ref, res).item()

                # In the case of using AMP (Automatic Mixed Precision), certain models have
                # failed the benchmark's correctness check. However, the end-to-end model's
                # accuracy when comparing AMP with FP32 is within a difference of less than 0.1%.
                # Thus, it's possible that the correctness check failures for these models are
                # false alarms. We use multiplier of 3 instead of 2 to avoid these false alarms.
                multiplier = 3.0 if res.dtype == torch.bfloat16 else 2.0

                if (
                    fp64_ref.numel() < 1000
                    or (ref.ndim == 4 and ref.shape[-1] == ref.shape[-2] == 1)
                    # large tol means a benchmark has been specified as REQUIRE_HIGHER_TOLERANCE
                    or tol >= 2 * 1e-2
                ):
                    # In the presence of noise, noise might dominate our error
                    # metric for smaller tensors.
                    # Similary, for 1x1 kernels, there seems to be high noise with amp.
                    multiplier = 3.0

                passes_test = res_error <= (multiplier * ref_error + tol / 10.0)
                if not passes_test:
                    log_error(
                        "RMSE (res-fp64): %.5f, (ref-fp64): %.5f and shape=%s. res.dtype: %s, multiplier: %f, tol: %f",
                        res_error,
                        ref_error,
                        res.size(),
                        res.dtype,
                        multiplier,
                        tol,
                    )
                    # import pdb; pdb.set_trace()
                return passes_test

            if ignore_non_fp:
                return True

            log_error("Accuracy failed: allclose not within tol=%s", tol)
            return False
    elif isinstance(ref, (str, int, type(None), bool, torch.device)):
        if ignore_non_fp:
            return True
        r = ref == res
        if not r:
            log_error("Accuracy failed (%s): %s != %s", type(ref), ref, res)
        return r
    elif is_numpy_int_type(ref) or is_numpy_float_type(ref):
        if relax_numpy_equality and not (
            is_numpy_int_type(res) or is_numpy_float_type(res)
        ):
            ref = ref.item()
        r = (type(ref) is type(res)) and (ref == res)
        if not r:
            log_error("Accuracy failed (numpy): %s != %s", ref, res)
        return r
    elif is_numpy_ndarray(ref):
        return (type(ref) is type(res)) and same(
            torch.as_tensor(ref),
            torch.as_tensor(res),
            fp64_ref,
            cos_similarity=cos_similarity,
            tol=tol,
            equal_nan=equal_nan,
            exact_dtype=exact_dtype,
            relax_numpy_equality=relax_numpy_equality,
            ignore_non_fp=ignore_non_fp,
            log_error=log_error,
        )
    elif type(ref).__name__ in (
        "MaskedLMOutput",
        "Seq2SeqLMOutput",
        "CausalLMOutputWithCrossAttentions",
        "LongformerMaskedLMOutput",
        "Instances",
        "SquashedNormal",
        "Boxes",
        "Normal",
        "TanhTransform",
        "Foo",
        "Variable",
    ):
        assert type(ref) is type(res)
        return all(
            same(
                getattr(ref, key),
                getattr(res, key),
                getattr(fp64_ref, key),
                cos_similarity=cos_similarity,
                tol=tol,
                equal_nan=equal_nan,
                exact_dtype=exact_dtype,
                relax_numpy_equality=relax_numpy_equality,
                ignore_non_fp=ignore_non_fp,
                log_error=log_error,
            )
            for key in ref.__dict__.keys()
        )
    else:
        raise RuntimeError(f"unsupported type: {type(ref).__name__}")


def format_func_info(code):
    short_filename = code.co_filename.split("/")[-1]
    return f"'{code.co_name}' ({short_filename}:{code.co_firstlineno})"


@contextlib.contextmanager
def disable_cache_limit():
    prior = config.cache_size_limit
    config.cache_size_limit = sys.maxsize
    prior_acc_limit = config.accumulated_cache_size_limit
    config.accumulated_cache_size_limit = sys.maxsize

    try:
        yield
    finally:
        config.cache_size_limit = prior
        config.accumulated_cache_size_limit = prior_acc_limit


# map from transformed code back to original user code
orig_code_map = ExactWeakKeyDictionary()

# keep a record of code_obj -> list of guard failure reasons for logging
guard_failures: DefaultDict[Any, List[Any]] = collections.defaultdict(list)

# Keep a record of graph break reasons for logging
graph_break_reasons: List["torch._dynamo.output_graph.GraphCompileReason"] = list()

# keep record of compiled code, if we are in "error if recompile"
# to track code that dynamo has compiled previously
seen_code_map = ExactWeakKeyDictionary()


class CompileProfiler:
    """Utility for profiling how and what dynamo would compile.

    Can be used for
     * diagnosing recompilation issues
     * determining an appropriate compile cache limit
     * (TODO)confirming which functions got compiled/skipped
    """

    def __init__(self):
        self.frame_count = 0
        self.op_count = 0
        self.backend_ctx_ctor = disable_cache_limit

    def __call__(self, gm: torch.fx.GraphModule, example_inputs):
        self.frame_count += 1
        for node in gm.graph.nodes:
            if "call" in node.op:
                self.op_count += 1
        return gm.forward

    # no-op __enter__ and __exit__ to preserve BC
    def __enter__(self):
        return self

    def __exit__(self, typ, val, traceback):
        pass

    def get_metrics(self):
        return {"guard_failures": guard_failures}

    def report(self):
        metrics = self.get_metrics()
        gf = metrics["guard_failures"]

        def num_recompiles(code):
            return len(gf[code])

        def recompile_reasons(code):
            return "\n".join([str(x) for x in gf[code]])

        summarized_gf = [
            [format_func_info(code), num_recompiles(code), recompile_reasons(code)]
            for code in gf
        ]

        def graph_break_report():
            if "graph_break" in counters:
                graph_breaks = counters["graph_break"]
                return tabulate(
                    [[msg, graph_breaks[msg]] for msg in graph_breaks],
                    headers=["Graph Break Reason", "Count"],
                )

        def recompilation_report():
            if len(gf):
                max_recompiles = max([num_recompiles(code) for code in gf])
                recomp_table = tabulate(
                    summarized_gf,
                    headers=["Function", "Recompiles", "Recompile Reasons"],
                )
                return recomp_table + textwrap.dedent(
                    f"""

                    Set torch._dynamo.config.cache_size_limit to {max_recompiles} to avoid being cache limited.
                """
                )

        report = textwrap.dedent(
            """
            Torchdynamo Profiler Report
            ===========================

            Graph Breaks
            ------------
            Graph breaks happen when torchdynamo encounters code it can't safely trace.
            If you want to find out why breaks are happening, check below for each break reason
            You may gain additional insight by passing `fullgraph=True` to torch.compile,
            to stop at the first break.

        """
        )
        report += graph_break_report() or "No graph breaks detected."
        report += textwrap.dedent(
            """

            Recompilation
            -------------
            These subgraphs were recompiled more than once due to guard failures
            Guard failures indicate some condition assumed to be static by the tracer changed,
            making it unsafe to reuse the compiled program.

        """
        )
        report += recompilation_report() or "No recompilation detected.\n"
        return report


# return same dir unless user changes config between calls
@functools.lru_cache(None)
def _get_debug_dir(root_dir):
    dir_name = (
        "run_"
        + datetime.datetime.now().strftime("%Y_%m_%d_%H_%M_%S_%f")
        # use pid to avoid conflicts among ranks
        + "-pid_"
        + str(os.getpid())
    )
    return os.path.join(root_dir, dir_name)


def get_debug_dir():
    debug_root = config.debug_dir_root
    return _get_debug_dir(debug_root)


def extract_fake_example_value(node, required=True):
    if "example_value" in node.meta and is_fake(node.meta["example_value"]):
        return node.meta["example_value"]
    elif required:
        from torch._dynamo.exc import unimplemented

        unimplemented("`FakeTensor` example value was required but not available")
    else:
        return None


def ensure_graph_fake(e, tx):
    assert maybe_get_fake_mode(e) is tx.fake_mode
    return e


def get_fake_values_from_nodes(tx, nodes, allow_non_graph_fake):
    def visit(n: torch.fx.Node):
        if n.op == "call_function" and "example_value" not in n.meta:
            # fake tensor validity is checked inside get_fake_value using
            # ensure_graph_fake
            return get_fake_value(n, tx, allow_non_graph_fake)

        out = n.meta["example_value"]
        if not allow_non_graph_fake and isinstance(out, torch.Tensor):
            return ensure_graph_fake(out, tx)
        return out

    return torch.fx.node.map_arg(nodes, visit)


def get_fake_value(node, tx, allow_non_graph_fake=False):
    """
    Run the computation represented by `node` using fake tensors and return the result.

    allow_non_graph_fake: whether to allow the return result to be:
        1. non-fake or 2. fake that is not created by this instance of Dynamo.
        If `True`, you must be prepared to deal with such return values, ideally
        by further wrapping them as this graph's fakes.
    """
    from torch.utils._sympy.value_ranges import ValueRangeError
    from .exc import (
        TorchRuntimeError,
        unimplemented,
        Unsupported,
        UserError,
        UserErrorType,
    )

    op = node.op

    # FX Node should always return the same fake value
    if "example_value" in node.meta and is_fake(node.meta["example_value"]):
        return node.meta["example_value"]

    args, kwargs = get_fake_values_from_nodes(
        tx, (node.args, node.kwargs), allow_non_graph_fake
    )

    nnmodule = None
    if op == "call_method" and len(args) > 0 and isinstance(args[0], torch.nn.Module):
        # If the first argument is nn.Module, should copy to fake mode.
        args = (deepcopy_to_fake_tensor(args[0], tx.fake_mode),) + tuple(args[1:])

    if op == "call_module":
        nnmodule = tx.output.nn_modules[node.target]

        if is_lazy_module(nnmodule) and hasattr(nnmodule, "_initialize_hook"):
            # In the case of a lazy module, we want to run
            # the pre-hooks which initialize it.
            # Afterwards, lazy module deletes its pre-hooks
            # to avoid treating it as lazy on subsequent recompile.
            nnmodule._infer_parameters(nnmodule, args)

        # no matter it's lazy module or not, we should copy to fake mode.
        nnmodule = deepcopy_to_fake_tensor(nnmodule, tx.fake_mode)

    try:
        with tx.fake_mode, enable_python_dispatcher():
            ret_val = wrap_fake_exception(
                lambda: run_node(tx.output, node, args, kwargs, nnmodule)
            )
    except Unsupported:
        raise
    except RuntimeError as e:
        cause: BaseException = e
        if e.__cause__ is not None:
            cause = e.__cause__

        if isinstance(
            cause, torch._subclasses.fake_tensor.DataDependentOutputException
        ):
            unimplemented(
                f"data dependent operator: {cause.func}; "
                "to enable, set torch._dynamo.config.capture_scalar_outputs = True"
            )
        elif isinstance(
            cause, torch._subclasses.fake_tensor.DynamicOutputShapeException
        ):
            if not torch._dynamo.config.capture_dynamic_output_shape_ops:
                unimplemented(
                    f"dynamic shape operator: {cause.func}; "
                    "to enable, set torch._dynamo.config.capture_dynamic_output_shape_ops = True"
                )
            else:
                unimplemented(
                    f"dynamic shape operator: {cause.func}; "
                    "Operator does not have a meta kernel that supports dynamic output shapes, "
                    "please report an issue to PyTorch"
                )
        elif isinstance(
            cause, torch._subclasses.fake_tensor.UnsupportedOperatorException
        ):
            op = cause.func
            import_suggestion = ""
            if isinstance(op, torch._ops.OpOverload):
                maybe_pystub = torch._C._dispatch_pystub(
                    op._schema.name, op._schema.overload_name
                )
                if maybe_pystub is not None:
                    module, ctx = maybe_pystub
                    import_suggestion = (
                        f"It's possible that the support was implemented in "
                        f"module `{module}` and you may need to `import {module}`"
                        f"({ctx}), otherwise "
                    )
            unimplemented(
                f"unsupported operator: {cause.func} ({import_suggestion}see "
                "https://docs.google.com/document/d/1GgvOe7C8_NVOMLOCwDaYV1mXXyHMXY7ExoewHqooxrs/edit#heading=h.64r4npvq0w0"
                " for how to fix)"
            )
        elif isinstance(
            cause, torch.fx.experimental.symbolic_shapes.GuardOnDataDependentSymNode
        ):
            raise UserError(  # noqa: TRY200
                UserErrorType.CONSTRAINT_VIOLATION,
                "Tried to use data-dependent value in the subsequent computation. "
                "This can happen when we encounter unbounded dynamic value that is unknown during tracing time.  "
                "You will need to explicitly give hint to the compiler. Please take a look at "
                f"constrain_as_value OR constrain_as_size APIs.  {cause}",
                case_name="constrain_as_size_example",
            )
        elif isinstance(cause, ValueRangeError):
            raise UserError(UserErrorType.CONSTRAINT_VIOLATION, e.args[0]) from e
        elif isinstance(cause, TypeError) and "argument" in str(cause):
            unimplemented(f"TypeError {node.target}: {cause}")

        raise TorchRuntimeError(str(e)).with_traceback(e.__traceback__) from None

    if not allow_non_graph_fake:
        _ = pytree.tree_map_only(
            torch.Tensor, functools.partial(ensure_graph_fake, tx=tx), ret_val
        )
    return ret_val


_current_node = threading.local()


def get_current_node():
    return getattr(_current_node, "value", None)


@contextmanager
def set_current_node(node):
    old = get_current_node()
    _current_node.value = node
    try:
        yield
    finally:
        _current_node.value = old


def run_node(tracer, node, args, kwargs, nnmodule):
    """
    Runs a given node, with the given args and kwargs.

    Behavior is dictated by a node's op.

    run_node is useful for extracting real values out of nodes.
    See get_real_value for more info on common usage.

    Note: The tracer arg is only used for 'get_attr' ops
    Note: The nnmodule arg is only used for 'call_module' ops

    Nodes that are not call_function, call_method, call_module, or get_attr will
    raise an AssertionError.
    """
    op = node.op

    with set_current_node(node):

        def make_error_message(e):
            return f"Failed running {op} {node.target}(*{args}, **{kwargs}):\n" + str(e)

        try:
            if op == "call_function":
                return node.target(*args, **kwargs)
            elif op == "call_method":
                return getattr(args[0], node.target)(*args[1:], **kwargs)
            elif op == "call_module":
                assert nnmodule is not None
                return nnmodule(*args, **kwargs)
            elif op == "get_attr":
                return tracer.get_submodule(node.target)
            elif op == "placeholder":
                assert "example_value" in node.meta
                return node.meta["example_value"]

        except (NotImplementedError, UnsupportedFakeTensorException) as e:
            # NB: mimic how wrap_fake_exception does it
            from .exc import unimplemented

<<<<<<< HEAD
            raise unimplemented(make_error_message(e)) from e
=======
            unimplemented(make_error_message(e), from_exc=e)
>>>>>>> 22ba180e
        except Exception as e:
            raise RuntimeError(make_error_message(e)).with_traceback(
                e.__traceback__
            ) from e

    raise AssertionError(op)


def get_real_value(node, tracer):
    """
    Run the actual computation represented by `node` and return the result.
    This will execute any dependent nodes in the graph as well.
    """
    from .exc import TorchRuntimeError

    cache = tracer.real_value_cache
    if node in cache:
        return cache[node]

    op = node.op
    args, kwargs = torch.fx.node.map_arg(
        (node.args, node.kwargs),
        lambda n: get_real_value(n, tracer),
    )

    if op == "call_module":
        nn_module = tracer.output_graph.nn_modules[node.target]
        if not is_lazy_module(nn_module):
            nn_module = copy.deepcopy(nn_module)
        else:
            # In the case of a lazy module, we want to run
            # the pre-hooks which initialize it
            nn_module(*args, **kwargs)
    else:
        nn_module = None

    try:
        real_value = run_node(tracer, node, args, kwargs, nn_module)
        cache[node] = real_value
    except RuntimeError as e:
        raise TorchRuntimeError(str(e)).with_traceback(e.__traceback__) from None
    return real_value


def assert_no_fake_params_or_buffers(gm):
    from torch._subclasses.fake_tensor import FakeTensorConfig, is_fake

    def stack_or_hint(t):
        if FakeTensorConfig.debug:
            import traceback

            return f"FAKE TENSOR CREATION TRACEBACK: \n {traceback.format_list(t._debug_trace)}"
        else:
            return "Enable TORCH_FAKE_TENSOR_DEBUG=1 to get creation stack traces on fake tensors."

    for name, buffer in gm.named_buffers():
        assert not is_fake(
            buffer
        ), f"Unexpected fake buffer {name} {stack_or_hint(buffer)}"
    for name, param in gm.named_parameters():
        assert not is_fake(
            param
        ), f"Unexpected fake param {name} {stack_or_hint(param)}"


def fqn(obj: Any):
    """
    Returns the fully qualified name of the object.
    """
    return f"{obj.__module__}.{obj.__qualname__}"


def ifdynstaticdefault(count1, count2):
    if torch._dynamo.config.assume_static_by_default:
        return count1
    else:
        return count2


def import_submodule(mod: types.ModuleType):
    """
    Ensure all the files in a given submodule are imported
    """
    for filename in sorted(os.listdir(os.path.dirname(cast(str, mod.__file__)))):
        if filename.endswith(".py") and filename[0] != "_":
            importlib.import_module(f"{mod.__name__}.{filename[:-3]}")


def object_has_getattribute(value: Any):
    try:
        if isinstance(
            inspect.getattr_static(type(value), "__getattribute__"),
            types.FunctionType,
        ):
            return True
    except AttributeError:
        pass
    return False


def get_custom_getattr(value: Any):
    try:
        getattr_fn = inspect.getattr_static(type(value), "__getattr__")
    except AttributeError:
        getattr_fn = None
    if getattr_fn is torch.nn.Module.__getattr__:
        # ignore this case of getattr
        getattr_fn = None
    return getattr_fn


class TensorStaticReason(enum.Enum):
    PARAMETER = 2
    NOT_TENSOR = 4
    NN_MODULE_PROPERTY = 5


def tensor_static_reason_to_message(reason: TensorStaticReason):
    if reason == TensorStaticReason.PARAMETER:
        return "mark_dynamic on parameter, parameters are always static today."
    if reason == TensorStaticReason.NOT_TENSOR:
        return "mark_dynamic on a non tensor, how did this happen?"
    if reason == TensorStaticReason.NN_MODULE_PROPERTY:
        return "tensor is static because it is nn module associated."
    raise AssertionError(f"Illegal reason {reason}")


def tensor_always_has_static_shape(
    tensor: Union[torch.Tensor, Any],
    is_tensor: bool,
    guard_source: "torch._guards.GuardSource",
) -> Tuple[bool, Optional[TensorStaticReason]]:
    """
    Given a tensor, source, and is_tensor flag, determine if a shape should be static.

    Args:
    tensor - the real tensor to evaluate, parameters force a static shape.
    is_tensor - internal dynamo check, essentially "is_tensor": target_cls is TensorVariable,
    tensors not in a TensorVariable for whatever reason are forced static.

    Returns a tuple, where the first element is the bool of whether or not this tensor should have a static shape.
    The second element is a TensorStaticReason, useful for passing to tensor_static_reason_to_message if needed.
    """
    if guard_source.is_nn_module() and config.force_nn_module_property_static_shapes:
        return True, TensorStaticReason.NN_MODULE_PROPERTY
    if type(tensor) is torch.nn.Parameter and config.force_parameter_static_shapes:
        return True, TensorStaticReason.PARAMETER
    if not is_tensor:
        return True, TensorStaticReason.NOT_TENSOR
    return False, None


def lazy_format_graph_code(name, gm, maybe_id=None):
    def format_name():
        if maybe_id is not None:
            return f"{name} {maybe_id}"
        else:
            return name

    return LazyString(
        lambda: _format_graph_code(
            f"===== {format_name()} =====\n",
            gm.forward.__code__.co_filename,
            gm.print_readable(print_output=False),
        )
    )


def _format_graph_code(name, filename, graph_str):
    return f"TRACED GRAPH\n {name} {filename} {graph_str}\n"


def lazy_format_graph_tabular(fn_name, gm):
    def inner():
        try:
            from tabulate import tabulate  # TODO: Check that this is installed
        except ImportError:
            return (
                "Tabulate module missing, please install tabulate to log the graph in tabular format, logging code instead:\n"
                + str(lazy_format_graph_code(fn_name, gm))
            )

        node_specs = [
            [n.op, n.name, n.target, n.args, n.kwargs] for n in gm.graph.nodes
        ]
        graph_str = tabulate(
            node_specs, headers=["opcode", "name", "target", "args", "kwargs"]
        )
        return _format_graph_code(fn_name, gm.forward.__code__.co_filename, graph_str)

    return LazyString(inner)


def format_bytecode(prefix, name, filename, line_no, code):
    return f"{prefix} {name} {filename} line {line_no} \n{dis.Bytecode(code).dis()}\n"


forward_hook_names = ["_forward_pre_hooks", "_forward_hooks"]
backward_hook_names = ["_backward_pre_hooks", "_backward_hooks"]
state_dict_hook_names = [
    "_state_dict_pre_hooks",
    "_state_dict_hooks",
    "_load_state_dict_pre_hooks",
    "_load_state_dict_post_hooks",
]
all_hook_names = forward_hook_names + backward_hook_names + state_dict_hook_names


def nn_module_get_all_hooks(
    mod,
    check_forward_hooks=False,
    check_backward_hooks=False,
    check_state_dict_hooks=False,
):
    reset_code = torch._C._dynamo.eval_frame.reset_code
    """
    Sometimes its useful to differentiate between types of hooks such as forward/backward/pre
    hooks executed during module.__call__, and state_dict hooks which are executed separately.
    """
    hook_dicts_to_check = []
    check_all_hooks = (
        not check_forward_hooks
        and not check_backward_hooks
        and not check_state_dict_hooks
    )
    if check_forward_hooks or check_all_hooks:
        hook_dicts_to_check.extend(forward_hook_names)
    if check_backward_hooks or check_all_hooks:
        hook_dicts_to_check.extend(backward_hook_names)
    if check_state_dict_hooks:
        hook_dicts_to_check.extend(state_dict_hook_names)

    all_hooks = []
    for hook_dict_name in hook_dicts_to_check:
        hooks = getattr(mod, hook_dict_name, [])
        for hook_name in hooks:
            hook = hooks[hook_name]

            all_hooks.append(hook)
    return all_hooks


def nnmodule_has_hooks(
    mod,
    check_forward_hooks=False,
    check_backward_hooks=False,
    check_state_dict_hooks=False,
):
    """
    Helper function to check if a module has any hooks attached to it.
    """
    hooks = nn_module_get_all_hooks(
        mod,
        check_forward_hooks=check_forward_hooks,
        check_backward_hooks=check_backward_hooks,
        check_state_dict_hooks=check_state_dict_hooks,
    )
    return bool(hooks)


def to_numpy_helper(value):
    """Convert tensor and tnp.ndarray to numpy.ndarray."""
    if is_fake(value):
        return value
    if isinstance(value, tnp.ndarray):
        return to_numpy_helper(value.tensor)
    elif isinstance(value, torch.Tensor):
        return value.numpy(force=True)
    elif isinstance(value, (tuple, list)):
        return type(value)(to_numpy_helper(obj) for obj in value)
    else:
        return value


def numpy_to_tensor(value):
    """Convert tnp.ndarray to tensor, leave other types intact. If a list/tuple, loop through it to convert."""
    assert np is not None
    if isinstance(value, np.ndarray):
        return torch.as_tensor(value)
    if isinstance(value, tnp.ndarray):
        return value.tensor
    elif isinstance(value, (tuple, list)):
        return type(value)(numpy_to_tensor(obj) for obj in value)
    else:
        return value


class numpy_to_tensor_wrapper:
    def __init__(self, f):
        self.f = f
        self.__name__ = "wrapped_" + self.f.__name__

    def __repr__(self):
        return f"<Wrapped function <original {self.f.__name__}>>"

    def __call__(self, *args, **kwargs):
        out = self.f(*args, **kwargs)
        return numpy_to_tensor(out)


def numpy_attr_wrapper(obj, name):
    if isinstance(obj, tnp.ndarray):
        out = getattr(obj, name)
        return numpy_to_tensor(out)
    elif isinstance(obj, torch.Tensor):
        out = getattr(tnp.ndarray(obj), name)
        return numpy_to_tensor(out)


class numpy_method_wrapper:
    """Convert obj from torch.Tensor to tnp.ndarray and call method. Then convert result back to torch.Tensor."""

    def __init__(self, method: str):
        self.method = method
        self.__name__ = "wrapped_" + self.method

    def __repr__(self):
        return f"<Wrapped method <original {self.method}>>"

    def __call__(self, *args, **kwargs):
        obj = args[0]
        if isinstance(obj, torch.Tensor):
            obj = tnp.ndarray(obj)
        method_callable = getattr(obj, self.method)
        out = method_callable(*args[1:], **kwargs)
        return numpy_to_tensor(out)


class numpy_operator_wrapper:
    """Implements dunder methods for tnp.ndarray via functions from the operator library"""

    def __init__(self, op: Callable[..., Any]):
        self.op = op
        self.__name__ = f"wrapped_{op.__name__}"

    def __repr__(self):
        return f"<Wrapped operator <original {self.__name__}>>"

    def __call__(self, *args, **kwargs):
        assert not kwargs

        args = (
            tnp.ndarray(arg) if isinstance(arg, torch.Tensor) else arg for arg in args
        )
        out = self.op(*args)
        return numpy_to_tensor(out)


def defake(x):
    if not isinstance(x, FakeTensor):
        return x
    size: "torch._prims_common.ShapeType"
    stride: "torch._prims_common.StrideType"
    if x._has_symbolic_sizes_strides:
        size = []
        for s in x.size():
            if isinstance(s, torch.SymInt):
                size.append(s.node.shape_env.size_hint(s.node.expr))
            else:
                size.append(s)
        stride = []
        for s in x.stride():
            if isinstance(s, torch.SymInt):
                stride.append(s.node.shape_env.size_hint(s.node.expr))
            else:
                stride.append(s)
    else:
        size = x.size()
        stride = x.stride()
    y = torch.empty_strided(
        size,
        stride,
        dtype=x.dtype,
        device=x.device,
        requires_grad=x.requires_grad,
    )
    y.zero_()
    return y


def is_utils_checkpoint(obj):
    # Lazy import to avoid circular dependencies
    import torch.utils.checkpoint

    return obj is torch.utils.checkpoint.checkpoint


def build_checkpoint_variable(**options):
    import torch._higher_order_ops.wrap as higher_order_ops
    from .variables.higher_order_ops import TorchHigherOrderOperatorVariable

    # TODO - This is a temporary situation where we have two versions of
    # checkpointing implementation. We will converge on one and remove the other.
    activation_checkpoint_op: "torch._ops.HigherOrderOperator" = (
        higher_order_ops.tag_activation_checkpoint
    )
    if torch._functorch.config.functionalize_rng_ops:
        activation_checkpoint_op = higher_order_ops.wrap_activation_checkpoint

    return TorchHigherOrderOperatorVariable.make(
        activation_checkpoint_op,
        **options,
    )


def is_compile_supported(device_type):
    from .eval_frame import is_dynamo_supported

    compile_supported = is_dynamo_supported()
    if device_type == "cpu":
        pass
    elif device_type == "cuda" and compile_supported:
        compile_supported = has_triton()
    else:
        compile_supported = False
    return compile_supported


# The following 3.11 source code functions are adapted from
# https://github.com/python/cpython/blob/v3.11.4/Lib/traceback.py
# in order to output source code corresponding to bytecode in 3.11+.
# We need our own versions since we want to support multiline expressions.
def _fix_offset(str: str, offset: int) -> int:
    """
    Convert byte offset `offset` of `str` into character offset.
    Byte offset is used for 3.11+ instruction column data.
    Takes things like unicode characters into consideration.

    Unchanged from CPython implementation.
    """
    as_utf8 = str.encode("utf-8")
    return len(as_utf8[:offset].decode("utf-8", errors="replace"))


@dataclasses.dataclass
class _Anchors:
    # inclusive
    left_end_lineno: int
    left_end_offset: int
    right_start_lineno: int
    # exclusive
    right_start_offset: int


def _extract_anchors_from_expr(segment: str) -> Optional[_Anchors]:
    """
    Given source code `segment` corresponding to a bytecode
    instruction, determine:
        - for binary ops, the location of the binary op
        - for indexing, the location of the brackets.
    `segment` is expected to be a valid Python expression
    """
    assert sys.version_info >= (3, 11)

    import ast

    try:
        # Without brackets, `segment` is parsed as a statement.
        # We expect an expression, so wrap `segment` in
        # brackets to handle multi-line expressions.
        tree = ast.parse("(\n" + segment + "\n)")
    except SyntaxError:
        return None

    if len(tree.body) != 1:
        return None

    lines = segment.split("\n")

    # get character index given byte offset
    def normalize(lineno, offset):
        return _fix_offset(lines[lineno], offset)

    # Gets the next valid character index in `lines`, if
    # the current location is not valid. Handles empty lines.
    def next_valid_char(lineno, col):
        while lineno < len(lines) and col >= len(lines[lineno]):
            col = 0
            lineno += 1
        assert lineno < len(lines) and col < len(lines[lineno])
        return lineno, col

    # Get the next valid character index in `lines`.
    def increment(lineno, col):
        col += 1
        lineno, col = next_valid_char(lineno, col)
        assert lineno < len(lines) and col < len(lines[lineno])
        return lineno, col

    # Get the next valid character at least on the next line
    def nextline(lineno, col):
        col = 0
        lineno += 1
        lineno, col = next_valid_char(lineno, col)
        assert lineno < len(lines) and col < len(lines[lineno])
        return lineno, col

    statement = tree.body[0]
    if isinstance(statement, ast.Expr):
        expr = statement.value
        if isinstance(expr, ast.BinOp):
            # ast gives locations for BinOp subexpressions, e.g.
            # ( left_expr ) + ( right_expr )
            #   left^^^^^       right^^^^^
            # -2 since end_lineno is 1-indexed and because we added an extra
            # bracket to `segment` when calling ast.parse
            cur_lineno = cast(int, expr.left.end_lineno) - 2
            cur_col = normalize(cur_lineno, expr.left.end_col_offset)
            cur_lineno, cur_col = next_valid_char(cur_lineno, cur_col)

            # Heuristic to find the operator character.
            # The original CPython implementation did not look for ), \, or #,
            # leading to incorrect anchor location, e.g.
            # (x) + (y)
            # ~~^~~~~~~
            while (ch := lines[cur_lineno][cur_col]).isspace() or ch in ")\\#":
                if ch in "\\#":
                    cur_lineno, cur_col = nextline(cur_lineno, cur_col)
                else:
                    cur_lineno, cur_col = increment(cur_lineno, cur_col)

            # binary op is 1 or 2 characters long, on the same line
            right_col = cur_col + 1
            if (
                right_col < len(lines[cur_lineno])
                and not (ch := lines[cur_lineno][right_col]).isspace()
                and ch not in "\\#"
            ):
                right_col += 1
            # right_col can be invalid since it is exclusive

            return _Anchors(cur_lineno, cur_col, cur_lineno, right_col)
        elif isinstance(expr, ast.Subscript):
            # ast gives locations for value and slice subexpressions, e.g.
            # ( value_expr ) [ slice_expr ]
            #   value^^^^^     slice^^^^^
            # subscript^^^^^^^^^^^^^^^^^^^^
            # find left bracket (first '[' after value)
            left_lineno = cast(int, expr.value.end_lineno) - 2
            left_col = normalize(left_lineno, expr.value.end_col_offset)
            left_lineno, left_col = next_valid_char(left_lineno, left_col)
            while lines[left_lineno][left_col] != "[":
                left_lineno, left_col = increment(left_lineno, left_col)
            # find right bracket (final character of expression)
            right_lineno = cast(int, expr.end_lineno) - 2
            right_col = normalize(right_lineno, expr.end_col_offset)
            return _Anchors(left_lineno, left_col, right_lineno, right_col)
        elif isinstance(expr, ast.Call):
            # ( func_expr ) (args, kwargs)
            #   func^^^^^
            # call^^^^^^^^^^^^^^^^^^^^^^^^
            # find left bracket (first '(' after func)
            left_lineno = cast(int, expr.func.end_lineno) - 2
            left_col = normalize(left_lineno, expr.func.end_col_offset)
            left_lineno, left_col = next_valid_char(left_lineno, left_col)
            while lines[left_lineno][left_col] != "(":
                left_lineno, left_col = increment(left_lineno, left_col)
            # find right bracket (final character of expression)
            right_lineno = cast(int, expr.end_lineno) - 2
            right_col = normalize(right_lineno, expr.end_col_offset)
            return _Anchors(left_lineno, left_col, right_lineno, right_col)

    return None


def get_instruction_source_311(code: types.CodeType, inst: dis.Instruction) -> str:
    """
    Python 3.11+ only. Returns lines of source code (from code object `code`)
    corresponding to `inst`'s location data, and underlines relevant code to `inst`.

    Example: CALL on `g`:
    f(g(
      ^^
        h(x)))
        ^^^^^

    We need our own implementation since `format_frame_summary` in
    Python's `traceback` module doesn't handle multi-line expressions
    (and their anchor extraction code is not completely correct).
    """
    assert inst.positions is not None
    if inst.positions.lineno is None:
        return ""
    # The rstrip + "\n" pattern is used throughout this function to handle
    # linecache.getline errors. Error lines are treated as empty strings "", but we want
    # to treat them as blank lines "\n".
    first_line = linecache.getline(code.co_filename, inst.positions.lineno).rstrip()
    if inst.positions.end_lineno is None:
        return first_line
    if inst.positions.col_offset is None or inst.positions.end_col_offset is None:
        return first_line

    # character index of the start of the instruction
    start_offset = _fix_offset(first_line, inst.positions.col_offset)
    # character index of the end of the instruction
    # compute later since end may be a different line
    end_offset = None
    # expression corresponding to the instruction so we can get anchors
    segment = ""
    # underline markers to be printed - start with `~` marker and replace with `^` later
    markers = []

    # Compute segment and initial markers
    if inst.positions.end_lineno == inst.positions.lineno:
        end_offset = _fix_offset(first_line, inst.positions.end_col_offset)
        segment = first_line[start_offset:end_offset]
        markers.append(" " * start_offset + "~" * (end_offset - start_offset))
    else:
        segment = first_line[start_offset:] + "\n"
        markers.append(" " * start_offset + "~" * (len(first_line) - start_offset))
        last_line = linecache.getline(
            code.co_filename, inst.positions.end_lineno
        ).rstrip()
        end_offset = _fix_offset(last_line, inst.positions.end_col_offset)
        for lineno in range(inst.positions.lineno + 1, inst.positions.end_lineno):
            line = linecache.getline(code.co_filename, lineno).rstrip()
            segment += line + "\n"
            # don't underline leading spaces
            num_spaces = len(line) - len(line.lstrip())
            markers.append(" " * num_spaces + "~" * (len(line) - num_spaces))
        segment += last_line[:end_offset]
        num_spaces = len(last_line) - len(last_line.lstrip())
        markers.append(" " * num_spaces + "~" * (end_offset - num_spaces))

    anchors: Optional[_Anchors] = None
    try:
        anchors = _extract_anchors_from_expr(segment)
    except AssertionError:
        pass

    # replace `~` markers with `^` where necessary
    if anchors is None:
        markers = [marker.replace("~", "^") for marker in markers]
    else:
        # make markers mutable
        mutable_markers: List[List[str]] = [list(marker) for marker in markers]

        # anchor positions do not take start_offset into account
        if anchors.left_end_lineno == 0:
            anchors.left_end_offset += start_offset
        if anchors.right_start_lineno == 0:
            anchors.right_start_offset += start_offset

        # Turn `~`` markers between anchors to `^`
        for lineno in range(len(markers)):
            for col in range(len(mutable_markers[lineno])):
                if lineno < anchors.left_end_lineno:
                    continue
                if lineno == anchors.left_end_lineno and col < anchors.left_end_offset:
                    continue
                if (
                    lineno == anchors.right_start_lineno
                    and col >= anchors.right_start_offset
                ):
                    continue
                if lineno > anchors.right_start_lineno:
                    continue
                if mutable_markers[lineno][col] == "~":
                    mutable_markers[lineno][col] = "^"

        # make markers into strings again
        markers = ["".join(marker) for marker in mutable_markers]

    result = ""
    for i in range(len(markers)):
        result += (
            linecache.getline(code.co_filename, inst.positions.lineno + i).rstrip()
            + "\n"
        )
        result += markers[i] + "\n"
    return result


def get_static_address_type(t):
    if isinstance(t, torch.Tensor):
        return getattr(t, "_dynamo_static_input_type", None)

    return None


def is_rng_state_getter_or_setter(value):
    getters = (
        # The following two functions are not identical, so don't remove anyone!
        torch._C.Generator.get_state,
        torch.default_generator.get_state,
        torch.get_rng_state,
        torch.cuda.get_rng_state,
    )
    setters = (
        torch._C.Generator.set_state,
        torch.default_generator.set_state,
        torch.set_rng_state,
        torch.cuda.set_rng_state,
    )
    return value in (*setters, *getters)


def is_tensor_base_attr_getter(value):
    return (
        isinstance(value, types.MethodWrapperType)
        and value.__name__ == "__get__"
        and value.__self__.__objclass__ is torch._C._TensorBase  # type: ignore[attr-defined]
    )


def is_torch_function_object(value):
    return hasattr(value, "__torch_function__")


def has_torch_function(vt: "torch._dynamo.variables.base.VariableTracker") -> bool:
    from torch._dynamo.variables import UserDefinedObjectVariable
    from torch._dynamo.variables.torch_function import TensorWithTFOverrideVariable

    return isinstance(vt, TensorWithTFOverrideVariable) or (
        isinstance(vt, UserDefinedObjectVariable)
        and hasattr(vt.value, "__torch_function__")
    )


# see note [Tensor Fakification and Symbol Caching]
def to_fake_tensor(t, fake_mode):
    symbolic_context = None
    source = None
    if tracing_context := torch._guards.TracingContext.try_get():
        if t in tracing_context.tensor_to_context:
            symbolic_context = tracing_context.tensor_to_context[t]
            source = symbolic_context.tensor_source

    return fake_mode.from_tensor(
        t, static_shapes=False, symbolic_context=symbolic_context, source=source
    )


def get_first_attr(obj, *attrs):
    """
    Return the first available attribute or throw an exception if none is present.
    """
    for attr in attrs:
        if hasattr(obj, attr):
            return getattr(obj, attr)

    raise AssertionError(f"{obj} does not has any of the attributes: {attrs}")


@contextlib.contextmanager
def maybe_enable_compiled_autograd(should_enable):
    def compiler_fn(gm):
        def inner_compiler(gm_, example_inputs_):
            torch._dynamo.utils.counters["compiled_autograd"]["compiles"] += 1
            return torch._inductor.compile(gm_, example_inputs_)

        return torch.compile(gm, backend=inner_compiler, fullgraph=True, dynamic=True)

    if should_enable:
        with torch._dynamo.compiled_autograd.enable(compiler_fn) as ctx:
            yield ctx
    else:
        yield


def invalid_removeable_handle():
    # need a subclass so weakref works
    class Invalid(dict):  # type: ignore[type-arg]
        pass

    return RemovableHandle(Invalid())


# Returns a "proxy" (new object with the same class and dict) for (non-GraphModule) nn.Module's.
# Attribute changes to the original object/proxy will be reflected in the other.
# This is useful for cases where we want a keep-alive reference to a module without increasing
# its reference count.
def nn_module_proxy(mod):
    if not isinstance(mod, torch.nn.Module):
        return mod
    if isinstance(mod, torch.fx.GraphModule):
        # Dynamo-generated GM's shouldn't contain user-created GM's
        return mod
    proxy = mod.__class__.__new__(mod.__class__)
    proxy.__dict__ = mod.__dict__
    return proxy


def flatten_graph_inputs(gm: torch.fx.GraphModule, inputs, compile_gm):
    """
    Mutate inputs so that they are flat and wrap gm such that it
    accepts those inputs.  This is needed for graphs that take
    bumpy inputs.
    """
    inputs, spec = pytree.tree_flatten(inputs)

    class GmWrapper(torch.nn.Module):
        def __init__(self):
            super().__init__()
            self.gm = gm

        def forward(self, *args):
            args: List[Any] = list(args)
            return self.gm(*pytree.tree_unflatten(args, spec))

    compiled_fn = compile_gm(GmWrapper(), inputs)

    def wrapper(*args):
        # note this doesn't check the spec, assuming it is the same
        return compiled_fn(*pytree.arg_tree_leaves(*args))

    return wrapper<|MERGE_RESOLUTION|>--- conflicted
+++ resolved
@@ -103,15 +103,10 @@
 
 counters: DefaultDict[str, Counter[str]] = collections.defaultdict(collections.Counter)
 optimus_scuba_log: Dict[str, Any] = {}
-<<<<<<< HEAD
-troubleshooting_url = "https://pytorch.org/docs/master/compile/troubleshooting.html"
-nnmodule_doc_url = "https://pytorch.org/docs/master/compile/nn-module.html"
-=======
 troubleshooting_url = (
     "https://pytorch.org/docs/main/torch.compiler_troubleshooting.html"
 )
 nnmodule_doc_url = "https://pytorch.org/docs/main/torch.compiler_nn_module.html"
->>>>>>> 22ba180e
 nnmodule_doc_url_msg = f"See {nnmodule_doc_url} for more information and limitations."
 log = logging.getLogger(__name__)
 
@@ -1848,11 +1843,7 @@
             # NB: mimic how wrap_fake_exception does it
             from .exc import unimplemented
 
-<<<<<<< HEAD
-            raise unimplemented(make_error_message(e)) from e
-=======
             unimplemented(make_error_message(e), from_exc=e)
->>>>>>> 22ba180e
         except Exception as e:
             raise RuntimeError(make_error_message(e)).with_traceback(
                 e.__traceback__
