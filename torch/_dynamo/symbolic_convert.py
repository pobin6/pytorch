--- conflicted
+++ resolved
@@ -293,7 +293,10 @@
 
 
 class YieldValueOp(Exception):
-    pass
+    """
+    Signal to the symbolic tracer to stop and return control flow to the
+    caller
+    """
 
 
 def stack_op(fn: typing.Callable[..., object]):
@@ -3390,11 +3393,7 @@
     def RETURN_VALUE(self, inst):
         # RETURN_VALUE in a generator raises StopIteration instead of actually
         # returning a value
-<<<<<<< HEAD
-        exc.raise_observed_exception(StopIteration, self, None)
-=======
         exc.raise_observed_exception(StopIteration, self)
->>>>>>> 8790b27f
 
     def YIELD_FROM(self, inst):
         assert len(self.stack) >= 2
