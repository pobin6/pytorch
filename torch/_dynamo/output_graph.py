# mypy: allow-untyped-defs
import collections
import contextlib
import copy
import dataclasses
import functools
import itertools
import json
import logging
import operator
import re
import sys
import traceback
import weakref
from dataclasses import dataclass
from typing import Any, Callable, Dict, List, Optional, Set, Tuple, TYPE_CHECKING, Union

import sympy

import torch._guards
import torch._logging
import torch.distributed as dist
import torch.nn
import torch.utils._pytree as pytree
from torch import fx
from torch._guards import GlobalContextCheckpointState, Source, TracingContext
from torch._utils_internal import signpost_event
from torch.fx._lazy_graph_module import _make_graph_module  # type: ignore[attr-defined]
from torch.fx.experimental._backward_state import BackwardState
from torch.fx.experimental.symbolic_shapes import free_symbols, is_symbolic, ShapeEnv
from torch.fx.passes.runtime_assert import insert_deferred_runtime_asserts
from torch.utils._python_dispatch import is_traceable_wrapper_subclass

from . import config, exc, logging as torchdynamo_logging, variables
from .backends.registry import CompiledFn, CompilerFn
from .bytecode_transformation import (
    create_call_function,
    create_instruction,
    Instruction,
    unique_id,
)
from .code_context import code_context
from .codegen import PyCodegen
from .current_scope_id import enter_new_scope
from .exc import (
    BackendCompilerFailed,
    exceptions_allowed_to_be_fallback,
    SkipFrame,
    unimplemented,
    unimplemented_with_warning,
)
from .guards import GuardBuilder, install_guard
from .mutation_guard import is_dynamic_nn_module
from .side_effects import AttributeMutationExisting, SideEffects
from .source import (
    AttrSource,
    BackwardStateSource,
    ConstantSource,
    GetItemSource,
    GlobalStateSource,
    is_constant_source,
    is_from_local_source,
    LocalSource,
    ParamBufferSource,
    ShapeEnvSource,
    SyntheticLocalSource,
    TensorProperty,
    TensorPropertySource,
)
from .utils import (
    _extract_tensor_dict,
    checkpoint_params,
    CleanupHook,
    clone_inputs,
    count_calls,
    counters,
    dynamo_timed,
    get_instruction_source_311,
    get_locals_to_steal,
    get_static_address_type,
    graph_break_reasons,
    increment_op_count,
    lazy_format_graph_code,
    LazyString,
    nn_module_proxy,
    same,
    set_example_value,
)
from .variables.base import VariableTracker
from .variables.builder import (
    BackwardStateGraphArg,
    GraphArg,
    TrackedFake,
    VariableBuilder,
    wrap_fx_proxy,
)
from .variables.lists import BaseListVariable
from .variables.misc import NullVariable
from .variables.nn_module import NNModuleVariable
from .variables.tensor import (
    NumpyNdarrayVariable,
    SymNodeVariable,
    TensorVariable,
    UnspecializedPythonVariable,
)
from .variables.torch_function import TensorWithTFOverrideVariable


if TYPE_CHECKING:
    from torch._dynamo.symbolic_convert import InstructionTranslatorBase


log = logging.getLogger(__name__)
graph_tabular_log = torch._logging.getArtifactLogger(__name__, "graph")
graph_code_log = torch._logging.getArtifactLogger(__name__, "graph_code")
graph_sizes_log = torch._logging.getArtifactLogger(__name__, "graph_sizes")
trace_call_log = torch._logging.getArtifactLogger(__name__, "trace_call")


@dataclass(frozen=True)
class VariableTrackerCacheKey:
    vt_id: int
    # Two different source can point to the same object. However, Dynamo handles
    # globals and local source differently when it comes to guards and possibly
    # some other parts as well. So, cache also relies on the source.
    source: Source


class VariableTrackerCache:
    def __init__(self):
        self.cache = {}

    def lookup(self, value, source):
        key = VariableTrackerCacheKey(id(value), source)
        if key not in self.cache:
            return None
        return self.cache[key]

    def add(self, value, source, vt):
        key = VariableTrackerCacheKey(id(value), source)
        self.cache[key] = vt

    def clone(self):
        # Needed for copy and restore graph state
        new_cache = VariableTrackerCache()
        new_cache.cache.update(self.cache)
        return new_cache

    def clear(self):
        self.cache.clear()


@functools.lru_cache(None)
def _step_logger():
    return torchdynamo_logging.get_step_logger(log)


@dataclass
class GraphCompileReason:
    """Stores why a given output graph was compiled; i.e. what caused the graph break."""

    reason: str
    user_stack: List[traceback.FrameSummary]

    # Indicates if this was a graph compile reason due to graph break.
    graph_break: bool = True

    def __post_init__(self):
        if self.graph_break:
            graph_break_reasons.append(self)


def _get_gen_rand_values_fn(random_calls):
    def _gen_rand_values():
        return [fn(*args, **kwargs) for fn, args, kwargs in random_calls]

    return _gen_rand_values


class FakeRootModule(torch.nn.Module):
    """Trick the constructor of fx.GraphModule"""

    def __init__(self, nn_modules: Dict[str, torch.nn.Module]):
        super().__init__()
        for k, v in nn_modules.items():
            setattr(self, k, v)

    def __repr__(self):
        return "FakeRootModule(...)"


class WrapperBackend:
    def __init__(self, backend: CompilerFn):
        self.backend: CompilerFn = backend

    def __call__(self, gm: torch.fx.GraphModule, example_inputs: List[torch.Tensor]):
        self.restore = checkpoint_params(gm)
        self.gm = gm
        copy_gm = copy.deepcopy(self.gm)
        self.candidate = self.backend(copy_gm, example_inputs)

        if self.candidate is None or self.candidate is self.gm.forward:
            return self.gm.forward

        if not config.verify_correctness:
            return self.candidate

        # if verify_correctness=True
        try:
            correct = self.gm.forward(*clone_inputs(example_inputs))
            result = self.candidate(*clone_inputs(example_inputs))

            # TODO: replace `same` function with the one in testing
            if same(correct, result):
                return self.candidate

            raise RuntimeError(f"incorrect results of backend {self}")
            return self.gm.forward

        except Exception:
            log.exception("error in verify_correctness")
            raise
        finally:
            self.restore()


Scope = Dict[str, object]


class OutputGraph:
    """
    Wrapper class to hold outputs of InstructionTranslator.  Mainly the
    generated fx.Graph.

    OutputGraph is 1:1 with a frame being processed. Each frame is associated
    with some root InstructionTranslator. When user code calls a function,
    we construct a InliningInstructionTranslator that continues to write into
    the root InstructionTranslator's OutputGraph.
    """

    def __init__(
        self,
        code_options: Dict[str, Any],
        compiler_fn: Optional[CompilerFn],
        root_tx,
        export: bool,
        export_constraints,
        frame_state,
        local_scope: Scope,
        global_scope: Scope,
        f_code,
    ):
        super().__init__()
        self.tracers = [SubgraphTracer(self, export_root=export)]
        # Map from graph input's `Source` to its `VariableTracker` to
        # de-duplicate graph inputs by source and reuse the tracker
        self.input_source_to_var: Dict[Source, VariableTracker] = {}
        self.export = export
        self.export_constraints = export_constraints
        self.frame_state = frame_state
        # Map from graph input's `Source` to sizes / strides metadata
        self.input_source_to_sizes_strides: Dict[Source, Dict[str, Any]] = {}
        self.cleanup_hooks: List[Callable[[], Any]] = []
        # compile_id is an id number for the current torch.compile
        self.compile_id: int = next(_compile_id_counter)
        # Set of globals installed via install_global* APIs
        self.installed_globals: Set[str] = set()

        # TODO: maybe should just pass the entire f_code in here?  Not
        # sure...
        self.co_fields = {
            "co_name": f_code.co_name,
            "co_filename": f_code.co_filename,
            "co_firstlineno": f_code.co_firstlineno,
        }

        # tracked_fakes says where any tensor that was wrapped to fake came
        # from.  It is similar to GraphArg, in that all GraphArgs will get
        # will get added to TrackedFakes, but TrackedFakes also contains
        # GraphArgs that got pruned, and things like Tensor attributes which
        # aren't explicit graph inputs.  Used by shape guard
        self.tracked_fakes: List[TrackedFake] = []

        # List of symbols for which we have exact bindings in the arguments
        # already
        self.bound_symbols: Set[sympy.Symbol] = set()

        shape_env = ShapeEnv(
            # Reference Cycle!
            # Share a reference to the list of TrackedFake.
            #
            # ShapeEnv needs this in order to be able to reproduce the call
            # to produce_guards at an arbitrary time point. That is because
            # TrackedFake instances may have its metadata changed throughout
            # the program execution.
            tracked_fakes=self.tracked_fakes,
            allow_scalar_outputs=config.capture_scalar_outputs,
            allow_dynamic_output_shape_ops=config.capture_dynamic_output_shape_ops,
            prefer_deferred_runtime_asserts_over_guards=config.prefer_deferred_runtime_asserts_over_guards,
            allow_complex_guards_as_runtime_asserts=config.allow_complex_guards_as_runtime_asserts,
            co_fields=self.co_fields,
        )

        # In export mode, we force the shape_env to strictly disallow any constraining
        # of the user marked dynamic dims
        import torch._functorch.config as _config

        with _config.patch(fake_tensor_allow_unsafe_data_ptr_access=False):
            fake_mode = torch._subclasses.FakeTensorMode(
                shape_env=shape_env,
                # TODO (tmanlaibaatar) Remove this once we always lift params and buffers
                allow_non_fake_inputs=True if self.export else False,
                export=self.export,
            )
        self.tracing_context: TracingContext = TracingContext(fake_mode)
        self.init_ambient_guards()

        # Map each tensor id to a list of sources. This is necessary because
        # tensor ids cannot be recovered from tracked fakes (in general).
        # We use this map to interpret (i.e., check for violations of) constraints,
        # specifically equality constraints, which have shared tensor ids in them.
        # This map should also be generally useful, e.g., for (de)serialization.
        self.tracked_fakes_id_to_source: Dict[int, List[Source]] = (
            collections.defaultdict(list)
        )
        # Stores the full fqn of a param or buffer to the relevant source.
        self.param_name_to_source: Optional[Dict[str, Source]] = {}
        self.side_effects = SideEffects()
        # Cached variable trackers. This makes symbolic analysis of LOAD_GLOBAL
        # and LOAD_ATTR for same python objects free.
        self.variable_tracker_cache = VariableTrackerCache()
        self.unique_var_id = itertools.count()
        self.code_options = dict(code_options)
        self.output_instructions: List[Instruction] = []
        # used to track nodes that are added between calls of copy_graphstate
        # and restore_graphstate
        self.timestamp = 0

        # A list of register_finalizer_fns to apply to the output graph module
        self.register_finalizer_fns: List[Callable[[fx.GraphModule], None]] = []

        # Not checkpointed
        self.compiler_fn: Optional[CompilerFn] = compiler_fn
        self.global_scope = global_scope
        self.local_scope = local_scope
        self.root_tx = root_tx

        # Given a source, what are the user stacks of all locations that
        # accessed it?
        #
        # For efficiency, we only populate this:
        #   - During export, and
        #   - If the source could potentially lead to a spurious export input
        #
        # Feel free to populate this more frequently if other use-cases arise,
        # but be aware that we have to generate full stacks for each
        # recording!
        self.source_to_user_stacks: Dict[Source, List[traceback.StackSummary]] = {}

        self._current_tx: List[InstructionTranslatorBase] = []
        self.cleanups: List[CleanupHook] = []
        self.should_exit = False
        self.unspec_variable_map: Dict[str, UnspecializedPythonVariable] = {}
        self.torch_function_enabled = torch._C._is_torch_function_enabled()
        # Tracks if the output graph has a user defined allowed function in the
        # graph. This is used later to determine if we should fallback to eager
        # for certain exceptions. THe idea is that if the user has applied
        # allow_in_graph, they would like to see the error instead of falling
        # back for backend errors.
        self.has_user_defined_allowed_in_graph = False

        # Tracks a list of called ops that were not tagged with "pt2_compliant_tag".
        # This information is useful for logging.
        self.non_compliant_ops: Set[torch._ops.OpOverload] = set({})

        # Tracks a list of called custom ops that were tagged with "pt2_compliant_tag".
        # This information is useful for logging.
        self.compliant_custom_ops: Set[torch._ops.OpOverload] = set({})

        # We save the global torch state here to be restored in case of graph
        # breaks. The relevant issue is seen here
        # https://github.com/pytorch/pytorch/pull/100570#issuecomment-1543427086
        # where inlining of a function changes the global state (because of the
        # presence of torch.no_grad) and there is a graph break.
        self.save_global_state()

        # Tracks the original FQNs of the constant tensors from the original graph,
        # i.e. buffers and parameters.
        self.dynamo_flat_name_to_original_fqn: Dict[str, str] = {}

        # All calls to random() are replaced with a single call to __gen_rand_values
        # functions that returns a tuple of random values for each original call.
        # random_calls tracks calls to random() and random_values_var stores the name of
        # the variable that stores __gen_rand_values results.
        self.random_calls: List[
            Tuple[Callable[..., object], Tuple[object, ...], Dict[str, object]]
        ] = []
        self.random_values_var = None

        # Bytecode to insert right before we call the graph
        self.pregraph_bytecode: List[Instruction] = []

        # Use to pass values to backward hooks when using compiled autograd
        self.backward_state: Dict[str, VariableTracker] = {}
        self.backward_state_proxy: Optional[torch.fx.Proxy] = None
        self.backward_state_var: Optional[str] = None

        self.name_of_builtins_dict_key_in_fglobals: str = (
            self.install_builtins_dict_in_fglobals()
        )

        self.guard_on_key_order: Set[str] = set()

    def install_builtins_dict_in_fglobals(self):
        # f_globals["__builtins__"] can be a dict or a module. This is an
        # implemenation detail -
        # https://docs.python.org/3/library/builtins.html.

        # This makes guarding on any builtin messy because the guard check_fn
        # has to check if the __builtins__ is a module or dict, and then access
        # by either using getattr or getitem respectively.

        # To solve this problem, we insert a new entry in f_globals which points
        # to the builtins __dict__ and then we guard any builtin on this dict.
        # To avoid any collision with the pre-existing keys, we use the
        # install_global to give us a unique dict key.

        f_builtins = self.global_scope["__builtins__"]
        if not isinstance(f_builtins, dict):
            f_builtins = f_builtins.__dict__
        return self.install_global("__builtins_dict__", f_builtins)

    def add_backward_state_hook(self, hook: VariableTracker, prefix="hook"):
        name = f"{prefix}{len(self.backward_state)}"
        assert name not in self.backward_state
        self.backward_state[name] = hook
        return name, self.get_backward_state_proxy()

    def get_backward_state_proxy(self):
        if self.backward_state_proxy is None:
            if self.export:
                unimplemented("backward_state does not support export")
            self.backward_state_proxy = self.root_tracer.create_graph_input(
                "dynamo_backward_state", BackwardState, source=BackwardStateSource()
            )
            self.backward_state_proxy.node.meta["grapharg"] = BackwardStateGraphArg()
            set_example_value(self.backward_state_proxy.node, BackwardState())
            self.backward_state_var = self.new_var()
        return self.backward_state_proxy

    # This gets its own helper function so guards DEBUG logs are more informative
    def init_ambient_guards(self):
        # Register a SHAPE_ENV guard to make sure we setup shape guards
        # that show up in ShapeEnv
        self.guards.add(ShapeEnvSource().make_guard(GuardBuilder.SHAPE_ENV))

        self.guards.add(
            GlobalStateSource().make_guard(GuardBuilder.DETERMINISTIC_ALGORITHMS)
        )

        self.guards.add(GlobalStateSource().make_guard(GuardBuilder.GRAD_MODE))

        self.guards.add(GlobalStateSource().make_guard(GuardBuilder.DEFAULT_DEVICE))

        self.guards.add(
            GlobalStateSource().make_guard(GuardBuilder.TORCH_FUNCTION_STATE)
        )

        ci = torch._C._functorch.peek_interpreter_stack()
        if ci is not None:
            self.guards.add(
                GlobalStateSource().make_guard(GuardBuilder.FUNCTORCH_STACK_MATCH)
            )

    def synthetic_graph_input(self, fn, args):
        """
        call fn(*args) before the graph runs and turn the result into a fake input.
        """
        example_value = fn(*args)
        varname = self.new_var()
        cg = PyCodegen(self.root_tx)
        cg.add_push_null(
            lambda: cg.load_import_from(
                fn.__module__,
                fn.__name__,
            )
        )
        cg.foreach(map(variables.ConstantVariable.create, args))
        cg.call_function(len(args), False)
        cg.store(varname)
        self.pregraph_bytecode.extend(cg.get_instructions())
        source = SyntheticLocalSource(varname)
        result = VariableBuilder(self.root_tx, source)(example_value)
        TracingContext.get().guards_context.dynamo_guards.remove_guards_with_source(
            source
        )
        return result

    def add_cleanup_hook(self, fn: Callable[[], Any]):
        self.cleanup_hooks.append(fn)

    def call_cleanup_hooks(self):
        for hook in reversed(self.cleanup_hooks):
            hook()
        self.cleanup_hooks.clear()

    @property
    def root_tracer(self):
        return self.tracers[0]

    @property
    def current_tracer(self):
        return self.tracers[-1]

    def is_root_tracer(self):
        # Helper to tell if we are inside the higher order operator tracing.
        return len(self.tracers) == 1

    @property
    def graph(self):
        return self.current_tracer.graph

    # TODO(rzou): can delete after we refactor speculate_subgraph to use nested GraphTracer.
    @graph.setter
    def graph(self, value):
        self.current_tracer.graph = value

    @property
    def input_name_to_proxy(self):
        return self.current_tracer.input_name_to_proxy

    @property
    def real_value_cache(self):
        return self.current_tracer.real_value_cache

    # If you are here, and you're looking for create_graph_input,
    # to avoid ambiguity, please call one of the following:
    # - self.current_tracer.create_graph_input
    # - self.root_tracer.create_graph_input
    # See NOTE [HigherOrderOperator tracing design] for more context.

    def create_proxy(self, *args, **kwargs):
        return self.current_tracer.create_proxy(*args, **kwargs)

    def create_node(self, *args, **kwargs):
        return self.current_tracer.create_node(*args, **kwargs)

    def remove_node(self, *args, **kwargs):
        return self.current_tracer.remove_node(*args, **kwargs)

    @contextlib.contextmanager
    def subtracer(self, source_target, prior_tracer):
        new_scope_ctx = enter_new_scope()
        try:
            if prior_tracer:
                # Lineage MUST stay preserved
                assert prior_tracer.parent is self.current_tracer
            new_scope_ctx.__enter__()
            tracer = (
                prior_tracer
                if prior_tracer
                else SubgraphTracer(
                    self, parent=self.current_tracer, source_target=source_target
                )
            )
            self.tracers.append(tracer)
            yield tracer
        finally:
            new_scope_ctx.__exit__(None, None, None)
            self.tracers.pop()

    @property
    def output(self):
        return self

    @property
    def fake_mode(self):
        return self.tracing_context.fake_mode

    @property
    def shape_env(self):
        return self.tracing_context.fake_mode.shape_env

    @property
    def guards(self) -> torch._guards.GuardsSet:
        return self.tracing_context.guards_context.dynamo_guards

    @property
    def nn_modules(self) -> Dict[str, Any]:
        return self.tracing_context.module_context.nn_modules

    def save_global_state(self, out=None):
        """
        Saves to out if it is provided. Else saves to the tracing context's global_state.
        """
        global_state = (
            out if out is not None else self.tracing_context.global_context.global_state
        )

        # TODO - Consider having a torch level API for torch_function_state. As
        # of now, we create a ref cycle by passing the
        # output.set_torch_function_state to
        # output.tracing_context.global_context.global_state. In the interim,
        # the problem can be solved by manually set
        # output.tracing_context.global_context.global_state to None at cleanup.
        global_state["torch_function_enabled"] = (
            self.set_torch_function_state,
            self.torch_function_enabled,
        )
        global_state["grad_enabled"] = (torch.set_grad_enabled, torch.is_grad_enabled())

        global_state["autocast_enabled"] = (
            functools.partial(torch.set_autocast_enabled, "cuda"),
            torch.is_autocast_enabled("cuda"),
        )
        global_state["autocast_cpu_enabled"] = (
            functools.partial(torch.set_autocast_enabled, "cpu"),
            torch.is_autocast_enabled("cpu"),
        )
        global_state["autocast_gpu_dtype"] = (
            functools.partial(torch.set_autocast_dtype, "cuda"),
            torch.get_autocast_dtype("cuda"),
        )
        global_state["autocast_cpu_dtype"] = (
            functools.partial(torch.set_autocast_dtype, "cpu"),
            torch.get_autocast_dtype("cpu"),
        )
        global_state["autocast_cache_enabled"] = (
            torch.set_autocast_cache_enabled,
            torch.is_autocast_cache_enabled(),
        )

    def push_tx(self, tx):
        self._current_tx.append(tx)

    def pop_tx(self):
        return self._current_tx.pop()

    @property
    def current_tx(self):
        return self.root_tx if not self._current_tx else self._current_tx[-1]

    def add_symbol_bindings(self, arg: GraphArg):
        # Insert implicit size vars as necessary.  With dynamic shapes, we
        # maintain the invariant that every sizevar gets a direct SymInt input
        # into the graph.  This means downstream graph transforms can assume
        # every size variable is explicitly bound and accessible, instead of
        # having to pull it out implicitly from tensors.

        if self.export:
            return

        assert arg.fake_tensor is not None

        def bind_symint(s, prop):
            if not (is_symbolic(s) and isinstance(s.node.expr, sympy.Symbol)):
                return
            s0 = s.node.expr
            if s0 in self.bound_symbols:
                return
            self.bound_symbols.add(s0)
            log.debug("bind_symint %s %s", s, prop.name())
            # TODO: don't readd symint if we already have it in graph
            # (this is harmless because we do remove the unused ones later)
            proxy = self.root_tracer.create_graph_input(
                str(s0),
                torch.SymInt,
                before=True,
                source=prop,
            )
            set_example_value(proxy.node, s)
            proxy.node.meta["grapharg"] = GraphArg(
                prop,
                s,
                pass_arg_as_tensor=False,
                fake_tensor=None,
                is_tensor=False,
            )

        def handle_tensor(t, src):
            for i, s in enumerate(t.size()):
                bind_symint(s, TensorPropertySource(src, TensorProperty.SIZE, i))
            if t.layout is torch.strided:
                for i, s in enumerate(t.stride()):
                    bind_symint(s, TensorPropertySource(src, TensorProperty.STRIDE, i))
                bind_symint(
                    t.storage_offset(),
                    TensorPropertySource(src, TensorProperty.STORAGE_OFFSET),
                )
            elif t.layout is torch.sparse_coo:
                handle_tensor(t._indices(), src)
                handle_tensor(t._values(), src)
            elif t.layout in {torch.sparse_csr, torch.sparse_bsr}:
                handle_tensor(t.crow_indices(), src)
                handle_tensor(t.col_indices(), src)
            elif t.layout in {torch.sparse_csc, torch.sparse_bsc}:
                handle_tensor(t.ccol_indices(), src)
                handle_tensor(t.row_indices(), src)
            if is_traceable_wrapper_subclass(t):
                attrs, ctx = t.__tensor_flatten__()
                for attr in attrs:
                    inner_t = getattr(t, attr)
                    handle_tensor(inner_t, AttrSource(src, attr))

        handle_tensor(arg.fake_tensor, arg.source)

    def count_calls(self):
        return count_calls(self.graph)

    def is_empty_graph(self):
        return len(list(self.graph.nodes)) == 0

    def get_submodule(self, keys):
        assert keys
        obj: Union[torch.nn.Module, Dict[str, torch.nn.Module]] = self.nn_modules
        for k in keys.split("."):
            if isinstance(obj, dict):
                obj = obj[k]
            else:
                obj = getattr(obj, k)
        return obj

    def new_var(self, name="tmp"):
        existing = set(self.code_options["co_varnames"])
        # In common case, this will be O(1)
        while True:
            var = f"{name}_{next(self.unique_var_id)}"
            if var not in existing:
                self.code_options["co_varnames"] += (var,)
                return var

    def update_co_names(self, name):
        """Ensure self.code_options.co_names contains name"""
        if name not in self.code_options["co_names"]:
            self.code_options["co_names"] += (name,)

    @staticmethod
    def module_key_name(*names):
        # create a new unique name
        name = "_".join(map(str, names))
        # Strip the guard lookup L/G access
        name = re.sub(r"^[GL]\['?(.*?)'?\]$", r"\1", name)
        # e.g. replace abc.xyz[123].qkv with abc.xyz_123.qkv
        name = re.sub(r"\[(\d+)\]", r"_\g<1>", name)
        # e.g. replace abc.xyz_123.qkv with abc_xyz_123_qkv
        name = re.sub(r"[^a-zA-Z0-9]", "_", name)

        if not name or not name[0].isalpha():
            name = "sub" + name

        return name

    def register_attr_or_module(
        self,
        target: Union[torch.nn.Module, torch.Tensor, Any],
        *names,
        **options,
    ):
        if is_dynamic_nn_module(target, self.root_tx.export):
            # Instead of returning UnspecializedNNModuleVariable, call
            # VariableBuilder so that it is tracked for mutation.
            return VariableBuilder(self.current_tx, **options)(target)

        options = dict(options)
        assert "source" in options
        source = options["source"]
        assert not isinstance(source, ParamBufferSource)

        if isinstance(target, torch.Tensor):
            tracer = self.current_tracer
            if not self.is_root_tracer():
                # For higher order ops, we don't want to insert the get_attr in
                # innermost graph. Instead, we want to raise the params/buffers
                # as inputs to the higher-order graph, and register them as
                # get_attrs in the root tracer.

                # Note that Dynamo will still call lift_tracked_freevar_to_input
                # when these inputs are encountered for the inner graph. The
                # only difference is what happens at the root tracer for
                # nn.Parameters vs free inputs. The free inputs are registered
                # as placeholders in the root graph, whereas the nn.Parameters
                # are registered as get_attr nodes in the root graph.
                tracer = self.root_tracer

            def wrap_name(module_key):
                assert self.param_name_to_source is not None
                self.param_name_to_source[module_key] = source

                # Check if the attr has already been registered. This can happen
                # when two different sources point to the same tensor.
                if target in self.root_tx.output.side_effects:
                    return self.root_tx.output.side_effects[target]

                if get_static_address_type(target) == "guarded":
                    install_guard(source.make_guard(GuardBuilder.ID_MATCH))
                elif not is_constant_source(source):
                    install_guard(source.make_guard(GuardBuilder.TENSOR_MATCH))

                vt = wrap_fx_proxy(
                    self.root_tx,
                    tracer.create_proxy("get_attr", module_key, (), {}),
                    example_value=target,
                    **options,
                )

                # Track the object so to avoid duplicate registration in case of
                # different sources pointing to the same tensor object.
                vt = self.root_tx.output.side_effects.track_object_existing(target, vt)

                assert "tensor_dict" not in vt.proxy.node.meta
                vt.proxy.node.meta["tensor_dict"] = _extract_tensor_dict(target)

                return vt

        elif isinstance(target, torch.nn.Module):
            assert isinstance(target, torch.nn.Module)

            if source:
                install_guard(source.make_guard(GuardBuilder.NN_MODULE))

                def wrap_name(module_key):
                    return NNModuleVariable(type(target), module_key, target, **options)

            else:
                # This is Dynamo created graph module, e.g., graph module coming
                # from higher order ops. NNModuleVariable tracker can't be
                # sourceless, so let's return a unspecializedNNModule variable
                # tracker.
                def wrap_name(module_key):
                    return variables.UnspecializedNNModuleVariable(target, **options)

        elif isinstance(target, (torch.SymInt, torch.SymFloat)):
            # HACKY CODE REGION BEGIN
            # WE ARE PIGGYBACKING ON EXISTING INFRA TO REGISTER ATTRS
            # This ultimately gets written to self.nn_modules, which is unfortunate
            # Attrs that are tenors and symints and such need to be migrated to have their
            # own storage
            # alas, this is like this for now

            def wrap_name(module_key):
                return SymNodeVariable.create(
                    self,
                    self.create_proxy("get_attr", module_key, (), {}),
                    sym_num=target,
                    **options,
                )

            # HACKY CODE REGION END
        else:

            def wrap_name(module_key):
                self.output.update_co_names(module_key)
                self.global_scope[module_key] = target
                return VariableBuilder(self, ConstantSource(source_name=module_key))(
                    target
                )

        for k, v in self.nn_modules.items():
            if v is target:
                # it already exists
                return wrap_name(k)

        name = OutputGraph.module_key_name(*names)

        base = name
        for i in itertools.count():
            if name not in self.nn_modules:
                self.nn_modules[name] = target
                if isinstance(target, torch.nn.Module):

                    def register_leaf_name(leaf_name):
                        assert self.param_name_to_source is not None
                        new_source = ParamBufferSource(source, leaf_name)
                        new_name = f"{name}.{leaf_name}"
                        self.param_name_to_source[new_name] = new_source
                        if isinstance(source, LocalSource):
                            self.dynamo_flat_name_to_original_fqn[
                                OutputGraph.module_key_name(new_source.name())
                            ] = leaf_name

                    # annoying, but there are cases when we do not have parameters
                    # see test_nn_moduledict_contains
                    if hasattr(target, "_parameters"):
                        for leaf_name, _ in target.named_parameters():
                            register_leaf_name(leaf_name)
                    if hasattr(target, "_buffers"):
                        for leaf_name, _ in target.named_buffers():
                            register_leaf_name(leaf_name)

                return wrap_name(name)
            name = f"{base}_{i}"

        raise AssertionError("unreachable")

    def handle_aliases_for_stolen_lists(self, tx):
        # If list inputs are stolen, but still needed after the function call, create aliases to keep them alive
        maybe_gm = self.local_scope.get("self")
        stolen_list_names = get_locals_to_steal(maybe_gm)
        if not stolen_list_names:
            return []

        alias_insts = []
        needs_alias: Dict[
            str, List[Union[VariableTracker, AttributeMutationExisting]]
        ] = {}

        queue = [
            *tx.stack,
            *tx.symbolic_locals.values(),
            *self.side_effects.store_attr_mutations.keys(),
        ]

        while queue:
            x = queue.pop()
            if isinstance(x, BaseListVariable):
                assert isinstance(x.items, List)
                queue += x.items
                continue

            if not (
                isinstance(x, (VariableTracker, AttributeMutationExisting))
                and isinstance(x.source, GetItemSource)
                and isinstance(x.source.base, LocalSource)
                and x.source.base.local_name in stolen_list_names
            ):
                continue

            stolen_name = x.source.base.local_name
            if stolen_name not in needs_alias:
                needs_alias[stolen_name] = []
            needs_alias[stolen_name].append(x)

        visited = {}
        for arg in self.graphargs:
            if not (
                isinstance(arg._example, list)
                and isinstance(arg.source, LocalSource)
                and arg.source.local_name in needs_alias
            ):
                continue

            # arg is a list that will be cleared by the compiled function
            list_name = arg.source.local_name
            assert list_name in self.code_options["co_varnames"]
            for x in needs_alias[list_name]:
                list_idx = x.source.index
                if list_idx not in visited:
                    alias_name = self.new_var(
                        f"{list_name}_ref"
                    )  # self.new_var already adds unique id suffix

                    visited[list_idx] = alias_name
                    # bytecode of `alias_name = list_name[list_idx]`
                    alias_insts.extend(
                        [
                            create_instruction("LOAD_FAST", argval=list_name),
                            create_instruction("LOAD_CONST", argval=list_idx),
                            create_instruction("BINARY_SUBSCR"),
                            create_instruction("STORE_FAST", argval=alias_name),
                        ]
                    )

                # operate on alias, handled by suffix codegen
                x.source = LocalSource(visited[list_idx])

        return alias_insts

    def compile_subgraph(
        self, tx, partial_convert=False, reason: Optional[GraphCompileReason] = None
    ):
        """
        Generate a subgraph to continue execution on user code.
        Automatically restore live variables.
        """
        assert reason is not None

        from .decorators import disable

        self.partial_convert = partial_convert
        self.compile_subgraph_reason = reason
        self.should_exit = True

        log.debug("COMPILING GRAPH due to %s", reason)

        if not all(block.can_restore() for block in tx.block_stack):
            unimplemented("compile_subgraph with block_depth != 0")

        prefix_insts: List[Instruction] = []
        if sys.version_info >= (3, 11):
            # prefix instructions (Python 3.11+)
            for inst in tx.prefix_insts:
                if inst.opname == "MAKE_CELL":
                    prefix_insts.append(
                        create_instruction("MAKE_CELL", argval=inst.argval)
                    )
                elif inst.opname == "COPY_FREE_VARS":
                    prefix_insts.append(
                        create_instruction(
                            "COPY_FREE_VARS", arg=len(tx.code_options["co_freevars"])
                        )
                    )
                else:
                    prefix_insts.append(copy.copy(inst))
        assert not (
            self.pregraph_bytecode and self.export
        ), "export does not support pregraph_bytecode"
        prefix_insts.extend(self.pregraph_bytecode)
        prefix_insts.extend(self.handle_aliases_for_stolen_lists(tx))

        def append_prefix_insts():
            self.add_output_instructions(prefix_insts)
            prefix_insts.clear()

        for block in reversed(tx.block_stack):
            block.exit(tx)

        self.cleanup_graph()
        tx.prune_dead_locals()
        stack_values = list(tx.stack)

        # realize any unrealized tensor VTs in case they
        # need to be added to self.nn_modules as attributes
        for value in stack_values:
            value.realize()

        # Use nn.Module "proxies" in the constructed GraphModule so that
        # the resulting GM does not hold additional strong references to the original modules.
        # This prevents a strong ref cycle where Dynamo created code holds on to references
        # to modules that also have Dynamo code cache invalidation checks.
        # When cache invalidation runs, the generated GM will be invalidated, which also deletes
        # the proxies.
        nn_modules_proxies = {
            name: nn_module_proxy(mod) for name, mod in self.nn_modules.items()
        }
        root = FakeRootModule(nn_modules_proxies)
        # Add all the local vars to the "stack" so restore at the end
        restore_vars = []
        val_to_names: Dict[VariableTracker, List[str]] = {}
        if stack_values:
            val_to_names[stack_values[-1]] = []
        # NB: Typically (i.e., for graph compile from RETURN_VALUE),
        # symbolic_locals will be empty at this point, as prune_dead_locals
        # will clear out all of symbolic_locals because RETURN_VALUE is the
        # last instruction and no more locals are used.  The fanciness here
        # is only needed for partial graphs.
        for k, v in tx.symbolic_locals.items():
            # Note! this explicitly uses .local_name for matching
            # Failure to do so will cause spurious registrations in val_to_names.
            # This will in turn result in spurious variables showing up in the graph.
            # This was very tricky to debug. For an example, dump the graph at call_user_compiler
            # while running test_subgraphs.py
            if isinstance(v.source, LocalSource) and v.source.local_name == k:
                continue  # no need to restore initial state
            # Do not load variable if it is NULL.
            if sys.version_info >= (3, 12):
                # Continuation function will load the NULL for v.
                if type.__instancecheck__(NullVariable, v):
                    continue
            else:
                # A variable should never be NULL in < 3.12
                assert not type.__instancecheck__(NullVariable, v)
            if v not in val_to_names:
                val_to_names[v] = []
            val_to_names[v].append(k)
        for v in val_to_names.keys():
            restore_vars.extend(val_to_names[v])
            stack_values.extend([v] * len(val_to_names[v]))

        # to handle random calls
        if len(self.random_calls) > 0:
            append_prefix_insts()
            random_calls_instructions = []
            self.random_values_var = self.new_var("random_values")
            rand_fn = disable(_get_gen_rand_values_fn(self.random_calls))
            rand_fn_name = self.install_global("__gen_rand_values", rand_fn)
            codegen = PyCodegen(tx, root)
            random_calls_instructions.extend(
                codegen.load_function_name(rand_fn_name, True)
            )
            random_calls_instructions.extend(create_call_function(0, False))
            random_calls_instructions.append(
                codegen.create_store(tx.output.random_values_var),
            )
            self.add_output_instructions(random_calls_instructions)

        if (
            stack_values
            and all(
                not isinstance(
                    v,
                    (
                        UnspecializedPythonVariable,
                        NumpyNdarrayVariable,
                        TensorWithTFOverrideVariable,
                    ),
                )
                and not (isinstance(v, SymNodeVariable) and v.python_type() is float)
                for v in stack_values
            )
            and all(isinstance(x, TensorVariable) for x in stack_values)
            and len(set(stack_values)) == len(stack_values)
            and self.side_effects.is_empty()
            and not len(tx.debug_locals) != 0
            and not self.backward_state
        ):
            append_prefix_insts()
            # optimization to generate better code in a common case
            self.add_output_instructions(
                self.compile_and_call_fx_graph(tx, list(reversed(stack_values)), root)
                + [create_instruction("UNPACK_SEQUENCE", arg=len(stack_values))]
            )
            # restore all the live local vars
            self.add_output_instructions(
                [PyCodegen(tx).create_store(var) for var in reversed(restore_vars)]
            )
        else:
            graph_output_var = self.new_var("graph_out")
            pass1 = PyCodegen(tx, root, graph_output_var)
            self.codegen_suffix(tx, stack_values, pass1)

            # one more time now that we have established tempvars
            pass2 = PyCodegen(
                tx,
                root,
                graph_output_var,
                tempvars={val: None for val, count in pass1.uses.items() if count > 1},
            )
            self.codegen_suffix(tx, stack_values, pass2)

            stored_graph_output_var = False
            output = []
            if count_calls(self.graph) != 0 or len(pass2.graph_outputs) != 0:
                output.extend(
                    self.compile_and_call_fx_graph(tx, pass2.graph_output_vars(), root)
                )

                if len(pass2.graph_outputs) != 0:
                    output.append(pass2.create_store(graph_output_var))
                    stored_graph_output_var = True
                else:
                    output.append(create_instruction("POP_TOP"))
            else:
                # NB: Important to run compiler collective even when there is
                # a graph break
                self.run_compiler_collective(tx)
            append_prefix_insts()
            self.add_output_instructions(output + pass2.get_instructions())

            # restore all the live local vars
            self.add_output_instructions(
                [PyCodegen(tx).create_store(var) for var in reversed(restore_vars)]
            )

            if stored_graph_output_var:
                self.add_output_instructions(
                    [PyCodegen(tx).create_delete(graph_output_var)]
                )

    def codegen_suffix(self, tx, stack_values, cg):
        if self.backward_state:
            assert not self.export
            for name, val in self.backward_state.items():
                cg(val)
                cg.append_output(cg.create_load(self.backward_state_var))
                cg.store_attr(name)
        self.side_effects.codegen_hooks(cg)
        self.side_effects.codegen_save_tempvars(cg)

        # Return variables used for logging at the end
        for debug_var, args in tx.debug_locals:
            cg.add_push_null(lambda: cg(debug_var))
            for arg in args:
                cg(arg)
            cg.extend_output(create_call_function(len(args), False))
            cg.extend_output([create_instruction("POP_TOP")])

        cg.restore_stack(stack_values, value_from_source=not tx.export)
        self.side_effects.codegen_update_mutated(cg)

    def cleanup_graph(self):
        """
        Remove "creation_timestamp" from node meta

        Remove this pattern from the graph:
            torch._C._set_grad_enabled(False)
            torch._C._set_grad_enabled(True)
        """
        assert self.should_exit
        nodes = list(self.graph.nodes)
        for node in nodes:
            node.meta.pop("creation_timestamp", None)

        grad_enabled = torch.is_grad_enabled()
        for node1, node2 in zip(nodes, nodes[1:]):
            if (
                node1.target is torch._C._set_grad_enabled
                and tuple(node1.args) == (not grad_enabled,)
                and not node1._erased
            ):
                grad_enabled = node1.args[0]
                if (
                    node2.target is torch._C._set_grad_enabled
                    and tuple(node2.args) == (not grad_enabled,)
                    and not node2._erased
                ):
                    grad_enabled = node2.args[0]
                    self.graph.erase_node(node1)
                    self.graph.erase_node(node2)

    def get_graph_sizes_structured(self):
        ret = {}
        for node in self.graph.nodes:
            example_value = node.meta.get("example_value", None)
            if isinstance(example_value, torch._subclasses.FakeTensor):
                size = example_value.size()
                ret[node.name] = [s if isinstance(s, int) else repr(s) for s in size]
        return ret

    def get_graph_sizes(self, name: str):
        graph_sizes_str = "TRACED GRAPH TENSOR SIZES\n"
        graph_sizes_str += f"===== {name} =====\n"
        for node in self.graph.nodes:
            example_value = node.meta.get("example_value", None)
            if isinstance(example_value, torch._subclasses.FakeTensor):
                size = example_value.size()
                graph_sizes_str += f"{node.name}: {tuple(size)}\n"
                concrete_size = []
                has_symint = False
                for sz in size:
                    if isinstance(sz, int):
                        concrete_size.append(sz)
                    elif isinstance(sz, torch.SymInt):
                        has_symint = True
                        concrete_size.append(sz.node.hint)
                    else:
                        break
                else:
                    if has_symint:
                        graph_sizes_str += (
                            f"{node.name} (concrete): {tuple(concrete_size)}\n"
                        )
        return graph_sizes_str

    @contextlib.contextmanager
    def restore_global_state(self):
        """
        Momentarily restores the global state to what it was prior to tracing the current output
        """
        prior_global_state = self.tracing_context.global_context.copy_graphstate()
        current_global_state: Dict[str, Tuple[Any, bool]] = {}
        self.save_global_state(out=current_global_state)
        try:
            # Set to state prior to tracing the graph
            self.tracing_context.global_context.restore_graphstate(prior_global_state)
            yield
        finally:
            # Reset to state at the current time (e.g. before calling the user compiler)
            self.tracing_context.global_context.restore_graphstate(
                GlobalContextCheckpointState(current_global_state)
            )

    def run_compiler_collective(self, tx):
        if (ds := tx.distributed_state) is not None and ds.all_states is None:
            compile_pg = ds.compile_pg
            log.info("compiler_collective %s", ds.local_state)
            torch._logging.trace_structured(
                "artifact",
                metadata_fn=lambda: {
                    "name": "compiler_collective",
                    "encoding": "json",
                },
                payload_fn=lambda: json.dumps(
                    dataclasses.asdict(ds.local_state),
                ),
            )
            with torch.cuda.device(compile_pg.rank() % torch.cuda.device_count()):
                all_states = [None] * compile_pg.size()
                dist.all_gather_object(all_states, ds.local_state, group=compile_pg)
                ds.all_states = all_states
            # Clear speculation log, because are tracing may diverge due to
            # this information from the compiler collective
            tx.speculation_log.clear()
            raise exc.CompileCollectiveRestartAnalysis

    def compile_and_call_fx_graph(self, tx, rv, root):
        """
        Generate code from self.graph and return the Instruction()s to
        call that generated code.
        """
        with torch._guards.TracingContext.clear_frame():
            from .decorators import disable

            assert self.should_exit

            self.run_compiler_collective(tx)

            name = unique_id("__compiled_fn")

            assert isinstance(rv, list)
            assert isinstance(root, FakeRootModule)
            output_node = self.create_node(
                "output",
                "output",
                (self.current_tracer.create_arg(tuple(x.as_proxy() for x in rv)),),
                {},
            )
<<<<<<< HEAD
        # NB: deferred runtime asserts can keep graphargs live, so make sure
        # those are inserted before pruning
        self.remove_unused_graphargs()
        ncalls = count_calls(self.graph)
        counters["stats"]["calls_captured"] += ncalls

        # free a bit of memory
        self.real_value_cache.clear()

        gm = _make_graph_module(root, self.graph)
        for register_finalizer in self.register_finalizer_fns:
            register_finalizer(gm)

        gm.compile_subgraph_reason = self.compile_subgraph_reason
        gm.meta["dynamo_flat_name_to_original_fqn"] = (
            self.dynamo_flat_name_to_original_fqn.copy()
        )

        graph_code_log.debug(
            "%s",
            lazy_format_graph_code(
                name, gm, include_stride=True, include_device=True, colored=True
            ),
        )
        torch._logging.trace_structured(
            "dynamo_output_graph",
            lambda: {"sizes": self.get_graph_sizes_structured()},
            payload_fn=lambda: gm.print_readable(
                print_output=False, include_stride=True, include_device=True
            ),
        )
        self.call_cleanup_hooks()
        old_fake_mode = self.tracing_context.fake_mode
        if not self.export:
            import torch._functorch.config as _config

            with _config.patch(fake_tensor_allow_unsafe_data_ptr_access=False):
                # TODO(voz): The way export uses gm, and fake tensors, is not supported with us resetting
                backend_fake_mode = torch._subclasses.FakeTensorMode(
                    shape_env=old_fake_mode.shape_env,
=======
            tx.output.current_tracer._maybe_preserve_original_meta(tx, output_node)
            if not config.do_not_emit_runtime_asserts:
                insert_deferred_runtime_asserts(
                    fx.GraphModule(root, self.graph),
                    self.shape_env,
                    name,
>>>>>>> f5e704a6
                )
            # NB: deferred runtime asserts can keep graphargs live, so make sure
            # those are inserted before pruning
            self.remove_unused_graphargs()
            ncalls = count_calls(self.graph)
            counters["stats"]["calls_captured"] += ncalls

            # free a bit of memory
            self.real_value_cache.clear()

            gm = _make_graph_module(root, self.graph)
            for register_finalizer in self.register_finalizer_fns:
                register_finalizer(gm)

            gm.compile_subgraph_reason = self.compile_subgraph_reason
            gm.meta[
                "dynamo_flat_name_to_original_fqn"
            ] = self.dynamo_flat_name_to_original_fqn.copy()

            graph_code_log.debug(
                "%s",
                lazy_format_graph_code(
                    name, gm, include_stride=True, include_device=True, colored=True
                ),
            )
            torch._logging.trace_structured(
                "dynamo_output_graph",
                lambda: {"sizes": self.get_graph_sizes_structured()},
                payload_fn=lambda: gm.print_readable(
                    print_output=False, include_stride=True, include_device=True
                ),
            )
            self.call_cleanup_hooks()
            old_fake_mode = self.tracing_context.fake_mode
            if not self.export:
                import torch._functorch.config as _config

                with _config.patch(fake_tensor_allow_unsafe_data_ptr_access=False):
                    # TODO(voz): The way export uses gm, and fake tensors, is not supported with us resetting
                    backend_fake_mode = torch._subclasses.FakeTensorMode(
                        shape_env=old_fake_mode.shape_env,
                    )
                # TODO(voz): Ostensibily, this should be scoped and
                # restore back to old_fake_mode, but doing so currently violates
                # a lot of fake_tensor ownership assumptions and runs afoul of detect_fake_mode
                self.tracing_context.fake_mode = backend_fake_mode

            with self.restore_global_state():
                compiled_fn = self.call_user_compiler(gm)

            from torch.fx._lazy_graph_module import _LazyGraphModule

            if isinstance(compiled_fn, _LazyGraphModule) or (
                isinstance(getattr(compiled_fn, "__self__", None), _LazyGraphModule)
                and compiled_fn.__name__ == "_lazy_forward"  # type: ignore[attr-defined]
            ):
                # Since dynamo will run the forward method for the GraphModule shortly
                # anyways, it does not hurt to do the real recompilation here if
                # this is a _LazyGraphModule. This makes it easier for dynamo to
                # optimize a _LazyGraphModule.

                lazy_gm = (
                    compiled_fn
                    if isinstance(compiled_fn, _LazyGraphModule)
                    else compiled_fn.__self__  # type: ignore[attr-defined]
                )

                _LazyGraphModule.force_recompile(lazy_gm)

                if not isinstance(compiled_fn, _LazyGraphModule):
                    # replace compiled_fn with the real forward method
                    compiled_fn = lazy_gm.forward

            compiled_fn = disable(compiled_fn)

            counters["stats"]["unique_graphs"] += 1
            # This is safe because we pre-process name to be unique
            self.install_global_unsafe(name, compiled_fn)

            cg = PyCodegen(tx)
            cg.make_call_generated_code(name)
            return cg.get_instructions()

    @property
    def placeholders(self) -> List[fx.Node]:
        return self.graph.find_nodes(op="placeholder")

    @property
    def graphargs(self) -> List[GraphArg]:
        return [node.meta["grapharg"] for node in self.placeholders]

    def call_user_compiler(self, gm: fx.GraphModule) -> CompiledFn:
        with dynamo_timed(
            "OutputGraph.call_user_compiler", phase_name="backend_compile"
        ):
            return self._call_user_compiler(gm)

    def _call_user_compiler(self, gm: fx.GraphModule) -> CompiledFn:
        assert self.compiler_fn is not None
        tot = 0
        placeholders = []
        for node in gm.graph.nodes:
            if node.op in ("call_function", "call_method", "call_module"):
                tot += 1
            if node.op == "placeholder":
                placeholders.append(node)
        increment_op_count(tot)
        for pl in placeholders:
            arg = pl.meta["grapharg"]
            # TODO: Why isn't this stored in meta :think:
            pl._dynamo_source = arg.source

        gm._param_name_to_source = self.param_name_to_source  # type: ignore[assignment]
        gm._source_to_user_stacks = self.source_to_user_stacks  # type: ignore[assignment]

        try:
            name = (
                self.compiler_fn.__name__
                if hasattr(self.compiler_fn, "__name__")
                else ""
            )
            _step_logger()(logging.INFO, f"calling compiler function {name}")
            compiler_fn = self.compiler_fn
            if config.verify_correctness:
                compiler_fn = WrapperBackend(compiler_fn)
            compiled_fn = compiler_fn(gm, self.example_inputs())
            _step_logger()(logging.INFO, f"done compiler function {name}")
            assert callable(compiled_fn), "compiler_fn did not return callable"
        except exceptions_allowed_to_be_fallback as e:
            if self.has_user_defined_allowed_in_graph:
                raise BackendCompilerFailed(self.compiler_fn, e).with_traceback(
                    e.__traceback__
                ) from None
            msg = (
                "Backend compiler failed with a fake tensor exception at \n"
                f"{self.root_tx.format_frame_summary()}"
                "Adding a graph break."
            )
            unimplemented_with_warning(e, self.root_tx.f_code, msg)
        except SkipFrame as e:
            # The backend compiler has requested that we skip the frame, instead of
            # aborting execution.
            raise e
        except Exception as e:
            raise BackendCompilerFailed(self.compiler_fn, e) from e

        signpost_event(
            "dynamo",
            "OutputGraph.call_user_compiler",
            {
                **self.co_fields,
                "op_count": tot,
                "node_count": len(gm.graph.nodes),
                "input_count": len(placeholders),
            },
        )

        return compiled_fn

    def example_inputs(self) -> List[torch.Tensor]:
        result = []
        for arg in self.graphargs:
            result.append(arg.example)
        return result

    def remove_unused_graphargs(self) -> None:
        # NB: It's always OK to drop GraphArg for symbols that ended up being
        # specialized.  You don't even have to make a guard for it, because
        # ShapeEnv produce_guards operates on tracked_fakes, which never gets
        # pruned.  That being said, you'll get marginally better generated
        # guard code if you promote the guard into a Dynamo guard (since that
        # allows for the guard to be done using C++ guards.)  If we get
        # ShapeEnv guards to go into C++ guards, this will stop being a thing
        # though!

        assert self.should_exit

        # Miniature DCE pass, but only for obviously trivial operations
        def is_static_true(b_node: fx.node.Argument):
            if b_node is True:
                return True
            if not isinstance(b_node, fx.Node):
                return False
            b = b_node.meta.get("example_value")
            if b is None:
                return False
            if b is True:
                return True
            if (
                isinstance(b, torch.SymBool)
                and (r := b.node.maybe_as_bool()) is not None
            ):
                return r
            # TODO: We can also technically remove all cases when the input
            # doesn't have unbacked inputs, since it's all in the ShapeEnv
            return False

        def is_symnode_arg(a: fx.node.Argument):
            from torch.fx.experimental.sym_node import SymTypes

            if isinstance(a, (int, float, bool)):
                return True
            if isinstance(a, fx.Node):
                return isinstance(a.meta.get("example_value"), SymTypes)
            return False

        # NB: We assume that you cannot do mutations on int/float/bool,
        # because they are immutable types, and therefore is always safe to
        # DCE.
        def is_symnode_compute_node(node):
            from torch.fx.experimental.sym_node import SymTypes

            if node.op != "call_function":
                return False
            # TODO: I don't think it's possible to have a bare int/float here?
            if not isinstance(node.meta.get("example_value"), SymTypes):
                return False
            # TODO: This will bail here if you ever end up with a more complicated
            # computation function, like sum(list_of_ints), even though it
            # should be DCE'able
            if not all(is_symnode_arg(a) for a in node.args):
                return False
            if not all(is_symnode_arg(a) for a in node.kwargs.values()):
                return False
            return True

        from torch.fx.experimental.symbolic_shapes import is_accessor_node

        for node in reversed(list(self.graph.nodes)):
            if len(list(node.users)) == 0:
                if (
                    node.op == "get_attr"
                    or (node.op == "call_function" and node.target is operator.getitem)
                    or (
                        node.op == "call_function"
                        and node.target is torch._check
                        and is_static_true(node.args[0])
                    )
                    or is_symnode_compute_node(node)
                    or is_accessor_node(node)
                ):
                    self.remove_node(node)

        def placeholder_binds_symbol(node):
            arg = node.meta["grapharg"]
            example = arg.example
            if isinstance(example, torch.SymInt) and isinstance(
                example.node.expr, sympy.Symbol
            ):
                return example.node.expr
            return None

        def remove_unused(node):
            log.debug("REMOVE UNUSED GRAPHARG %s", node.meta["grapharg"].source.name())
            # I'm not really sure why you need to delete these from the
            # node since the node is going to get removed
            del node.meta["grapharg"]
            self.remove_node(node)
            self.real_value_cache.pop(node, None)

        used_symbols: Set[sympy.Symbol] = set()

        def update_used_symbols(used_symbols, fake: Union[torch.SymInt, torch.Tensor]):
            used_symbols |= free_symbols(fake)

        recheck_placeholders = []
        for node in self.placeholders:
            binds_symbol = placeholder_binds_symbol(node) is not None
            # Don't delete symbol bindings yet
            if binds_symbol:
                if not node.users:
                    recheck_placeholders.append(node)
            else:
                if not node.users and not isinstance(
                    node.meta["grapharg"], BackwardStateGraphArg
                ):
                    remove_unused(node)
                else:
                    # Register the free symbols as uses
                    arg = node.meta["grapharg"]
                    if isinstance(arg, BackwardStateGraphArg):
                        continue
                    if isinstance(node.meta["grapharg"].example, torch.ScriptObject):
                        real_script_obj = node.meta["grapharg"].example
                        fake_script_obj = node.meta["grapharg"].example_strong_ref
                        if not torch._library.fake_class_registry.tracing_with_real(
                            real_script_obj
                        ):
                            flat_dict = dict(real_script_obj.__obj_flatten__())  # type: ignore[attr-defined]
                            for attr in flat_dict.keys():
                                fake_attr_val = getattr(
                                    fake_script_obj.wrapped_obj, attr
                                )
                                pytree.tree_map_only(
                                    (torch.SymInt, torch.Tensor),
                                    lambda t: update_used_symbols(used_symbols, t),
                                    fake_attr_val,
                                )
                        continue
                    fake = (
                        arg.fake_tensor if arg.fake_tensor is not None else arg.example
                    )
                    update_used_symbols(used_symbols, fake)

        # After removing unused graphargs, prune unused binds_symbol
        for node in recheck_placeholders:
            symbol = placeholder_binds_symbol(node)
            if symbol is not None:
                if symbol not in used_symbols:
                    remove_unused(node)
                else:
                    # Make sure we delete later occurrences of the same symbol
                    used_symbols.remove(symbol)

    def add_output_instructions(self, prefix: List[Instruction]) -> None:
        """
        We call this on the creation of a new compiled subgraph that is inserted
        before user code.
        """
        self.output_instructions.extend(prefix)
        self.should_exit = True

    def install_global_unsafe(self, name, value) -> None:
        """
        WARNING: prefer the safer `install_global_by_id/install_global`.
        torch.compile instances should be independent of each other;
        one footgun is to have one instance depend on the existence of
        a global installed by another instance. This can happen if we mangle
        a global the same way across both instances.
        """
        assert name not in self.installed_globals
        self.installed_globals.add(name)
        self.cleanups.append(CleanupHook.create(self.global_scope, name, value))

    def install_global_by_id(self, prefix, value) -> str:
        """
        Installs a global if it hasn't been installed already.
        This is determined by (prefix, id(value)) pair.

        Returns the name of the newly installed global.
        """
        # NB: need self.compile_id to distinguish this global
        # from another global created in a different torch.compile instance
        name = f"{prefix}_{id(value)}_c{self.compile_id}"
        if name in self.installed_globals:
            return name
        self.install_global_unsafe(name, value)
        return name

    def install_global(self, prefix, value) -> str:
        """
        Installs a global, generating a unique name for it.

        Returns the name of the newly installed global.
        """
        # NB: unique_id is unique, even across torch.compile instances
        name = unique_id(prefix)
        self.install_global_unsafe(name, value)
        return name

    def cleanup(self) -> None:
        # There is a reference cycle between tracer and OutputGraph, causing
        # some of the tensor objects to be held alive for longer than necessary.
        self.root_tx = None
        self.nn_modules.clear()
        self.param_name_to_source = None

        for node in self.graph.nodes:
            if "grapharg" in node.meta:
                del node.meta["grapharg"]
        self.real_value_cache.clear()
        self.input_name_to_proxy.clear()
        self.side_effects.clear()
        self.variable_tracker_cache.clear()
        self.register_finalizer_fns.clear()
        self.dynamo_flat_name_to_original_fqn.clear()
        self.tracing_context.clear()

    def set_torch_function_state(self, enabled: bool) -> None:
        self.torch_function_enabled = enabled

    def add_graph_finalizer(
        self, register_finalizer: Callable[[fx.GraphModule], None]
    ) -> None:
        self.register_finalizer_fns.append(register_finalizer)

    def example_value_from_input_node(self, node: torch.fx.Node):
        """Extract the non-fake example tensor"""
        if node.op == "placeholder":
            return node.meta["grapharg"].example
        assert node.op == "get_attr"
        return self.nn_modules[node.target]  # type: ignore[index]


err_epilogue = (
    "With the current config, we will graph break "
    "(and fall back to eager-mode PyTorch) on all ops "
    "that have do not have the 'pt2_compliant_tag'. "
    "Please see the following doc for how to mark this op as PT2 compliant "
    "https://pytorch.org/tutorials/advanced/custom_ops_landing_page.html"
)


def check_pt2_compliant_op(output_graph, kind, target, args, kwargs):
    if kind != "call_function":
        return

    def encountered_compliant_op(target):
        if target.namespace in {"prim", "prims", "aten"}:
            return
        output_graph.compliant_custom_ops.add(target)

    def encountered_non_compliant_op(target, msg):
        output_graph.non_compliant_ops.add(target)
        if config.only_allow_pt2_compliant_ops:
            unimplemented(msg + " " + err_epilogue)

    if isinstance(target, torch._ops.OpOverload):
        if torch.Tag.pt2_compliant_tag in target.tags:
            encountered_compliant_op(target)
            return
        encountered_non_compliant_op(
            target,
            f"Encountered the torch.ops.OpOverload {target} "
            f"that is not PT2 compliant.",
        )
        return

    if isinstance(target, torch._ops.OpOverloadPacket):
        overloads = tuple(target.overloads())
        # Optimization: Overload resolution is expensive.
        # If there's only one overload, we know what it will resolve to.
        if len(overloads) == 1:
            op = getattr(target, overloads[0])
            if torch.Tag.pt2_compliant_tag in op.tags:
                encountered_compliant_op(op)
                return
            encountered_non_compliant_op(
                op,
                f"Encountered the non-overloaded "
                f"torch.ops.OpOverloadPacket {target} "
                f"that is not PT2 compliant. ",
            )
            return

        args, kwargs = torch._dynamo.utils.get_fake_values_from_nodes(
            output_graph.current_tx, (args, kwargs), False
        )
        try:
            overload = torch._C._jit_resolve_packet(
                target._qualified_op_name, *args, **kwargs
            )
        except RuntimeError as e:
            unimplemented(str(e))

        op = getattr(target, overload)
        if torch.Tag.pt2_compliant_tag in op.tags:
            encountered_compliant_op(op)
        else:
            encountered_non_compliant_op(
                op,
                f"Encountered the torch.ops.OpOverloadPacket {target} "
                f"which resolves to the overload ({overload}) that is "
                f"not PT2 compliant.",
            )


_compile_id_counter = itertools.count()


class SubgraphTracer(fx.Tracer):
    """
    Holds an FX graph that is being traced. OutputGraph owns a SubgraphTracer
    and the separation of responsibilities is that SubgraphTracer is
    responsible for building the graph while OutputGraph is responsible for
    compiling and executing the graph.
    """

    def __init__(
        self, output_graph, parent=None, export_root=False, source_target=None
    ):
        super().__init__()
        self.output_graph = weakref.proxy(output_graph)
        self.graph = torch.fx.Graph()

        # The export is only ever set for the ROOT tracer.  It controls
        # whether or not certain inputs are allowed to be added or not.
        # Look at call sites of create_graph_input to see how it is used.
        if export_root:
            assert parent is None
        self.export_root = export_root
        # Map from graph input name to its placeholder proxy object, where the
        # map's keys give all current placeholder node names and can be used to
        # create unique node names
        self.input_name_to_proxy: Dict[str, fx.Proxy] = {}
        # Node => computed real value (see utils.get_real_value)
        self.real_value_cache: Dict[fx.Node, torch.Tensor] = {}

        # SubgraphTracers can be nested. See NOTE [HigherOrderOperator tracing design]
        self.parent = parent
        # A dict mapping previously free variables (Proxy objects)
        # to new Proxy objects that wrap inputs to this subgraph.
        #
        # This dict serves two purposes:
        # - Proxies are associated with VariableTrackers. If we see
        # the same VariableTracker twice (and it is a free variable),
        # then we want to use the same Proxy in the current subgraph to
        # record the tracing.
        # - If we are tracing a HigherOrderOperator's body_fn, then we
        # need to keep track of what free variables were lifted so we can
        # rewrite the HigherOrderOperator call using the traced body_fn.
        # Dicts maintain the order of args for the HigherOrderOperator call.
        self.lifted_freevars = {}
        self.prev_inst = None

        self._cur_code = None
        self._orig_gm_meta = None
        self._orig_gm_lineno_map = None
        self._orig_gm_firstlineno = None
        # Each SubgraphTracer is associated with a source target, which indicates
        # which operator this subgraph is attached to. We compute a source_fn_stack
        # based on the source target. For the root tracer, it's set to [].
        # This is useful for debugging and transforming the exported graph.
        if self.parent is None:
            self.source_fn_stack = []
        else:
            self.source_fn_stack = self.parent.source_fn_stack + [
                (self.graph._target_to_str(source_target), source_target)
            ]

    # preserve original meta if it is available
    def _maybe_preserve_original_meta(self, tx, node):
        if (
            self._orig_gm_meta
            and self._orig_gm_lineno_map
            and self._orig_gm_firstlineno
        ):
            lineno = tx.current_instruction.starts_line
            node_idx = None
            if lineno is not None:
                node_idx = self._orig_gm_lineno_map.get(
                    lineno - self._orig_gm_firstlineno, None
                )
            if node_idx is not None:
                meta = self._orig_gm_meta[node_idx]
                for field in fx.proxy._COPY_META_FIELDS:
                    if field in meta:
                        node.meta[field] = meta[field]
                if "stack_trace" in meta:
                    node.meta["stack_trace"] = meta["stack_trace"]

    def create_proxy(
        self,
        kind,
        target,
        args,
        kwargs,
        name=None,
        type_expr=None,
        proxy_factory_fn=None,
    ):
        # NOTE: [Nested SubgraphTracer and free_variable handling]
        # --------------------------------------------------------
        # Read NOTE [HigherOrderOperator tracing design] first.
        #
        # Let's say we're in the middle of introspecting the body of a possibly
        # nested HigherOrderOperator, and we see a free variable.
        #
        # There are two cases:
        # 1. We see a free variable that is already tracked by Dynamo.
        # 2. We see a free variable that has not been tracked by Dynamo
        #
        # In case 1, we call `maybe_lift_tracked_freevar_to_input` (below)
        # which will lift the freevar to be an input of this subgraph
        # and also recursively lift it to be an input on the parent(s).
        #
        # In case 2, before the call to `create_proxy`, the InstructionTranslator
        # will see the freevar when it gets loaded by Python bytecode.
        # E.g. for Python 3.11 the bytecodes that may do this are LOAD_DEREF or
        # LOAD_GLOBAL.
        # There, the InstructionTranslator asks Dynamo to begin tracking the
        # freevar by building a new Variable.
        # Building a new Variable automatically lifts the freevar to be an
        # input of the root SubgraphTracer.
        #
        # The implications for the code below are:
        # - We will always be in Case 1 when we get to this code.
        # - Any "free variable" we encounter here is guaranteed to already be
        #   bound, that is, it is either a graph input of the root graph, or
        #   some local variable of the root graph or a subgraph.
        # - The additional work we need to do here is *only* that we need to
        #   lift this free variable into inputs (recursively) of each nested
        #   higher-order-op subgraph until we hit the subgraph where the free
        #   variable is bound
        if self.parent is not None:
            flat_args, tree_spec = pytree.tree_flatten((args, kwargs))
            new_flat_args = []
            for arg in flat_args:
                maybe_new_arg = self.maybe_lift_tracked_freevar_to_input(arg)
                new_flat_args.append(maybe_new_arg)

            args, kwargs = pytree.tree_unflatten(new_flat_args, tree_spec)

        rv = super().create_proxy(
            kind, target, args, kwargs, name, type_expr, proxy_factory_fn
        )

        # append stack trace to fx node
        tx = self.output_graph.current_tx

        # log detailed location of line of code in 3.11
        if sys.version_info >= (3, 11) and kind in (
            "call_function",
            "call_method",
            "call_module",
        ):
            cur_inst = tx.current_instruction
            if (
                cur_inst is not self.prev_inst
                and cur_inst.positions is not None
                and cur_inst.positions.lineno is not None
            ):
                tx_code = tx.f_code
                header = tx.get_line_of_code_header(lineno=cur_inst.positions.lineno)

                def get_trace_call_log_str():
                    line = get_instruction_source_311(tx_code, cur_inst).rstrip()
                    return f"TRACE FX call {rv.node.name} from {header}\n{line}"

                trace_call_log.debug("%s", LazyString(get_trace_call_log_str))
                self.prev_inst = cur_inst

        # update reference to original meta if we're tracing a new code object
        is_retracing = False
        if tx.f_code is not self._cur_code:
            orig_graphmodule_maybe = code_context.get_context(tx.f_code).get(
                "orig_graphmodule", lambda: None
            )()
            if isinstance(orig_graphmodule_maybe, torch.fx.GraphModule):
                is_retracing = True
                self._orig_gm_meta = [
                    nd.meta for nd in orig_graphmodule_maybe.graph.nodes
                ]
                self._orig_gm_lineno_map = orig_graphmodule_maybe._lineno_map
                self._orig_gm_firstlineno = (
                    orig_graphmodule_maybe.forward.__code__.co_firstlineno
                )
            else:
                self._orig_gm_meta = None
                self._orig_gm_lineno_map = None
                self._orig_gm_firstlineno = None
        nn_module_stack = tx.nn_module_stack
        if nn_module_stack:
            rv.node.meta["nn_module_stack"] = nn_module_stack.copy()

        if kind in {"call_function", "call_method"}:
            rv.node.meta["source_fn_stack"] = self.source_fn_stack + [
                (rv.node.name, target)
            ]
        elif kind == "call_module":
            if self.parent is not None:
                unimplemented("Invoking an nn.Module inside HigherOrderOperator")
            # For modules we store the class
            rv.node.meta["source_fn_stack"] = self.source_fn_stack + [
                (
                    rv.node.name,
                    rv.node.meta["nn_module_stack"][target][1],
                )
            ]

        self._maybe_preserve_original_meta(tx, rv.node)

        if not is_retracing:
            if "nn_module_stack" not in rv.node.meta:
                nn_module_stack = tx.nn_module_stack
                if nn_module_stack:
                    rv.node.meta["nn_module_stack"] = nn_module_stack.copy()

            if "source_fn_stack" not in rv.node.meta:
                if kind in {"call_function", "call_method"}:
                    rv.node.meta["source_fn_stack"] = self.source_fn_stack + [
                        (rv.node.name, target)
                    ]
                elif kind == "call_module":
                    if self.parent is not None:
                        unimplemented(
                            "Invoking an nn.Module inside HigherOrderOperator"
                        )
                    # For modules we store the class
                    rv.node.meta["source_fn_stack"] = self.source_fn_stack + [
                        (
                            rv.node.name,
                            rv.node.meta["nn_module_stack"][target][1],
                        )
                    ]

        if "stack_trace" not in rv.node.meta:
            frame_summaries: List[traceback.FrameSummary] = []
            while tx:
                # Avoid frame summaries from inside the torch/nn/modules. This ensures that we keep the stack trace of
                # the user code.
                if not tx.is_co_filename_from_nn_modules():
                    frame_summaries.append(tx.frame_summary())
                tx = getattr(tx, "parent", None)
            # Reverse the frame_summaries, such that the innermost frame is at the last
            frame_summaries.reverse()

            # official from_list stub doesn't have new-style type
            msgs = traceback.StackSummary.from_list(frame_summaries).format()
            rv.node.stack_trace = "".join(msgs)

        return rv

    def create_node(
        self, op, target, args=None, kwargs=None, name=None, type_expr=None
    ):
        check_pt2_compliant_op(self.output_graph, op, target, args, kwargs)
        if self.parent is not None:
            flat_args = pytree.arg_tree_leaves(*args, **kwargs)
            for arg in flat_args:
                if not isinstance(arg, torch.fx.Node):
                    continue
                assert (
                    arg.graph == self.graph
                ), "create_node using arg not from this SubgraphTracer"

        node = super().create_node(op, target, args, kwargs, name, type_expr)
        node.meta["creation_timestamp"] = self.output_graph.timestamp
        return node

    # Note: we did not override erase_node since
    # we call self.graph.erase_node elsewhere
    def remove_node(self, node):
        if len(node.users) > 0:
            user_graph_nodes: List[torch.fx.Node] = []
            for user in node.users.keys():
                # For the case where user.graph == self.graph, that is a real bug and will raise
                # properly.
                if user.graph != self.graph:
                    # This is a nested graph, which needs to be deleted.
                    # If we do not do this, we will raise on attempting to remove this.
                    # As we only get here during restoration cleanup, this is sound.
                    user_graph_nodes.extend(reversed(list(user.graph.nodes)))
            for other_graph_node in user_graph_nodes:
                other_graph_node.graph.erase_node(other_graph_node)
        self.graph.erase_node(node)
        self.input_name_to_proxy.pop(node.name, None)

    # when before=True, we will insert this input before the most recent
    # inserted proxy.  This is a hack to get around an ordering problem,
    # where we first insert a tensor argument, and then insert bindings
    # for SymInts that may occur in the tensor argument.
    # Remove this if https://github.com/pytorch/pytorch/issues/99007 gets
    # fixed.
    def create_graph_input(self, name, type_expr=None, before=False, source=None):
        log.debug(
            "create_graph_input %s %s",
            name,
            source.name() if source is not None else "(none)",
        )
        if source is None:
            assert (
                self.parent is not None
            ), "you are required to provide a source for inputs on the root tracer"

        # In eager, we are generally OK with adding graph inputs whenever we
        # want, because we take care of writing the bytecode that knows how
        # to source all the inputs.
        #
        # In export, this is bad, because you want a self-contained export
        # object which only depends on the inputs you explicitly passed to it.
        # So we are a bit more strict about what sources can become inputs
        # in export
        if self.export_root:
            if not is_from_local_source(source, allow_cell_or_freevar=False):
                self.output_graph.source_to_user_stacks.setdefault(source, []).append(
                    TracingContext.extract_stack()
                )

        # unique
        if name in self.input_name_to_proxy:
            for i in itertools.count():
                candidate_name = f"{name}_{i}"
                if candidate_name not in self.input_name_to_proxy:
                    name = candidate_name
                    break

        if self.input_name_to_proxy:
            prev_name = next(reversed(self.input_name_to_proxy))
            node = self.input_name_to_proxy[prev_name].node
            if before:
                ctx = self.graph.inserting_before(node)
            else:
                ctx = self.graph.inserting_after(node)
        else:
            ctx = self.graph.inserting_before(None)
        with ctx:
            proxy = self.create_proxy("placeholder", name, (), {}, type_expr=type_expr)
            if self.input_name_to_proxy and before:
                k, v = self.input_name_to_proxy.popitem()
                self.input_name_to_proxy[name] = proxy
                self.input_name_to_proxy[k] = v
            else:
                self.input_name_to_proxy[name] = proxy
            return proxy

    # See NOTE: [Nested SubgraphTracer and free_variable handling] for more details
    def lift_tracked_freevar_to_input(self, proxy):
        # You're doing something wrong if we are the root SubgraphTracer because
        # Dynamo adds tensors to graph inputs before creating a proxy for them.
        assert (
            self.parent is not None
        ), "lift_tracked_freevar_to_input should not be called on root SubgraphTracer"
        # Proxys are associated with VariableTracker.
        # It is possible that we've already lifted the Proxy to be an input.
        # If that is the case, just return the already lifted Proxy.
        if proxy in self.lifted_freevars:
            return self.lifted_freevars[proxy]
        new_proxy = self.create_graph_input(proxy.node.name)
        set_example_value(new_proxy.node, proxy.node.meta["example_value"])
        self.lifted_freevars[proxy] = new_proxy
        if self.parent is not None and proxy.tracer != self.parent:
            self.parent.lift_tracked_freevar_to_input(proxy)
        return new_proxy

    def maybe_lift_tracked_freevar_to_input(self, arg):
        """
        If arg is a free variable, then lift it to be an input.
        Returns the new lifted arg (if arg was a freevar), else the
        original arg.
        """
        if not isinstance(arg, torch.fx.Proxy):
            return arg
        elif arg.tracer == self:
            return arg
        return self.lift_tracked_freevar_to_input(arg)


# NOTE: [HigherOrderOperator tracing design]
# Ignoring HigherOrderOperators for a moment,
# OutputGraph represents the graph being built by Dynamo that may be compiled
# and executed. It holds a root SubgraphTracer where the FX graph is built.
#
# HigherOrderOperators are operators that take functions as their arguments.
# When Dynamo encounters a HigherOrderOperator, then it attempts to introspect
# the function passed to it (call this the "body function"), capture it into a
# GraphModule, and rewrite the call to the HigherOrderOperator to use the
# GraphModule.
#
# The way we handle the capture of body functions is through having
# (possibly nested) SubgraphTracers, one per body function.
#
# Mechanically, we do the introspection by:
# - Creating a new SubgraphTracer via OutputGraph.subtracer
# - Executing the body function.
# This constructs the graph of the body function in the new SubgraphTracer
# while modifying the state of the OutputGraph. For example:
# - the OutputGraph can receive new GraphArgs (if we discover any new
#   untracked Tensors)
# - side effects from the body function get accumulated into
#   OutputGraph.side_effects
# - guards produced by the body function get accumulated into OutputGraph.guards
#
# The traced function has some special properties that make it easier for us
# to transform later down the line:
# - we lift all free variables to being inputs.
#
# If the introspection fails (due to the existence of graph breaks), then
# we roll back the current OutputGraph state and graph break on the
# HigherOrderOperator.<|MERGE_RESOLUTION|>--- conflicted
+++ resolved
@@ -320,9 +320,9 @@
         # We use this map to interpret (i.e., check for violations of) constraints,
         # specifically equality constraints, which have shared tensor ids in them.
         # This map should also be generally useful, e.g., for (de)serialization.
-        self.tracked_fakes_id_to_source: Dict[int, List[Source]] = (
-            collections.defaultdict(list)
-        )
+        self.tracked_fakes_id_to_source: Dict[
+            int, List[Source]
+        ] = collections.defaultdict(list)
         # Stores the full fqn of a param or buffer to the relevant source.
         self.param_name_to_source: Optional[Dict[str, Source]] = {}
         self.side_effects = SideEffects()
@@ -1304,55 +1304,12 @@
                 (self.current_tracer.create_arg(tuple(x.as_proxy() for x in rv)),),
                 {},
             )
-<<<<<<< HEAD
-        # NB: deferred runtime asserts can keep graphargs live, so make sure
-        # those are inserted before pruning
-        self.remove_unused_graphargs()
-        ncalls = count_calls(self.graph)
-        counters["stats"]["calls_captured"] += ncalls
-
-        # free a bit of memory
-        self.real_value_cache.clear()
-
-        gm = _make_graph_module(root, self.graph)
-        for register_finalizer in self.register_finalizer_fns:
-            register_finalizer(gm)
-
-        gm.compile_subgraph_reason = self.compile_subgraph_reason
-        gm.meta["dynamo_flat_name_to_original_fqn"] = (
-            self.dynamo_flat_name_to_original_fqn.copy()
-        )
-
-        graph_code_log.debug(
-            "%s",
-            lazy_format_graph_code(
-                name, gm, include_stride=True, include_device=True, colored=True
-            ),
-        )
-        torch._logging.trace_structured(
-            "dynamo_output_graph",
-            lambda: {"sizes": self.get_graph_sizes_structured()},
-            payload_fn=lambda: gm.print_readable(
-                print_output=False, include_stride=True, include_device=True
-            ),
-        )
-        self.call_cleanup_hooks()
-        old_fake_mode = self.tracing_context.fake_mode
-        if not self.export:
-            import torch._functorch.config as _config
-
-            with _config.patch(fake_tensor_allow_unsafe_data_ptr_access=False):
-                # TODO(voz): The way export uses gm, and fake tensors, is not supported with us resetting
-                backend_fake_mode = torch._subclasses.FakeTensorMode(
-                    shape_env=old_fake_mode.shape_env,
-=======
             tx.output.current_tracer._maybe_preserve_original_meta(tx, output_node)
             if not config.do_not_emit_runtime_asserts:
                 insert_deferred_runtime_asserts(
                     fx.GraphModule(root, self.graph),
                     self.shape_env,
                     name,
->>>>>>> f5e704a6
                 )
             # NB: deferred runtime asserts can keep graphargs live, so make sure
             # those are inserted before pruning
