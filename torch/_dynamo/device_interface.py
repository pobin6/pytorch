# mypy: allow-untyped-defs
<<<<<<< HEAD
=======
import inspect
import time
from dataclasses import dataclass
>>>>>>> fc93c3d5
from typing import Any, Callable, Dict, Iterable, Optional, Tuple, Type, Union

import torch


get_cuda_stream: Optional[Callable[[int], int]]
if torch.cuda._is_compiled():
    from torch._C import _cuda_getCurrentRawStream as get_cuda_stream
else:
    get_cuda_stream = None

_device_t = Union[torch.device, str, int, None]

# Recording the device properties in the main process but used in worker process.
caching_worker_device_properties: Dict[str, Any] = {}
caching_worker_current_devices: Dict[str, int] = {}


class DeviceInterface:
    """
    This is a simple device runtime interface for Inductor. It enables custom
    backends to be integrated with Inductor in a device-agnostic semantic.
    """

    class device:
        def __new__(cls, device: _device_t):
            raise NotImplementedError

    class Event:
        def __new__(cls, *args, **kwargs):
            raise NotImplementedError(
                "Event should be inherited from torch.Event, otherwise, it couldn't be captured by dynamo."
            )

    class Stream:
        def __new__(cls, *args, **kwargs):
            raise NotImplementedError(
                "Stream should be inherited from torch.Stream, otherwise, it couldn't be captured by dynamo."
            )

    class Worker:
        """
        Worker API to query device properties that will work in multi processing
        workers that cannot use the GPU APIs (due to processing fork() and
        initialization time issues). Properties are recorded in the main process
        before we fork the workers.
        """

        @staticmethod
        def set_device(device: int):
            raise NotImplementedError

        @staticmethod
        def current_device() -> int:
            raise NotImplementedError

        @staticmethod
        def get_device_properties(device: _device_t = None):
            raise NotImplementedError

    @staticmethod
    def current_device():
        raise NotImplementedError

    @staticmethod
    def set_device(device: _device_t):
        raise NotImplementedError

    @staticmethod
    def maybe_exchange_device(device: int) -> int:
        raise NotImplementedError

    @staticmethod
    def exchange_device(device: int) -> int:
        raise NotImplementedError

    @staticmethod
    def device_count():
        raise NotImplementedError

    @staticmethod
    def is_available() -> bool:
        raise NotImplementedError

    @staticmethod
    def stream(stream: torch.Stream):
        raise NotImplementedError

    @staticmethod
    def current_stream():
        raise NotImplementedError

    @staticmethod
    def set_stream(stream: torch.Stream):
        raise NotImplementedError

    @staticmethod
    def _set_stream_by_id(stream_id: int, device_index: int, device_type: int):
        raise NotImplementedError

    @staticmethod
    def get_raw_stream(device_idx: int) -> int:
        raise NotImplementedError

    @staticmethod
    def synchronize(device: _device_t = None):
        raise NotImplementedError

    @staticmethod
    def get_device_properties(device: _device_t = None):
        raise NotImplementedError

    @staticmethod
    def get_compute_capability(device: _device_t = None):
        raise NotImplementedError

    @staticmethod
    def is_bf16_supported(including_emulation: bool = False):
        raise NotImplementedError

    @staticmethod
    def memory_allocated(device: _device_t = None) -> int:
        raise NotImplementedError


class DeviceGuard:
    """
    This class provides a context manager for device switching. This is a stripped
    down version of torch.{device_name}.device.

    The context manager changes the current device to the given device index
    on entering the context and restores the original device on exiting.
    The device is switched using the provided device interface.
    """

    def __init__(
        self, device_interface: Type[DeviceInterface], index: Optional[int]
    ) -> None:
        self.device_interface = device_interface
        self.idx = index
        self.prev_idx = -1

    def __enter__(self):
        if self.idx is not None:
            self.prev_idx = self.device_interface.exchange_device(self.idx)

    def __exit__(self, type: Any, value: Any, traceback: Any):
        if self.idx is not None:
            self.idx = self.device_interface.maybe_exchange_device(self.prev_idx)
        return False


class CudaInterface(DeviceInterface):
    device = torch.cuda.device

    # register Event and Stream class into the backend interface
    # make sure Event and Stream are implemented and inherited from the torch.Event and torch.Stream
    Event = torch.cuda.Event
    Stream = torch.cuda.Stream

    class Worker:
        @staticmethod
        def set_device(device: int):
            caching_worker_current_devices["cuda"] = device

        @staticmethod
        def current_device() -> int:
            if "cuda" in caching_worker_current_devices:
                return caching_worker_current_devices["cuda"]
            return torch.cuda.current_device()

        @staticmethod
        def get_device_properties(device: _device_t = None):
            if device is not None:
                if isinstance(device, str):
                    device = torch.device(device)
                    assert device.type == "cuda"
                if isinstance(device, torch.device):
                    device = device.index
            if device is None:
                device = CudaInterface.Worker.current_device()

            if "cuda" not in caching_worker_device_properties:
                device_prop = [
                    torch.cuda.get_device_properties(i)
                    for i in range(torch.cuda.device_count())
                ]
                caching_worker_device_properties["cuda"] = device_prop

            return caching_worker_device_properties["cuda"][device]

    current_device = staticmethod(torch.cuda.current_device)
    set_device = staticmethod(torch.cuda.set_device)
    device_count = staticmethod(torch.cuda.device_count)
    stream = staticmethod(torch.cuda.stream)  # type: ignore[assignment]
    current_stream = staticmethod(torch.cuda.current_stream)
    set_stream = staticmethod(torch.cuda.set_stream)  # type: ignore[assignment]
    _set_stream_by_id = staticmethod(torch.cuda._set_stream_by_id)  # type: ignore[assignment]
    synchronize = staticmethod(torch.cuda.synchronize)
    get_device_properties = staticmethod(torch.cuda.get_device_properties)  # type: ignore[assignment]
    get_raw_stream = staticmethod(get_cuda_stream)  # type: ignore[assignment, arg-type]
    exchange_device = staticmethod(torch.cuda._exchange_device)  # type: ignore[arg-type]
    maybe_exchange_device = staticmethod(torch.cuda._maybe_exchange_device)  # type: ignore[arg-type]
    memory_allocated = staticmethod(torch.cuda.memory_allocated)
    is_bf16_supported = staticmethod(torch.cuda.is_bf16_supported)  # type: ignore[arg-type]

    # Can be mock patched by @patch decorator.
    @staticmethod
    def is_available() -> bool:
        return torch.cuda.is_available()

    @staticmethod
    def get_compute_capability(device: _device_t = None):
        if torch.version.hip is None:
            major, min = torch.cuda.get_device_capability(device)
            return major * 10 + min
        else:
            return torch.cuda.get_device_properties(device).gcnArchName.split(":", 1)[0]


get_xpu_stream: Optional[Callable[[int], int]]
if torch.xpu._is_compiled():
    from torch._C import _xpu_getCurrentRawStream as get_xpu_stream
else:
    get_xpu_stream = None


class XpuInterface(DeviceInterface):
    device = torch.xpu.device
    Event = torch.xpu.Event
    Stream = torch.xpu.Stream

    class Worker:
        @staticmethod
        def set_device(device: int):
            caching_worker_current_devices["xpu"] = device

        @staticmethod
        def current_device() -> int:
            if "xpu" in caching_worker_current_devices:
                return caching_worker_current_devices["xpu"]
            return torch.xpu.current_device()

        @staticmethod
        def get_device_properties(device: _device_t = None):
            if device is not None:
                if isinstance(device, str):
                    device = torch.device(device)
                    assert device.type == "xpu"
                if isinstance(device, torch.device):
                    device = device.index
            if device is None:
                device = XpuInterface.Worker.current_device()

            if "xpu" not in caching_worker_device_properties:
                device_prop = [
                    torch.xpu.get_device_properties(i)
                    for i in range(torch.xpu.device_count())
                ]
                caching_worker_device_properties["xpu"] = device_prop

            return caching_worker_device_properties["xpu"][device]

    current_device = staticmethod(torch.xpu.current_device)
    set_device = staticmethod(torch.xpu.set_device)
    device_count = staticmethod(torch.xpu.device_count)
    stream = staticmethod(torch.xpu.stream)  # type: ignore[assignment]
    current_stream = staticmethod(torch.xpu.current_stream)
    set_stream = staticmethod(torch.xpu.set_stream)  # type: ignore[assignment]
    _set_stream_by_id = staticmethod(torch.xpu._set_stream_by_id)  # type: ignore[assignment]
    synchronize = staticmethod(torch.xpu.synchronize)
    get_device_properties = staticmethod(torch.xpu.get_device_properties)  # type: ignore[assignment]
    get_raw_stream = staticmethod(get_xpu_stream)  # type: ignore[assignment, arg-type]
    exchange_device = staticmethod(torch.xpu._exchange_device)  # type: ignore[arg-type]
    maybe_exchange_device = staticmethod(torch.xpu._maybe_exchange_device)  # type: ignore[arg-type]
    memory_allocated = staticmethod(torch.xpu.memory_allocated)

    # Can be mock patched by @patch decorator.
    @staticmethod
    def is_available() -> bool:
        return torch.xpu.is_available()

    @staticmethod
    def get_compute_capability(device: _device_t = None):
        cc = torch.xpu.get_device_capability(device)
        return cc

    @staticmethod
    def is_bf16_supported(including_emulation: bool = False) -> bool:
        return torch.xpu.is_bf16_supported()


@dataclass
class CpuDeviceProperties:
    multi_processor_count: int


class CpuInterface(DeviceInterface):
    class Event(_EventBase):
        def __init__(self, enable_timing=True):
            self.time = 0.0

        def elapsed_time(self, end_event) -> float:
            return (end_event.time - self.time) * 1000

        def record(self):
            self.time = time.perf_counter()

    @staticmethod
    def is_available() -> bool:
        return True

    @staticmethod
    def get_compute_capability(device: _device_t = None) -> str:
        return ""

    @staticmethod
    def get_raw_stream(device_idx) -> int:
        return 0

    @staticmethod
    def current_device():
        return 0

    @staticmethod
    def synchronize(device: _device_t = None):
        pass

    class Worker:
        @staticmethod
        def get_device_properties(device: _device_t = None):
            import multiprocessing

            cpu_count = multiprocessing.cpu_count()
            return CpuDeviceProperties(cpu_count)


device_interfaces: Dict[str, Type[DeviceInterface]] = {}
_device_initialized = False


def register_interface_for_device(
    device: Union[str, torch.device], device_interface: Type[DeviceInterface]
):
    if isinstance(device, torch.device):
        device = str(device)
    device_interfaces[device] = device_interface


def get_interface_for_device(device: Union[str, torch.device]) -> Type[DeviceInterface]:
    if isinstance(device, torch.device):
        device = str(device)
    if not _device_initialized:
        init_device_reg()
    if device in device_interfaces:
        return device_interfaces[device]
    raise NotImplementedError(f"No interface for device {device}")


def get_registered_device_interfaces() -> Iterable[Tuple[str, Type[DeviceInterface]]]:
    if not _device_initialized:
        init_device_reg()
    return device_interfaces.items()


def init_device_reg():
    global _device_initialized
    register_interface_for_device("cuda", CudaInterface)
    for i in range(torch.cuda.device_count()):
        register_interface_for_device(f"cuda:{i}", CudaInterface)

    register_interface_for_device("xpu", XpuInterface)
    for i in range(torch.xpu.device_count()):
        register_interface_for_device(f"xpu:{i}", XpuInterface)

    register_interface_for_device("cpu", CpuInterface)

    _device_initialized = True<|MERGE_RESOLUTION|>--- conflicted
+++ resolved
@@ -1,10 +1,6 @@
 # mypy: allow-untyped-defs
-<<<<<<< HEAD
-=======
-import inspect
 import time
 from dataclasses import dataclass
->>>>>>> fc93c3d5
 from typing import Any, Callable, Dict, Iterable, Optional, Tuple, Type, Union
 
 import torch
