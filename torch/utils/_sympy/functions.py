--- conflicted
+++ resolved
@@ -766,27 +766,6 @@
         Unlike the sympy implementation, we only look for zero and one, we don't
         do generic is connected test pairwise which is slow
         """
-<<<<<<< HEAD
-        if x == y:
-            return True
-        t, f = Max, Min
-        for op in "><":
-            for _ in range(2):
-                try:
-                    if op == ">":
-                        v = x >= y
-                    else:
-                        v = x <= y
-                except TypeError:
-                    return False  # non-real arg
-                if not v.is_Relational:
-                    return t if v else f
-                t, f = f, t  # type: ignore[assignment]
-                x, y = y, x
-            x, y = y, x  # run next pass with reversed order relative to start
-
-        return False
-=======
         if len(values) == 2:
             ix = 1 if cls is Max else 0
             if values[0] in (0.0, 0) and values[1].is_nonnegative:
@@ -807,7 +786,6 @@
                 raise AssertionError(f"impossible {cls}")
 
         return set(values)
->>>>>>> 375921b7
 
     _eval_is_algebraic = lambda s: _torf(i.is_algebraic for i in s.args)  # noqa: E731
     _eval_is_antihermitian = lambda s: _torf(  # noqa: E731
