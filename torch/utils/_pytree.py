--- conflicted
+++ resolved
@@ -283,7 +283,22 @@
         SERIALIZED_TYPE_TO_PYTHON_TYPE[serialized_type_name] = cls
 
 
-<<<<<<< HEAD
+def _tuple_flatten(d: Tuple[Any, ...]) -> Tuple[List[Any], Context]:
+    return list(d), None
+
+
+def _tuple_unflatten(values: Iterable[Any], context: Context) -> Tuple[Any, ...]:
+    return tuple(values)
+
+
+def _list_flatten(d: List[Any]) -> Tuple[List[Any], Context]:
+    return d, None
+
+
+def _list_unflatten(values: Iterable[Any], context: Context) -> List[Any]:
+    return list(values)
+
+
 def _dict_flatten(d: Dict[Any, Any]) -> Tuple[List[Any], Context]:
     sorted_keys = sorted(d)
     sorted_values = [d[key] for key in sorted_keys]
@@ -323,30 +338,6 @@
     assert len(sorted_keys) == len(original_keys)
     original_copy = dict.fromkeys(original_keys)
     return [sorted_keys, original_copy]
-=======
-def _tuple_flatten(d: Tuple[Any, ...]) -> Tuple[List[Any], Context]:
-    return list(d), None
-
-
-def _tuple_unflatten(values: Iterable[Any], context: Context) -> Tuple[Any, ...]:
-    return tuple(values)
->>>>>>> a6b989d0
-
-
-def _list_flatten(d: List[Any]) -> Tuple[List[Any], Context]:
-    return d, None
-
-
-def _list_unflatten(values: Iterable[Any], context: Context) -> List[Any]:
-    return list(values)
-
-
-def _dict_flatten(d: Dict[Any, Any]) -> Tuple[List[Any], Context]:
-    return list(d.values()), list(d.keys())
-
-
-def _dict_unflatten(values: Iterable[Any], context: Context) -> Dict[Any, Any]:
-    return dict(zip(context, values))
 
 
 def _namedtuple_flatten(d: NamedTuple) -> Tuple[List[Any], Context]:
@@ -587,7 +578,7 @@
     def entries(self) -> List[Any]:
         if self.type in STANDARD_DICT_TYPES:
             if self.type is OrderedDict:
-                return self._context
+                return self._context  # type: ignore[no-any-return]
             dict_context = (
                 self._context if self.type is not defaultdict else self._context[1]
             )
