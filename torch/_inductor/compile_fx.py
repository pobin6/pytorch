from __future__ import annotations

import contextlib
import functools
import io
import itertools
import logging
import os
import sys
import time
import warnings
from itertools import count
from typing import (
    Any,
    Callable,
    ContextManager,
    Dict,
    Generator,
    List,
    Optional,
    Sequence,
    Tuple,
    TYPE_CHECKING,
    TypeVar,
    Union,
)
from typing_extensions import Never, ParamSpec, Protocol, TypedDict, Unpack
from unittest import mock

import torch._inductor.async_compile  # noqa: F401 required to warm up AsyncCompile pools
import torch.fx
import torch.utils._pytree as pytree
from functorch.compile import min_cut_rematerialization_partition
from torch import fx
from torch._dispatch.python import enable_python_dispatcher
from torch._dynamo import (
    compiled_autograd,
    config as dynamo_config,
    logging as dynamo_logging,
    utils as dynamo_utils,
)
from torch._dynamo.device_interface import get_interface_for_device
from torch._dynamo.repro.after_aot import wrap_compiler_debug
from torch._dynamo.utils import (
    counters,
    detect_fake_mode,
    dynamo_timed,
    flatten_graph_inputs,
    lazy_format_graph_code,
)
from torch._functorch import config as functorch_config
from torch._functorch.aot_autograd import aot_export_module, make_boxed_func
from torch._inductor.codecache import (
    _StrideExprStr,
    code_hash,
    CompiledFxGraph,
    FxGraphCache,
)
from torch._inductor.cudagraph_utils import (
    BoxedDeviceIndex,
    CudagraphCachedInfo,
    get_placeholder_info,
    log_cudagraph_skip_and_bump_counter,
    PlaceholderInfo,
)
from torch._inductor.debug import save_args_for_compile_fx_inner
from torch._inductor.runtime.runtime_utils import cache_dir
from torch._inductor.utils import (
    BoxedBool,
    count_tangents,
    fresh_inductor_cache,
    InputType,
    is_gpu,
    should_assume_input_aligned,
    should_use_remote_fx_graph_cache,
    tensor_is_aligned,
)
from torch._logging import trace_structured
from torch._utils_internal import compile_time_strobelight_meta
from torch.fx import GraphModule
from torch.fx.experimental.symbolic_shapes import free_unbacked_symbols, SymExprPrinter
from torch.fx.passes.fake_tensor_prop import FakeTensorProp
from torch.monitor import _WaitCounter
from torch.utils._ordered_set import OrderedSet

from .._dynamo.backends.common import aot_autograd
from ..fx._lazy_graph_module import _use_lazy_graph_module
from ..fx.graph import _PyTreeCodeGen
from . import config, metrics
from .debug import DebugContext
from .decomposition import select_decomp_table
from .fx_passes.joint_graph import joint_graph_passes
from .fx_passes.post_grad import post_grad_passes, view_to_reshape
from .fx_passes.pre_grad import pre_grad_passes
from .graph import GraphLowering
from .utils import (
    align_inputs_from_check_idxs,
    clone_preserve_strides,
    copy_misaligned_inputs,
    get_cloned_parameter_buffer_name,
    get_first_incompatible_cudagraph_node,
    maybe_get_suppress_shape_guards_ctx,
    output_node,
    remove_unaligned_input_idxs,
    shape_env_from_inputs,
)
from .virtualized import V


if TYPE_CHECKING:
    from torch._ops import OpOverload

    from .ir import ExternKernelNode


_P = ParamSpec("_P")
_T = TypeVar("_T")

if TYPE_CHECKING or not config.is_fbcode():
    # no-op decorator
    def time_and_log(attr: str) -> Callable[[Callable[_P, _T]], Callable[_P, _T]]:
        return dynamo_utils.identity

    def log_optimus_to_scuba(*args: object, **kwargs: object) -> None:
        pass

else:
    from torch._inductor.fb.utils import log_optimus_to_scuba, time_and_log

if TYPE_CHECKING:
    from torch._functorch._aot_autograd.schemas import (
        FQN,
        GraphInputName,
        GraphSignature,
    )


log = logging.getLogger(__name__)
perf_hint_log = torch._logging.getArtifactLogger(__name__, "perf_hints")
post_grad_graphs_log = torch._logging.getArtifactLogger(__name__, "post_grad_graphs")
static_inputs_log = torch._logging.getArtifactLogger(
    __name__, "cudagraph_static_inputs"
)


# copy_ fails when trying to write to tensors with memory overlap,
# for expanded dimensions (a dimension which used to have size 1 -> ?)
# we can select one element from that dimension and write to it
# to achieve writing to all values of that dimension of the input tensor
def get_expanded_dims(t: torch.Tensor) -> List[int]:
    if not isinstance(t, torch.Tensor):
        return None
    return [i for i in range(t.ndim) if t.stride(i) == 0 and t.size(i) != 1]


def index_expanded_dims(t: torch.Tensor, expanded_dims: List[int]) -> torch.Tensor:
    for expanded_dim in expanded_dims:
        t = torch.ops.aten.slice(t, expanded_dim, 0, 1)
    return t


def complex_memory_overlap(t: torch.Tensor) -> bool:
    # if torch._debug_has_internal_overlap thinks this tensor potentially has
    # memory overlap internally, let's dig deeper to find out whether it's true.
    #
    # Call squeeze() so that dimension with size 1 does not cause false positive.
    t = index_expanded_dims(t, get_expanded_dims(t)).squeeze()
    if torch._debug_has_internal_overlap(t) != 0:
        strides = t.stride()
        sizes = t.shape
        indices = list(range(len(strides)))
        indices = [x for _, x in sorted(zip(strides, indices))]
        for i in range(len(strides)):
            prev_stride = 1 if i == 0 else strides[indices[i - 1]]
            prev_size = 1 if i == 0 else sizes[indices[i - 1]]
            if strides[indices[i]] < prev_stride * prev_size:
                return True
    return False


def get_static_input_idxs(num_fixed: int) -> List[int]:
    # If we are inlining NNModules, we treat all torch.nn.Parameters as static for the purposes
    # of cudagraphs. Rather than copying these into cudagraph-owned memory
    # like we do for normal inputs on each run, we will re-record a cudagraph if these
    # parameter locations change.
    context = torch._guards.TracingContext.try_get()
    fixed = list(range(num_fixed))
    if not context or not context.fw_metadata:
        return fixed

    return fixed + context.fw_metadata.static_input_indices


def record_original_output_strides(gm: GraphModule) -> None:
    output_node = gm.graph.find_nodes(op="output")[0]
    output_strides = []
    for output in output_node.args[0]:
        if (
            isinstance(output, torch.fx.Node)
            and (val := output.meta.get("val")) is not None
            and isinstance(val, torch.Tensor)
        ):
            output_strides.append(val.stride())
        else:
            output_strides.append(None)
    output_node.meta["original_output_strides"] = output_strides


@functools.lru_cache(None)
def _step_logger() -> Callable[..., None]:
    return dynamo_logging.get_step_logger(log)


@functools.lru_cache(None)
def _warn_tf32_disabled() -> None:
    if (
        torch.cuda.is_available()
        and not torch.backends.cuda.matmul.allow_tf32
        and torch.cuda.get_device_capability() >= (8, 0)
    ):
        warnings.warn(
            "TensorFloat32 tensor cores for float32 matrix multiplication available but not enabled. "
            "Consider setting `torch.set_float32_matmul_precision('high')` for better performance."
        )


def _unlift_graph(
    mod: GraphModule, gm: GraphModule, graph_signature: GraphSignature
) -> GraphModule:
    from torch.export.unflatten import _assign_attr, _AttrKind

    state_dict: Dict[str, Union[torch.nn.parameter.Parameter, torch.Tensor]] = {}
    for name, param in mod.named_parameters(remove_duplicate=False):
        state_dict[name] = param
        _assign_attr(
            param,
            gm,
            name,
            attr_kind=_AttrKind.PARAMETER,
        )
    for name, buffer in mod.named_buffers(remove_duplicate=False):
        state_dict[name] = buffer
        _assign_attr(
            buffer,
            gm,
            name,
            attr_kind=_AttrKind.BUFFER,
        )

    placeholder_nodes = gm.graph.find_nodes(op="placeholder")
    lifted_inputs: List[Optional[FQN]] = []

    # In AOTI, module parameters and buffers are not lifted as graph inputs.
    # As a result, mutation to buffers has side effect which makes their initial
    # values different from Eager. So we clone them here as a copy.
    # We are not cloning for parameters, although it will be needed if we want to
    # support training.
    for node in placeholder_nodes:
        node_name = node.name
        if node_name in graph_signature.inputs_to_parameters:
            parameter_name = graph_signature.inputs_to_parameters[node_name]
            lifted_inputs.append(parameter_name)
        elif node_name in graph_signature.inputs_to_buffers:
            buffer_name = graph_signature.inputs_to_buffers[node_name]
            lifted_inputs.append(buffer_name)
            gm.meta[
                get_cloned_parameter_buffer_name(buffer_name)
            ] = clone_preserve_strides(state_dict[buffer_name])
        else:
            assert node_name in graph_signature.user_inputs
            lifted_inputs.append(None)

    from torch.export._unlift import _unlift

    outputs = list(gm.graph.nodes)[-1].args[0]
    mutated_outputs = []
    buffer_mutations = graph_signature.buffers_to_mutate
    user_input_mutations = graph_signature.user_inputs_to_mutate
    output_tokens = graph_signature.output_tokens
    for idx, out in enumerate(outputs):
        value: Optional[Union[FQN, GraphInputName]] = None

        if idx < len(buffer_mutations) + len(user_input_mutations) + len(output_tokens):
            if out.name in buffer_mutations:
                value = buffer_mutations[out.name]
            elif out.name in user_input_mutations:
                value = user_input_mutations[out.name]

        mutated_outputs.append(value)

    unlifted_gm = _unlift(
        gm,
        lifted_inputs,
        mutated_outputs,
        pytree.LeafSpec(),
        None,
        state_dict,
        {},
    )
    return unlifted_gm


def _get_subgraph_names(gm: GraphModule) -> Generator[str, None, None]:
    for node in sorted(
        itertools.chain(
            gm.graph.find_nodes(op="call_function", target=torch.ops.higher_order.cond),
            gm.graph.find_nodes(
                op="call_function", target=torch.ops.higher_order.while_loop
            ),
        )
    ):
        if node.target == torch.ops.higher_order.cond:
            true_subgraph_name = node.args[1].name
            false_subgraph_name = node.args[2].name
            yield true_subgraph_name
            yield false_subgraph_name
        elif node.target == torch.ops.higher_order.while_loop:
            cond_subgraph_name = node.args[0].name
            body_subgraph_name = node.args[1].name
            yield cond_subgraph_name
            yield body_subgraph_name


def _recursive_pre_grad_passes(
    gm: GraphModule, example_inputs: Sequence[InputType]
) -> GraphModule:
    with dynamo_timed("_recursive_pre_grad_passes"):
        for subgraph_name in _get_subgraph_names(gm):
            subgraph = getattr(gm, subgraph_name)
            # as we don't have recursive example inputs, passing empty set here
            new_subgraph = _recursive_pre_grad_passes(subgraph, ())
            setattr(gm, subgraph_name, new_subgraph)
        return pre_grad_passes(gm, example_inputs)


def _recursive_joint_graph_passes(gm: GraphModule) -> None:
    for subgraph_name in _get_subgraph_names(gm):
        subgraph = getattr(gm, subgraph_name)
        _recursive_joint_graph_passes(subgraph)
    joint_graph_passes(gm)


def _recursive_post_grad_passes(gm: GraphModule, is_inference: bool = False) -> None:
    with dynamo_timed("_recursive_post_grad_passes"):
        for subgraph_name in _get_subgraph_names(gm):
            subgraph = getattr(gm, subgraph_name)
            _recursive_post_grad_passes(subgraph, is_inference)
        post_grad_passes(gm, is_inference)


def split_const_gm(
    gm: GraphModule,
    lifted_constants: Optional[Dict[str, Any]] = None,
    skip_folding_node_fn: Optional[Callable[[torch.fx.Node], bool]] = None,
) -> Tuple[GraphModule, Dict[str, int]]:
    """
    This function takes an GraphModule input "gm".
    The gm will be split into 2 components,
      1) const_gm, which consists the subgraph of gm that can be constant folded.
      2) gm (being inplace modified,) which returns the graph after constant folding.

    If an additional "lifted_constants" argument is passed in, we will assume the gm has
    been lifted and run the transformation accordingly.

    When a "skip_folding_node_fn" callback is passed, we will skip constant folding on
    the nodes for which the callback returns True.

    const_output_index is a mapping of corresponding node name from gm to the
    output index of const_gm.
    Returns (const_gm, const_output_index)
    """
    from torch._inductor.constant_folding import (
        CONST_MODULE_TAG,
        META_TAG,
        MODULE_TAG,
        replace_node_with_constant,
        run_and_get_constant_graph,
    )

    const_gm, const_result = run_and_get_constant_graph(
        gm, lifted_constants, skip_folding_node_fn
    )

    const_outputs = {
        x.name: idx for idx, x in enumerate(tuple(const_gm.graph.nodes)[-1].args[0])
    }

    to_erase_node = []
    to_replace_node = []
    const_output_index = {}
    for node in gm.graph.nodes:
        if node.name in const_outputs:
            to_replace_node.append(node)
        elif node.meta[META_TAG] == CONST_MODULE_TAG and node.op != "placeholder":
            to_erase_node.append(node)

    for node in to_replace_node:
        new_const_name = "_FOLDED_CONST_" + node.name
        replace_node_with_constant(
            gm,
            node,
            const_result[const_outputs[node.name]],
            new_const_name,
        )
        const_output_index[new_const_name] = const_outputs[node.name]
    for node in to_erase_node[::-1]:
        if node.users:
            for n in node.users:
                assert n.meta[META_TAG] == MODULE_TAG, f"node: {node} user not empty."
        else:
            gm.graph.erase_node(node)
    gm.recompile()

    return const_gm, const_output_index


def is_tf32_warning_applicable(gm: GraphModule) -> bool:
    aten = torch.ops.aten
    tf32_ops = {
        aten.mm.default,
        aten.addmm.default,
        aten.bmm.default,
        aten.baddbmm.default,
    }
    for target in tf32_ops:
        for node in gm.graph.find_nodes(op="call_function", target=target):
            if (
                isinstance(node.meta.get("val", None), torch.Tensor)
                and node.meta["val"].dtype == torch.float32
                and node.meta["val"].device.type == "cuda"
            ):
                return True
    return False


def maybe_disable_comprehensive_padding(
    example_inputs: Sequence[InputType],
) -> contextlib.AbstractContextManager[None, None]:
    """
    For CPU backend, enable comprehensive padding causes some unit tests
    fail due to changing number of generated kernels. Skip for now.
    """
    has_gpu = any(
        is_gpu(t.device.type) for t in example_inputs if isinstance(t, torch.Tensor)
    )

    if config.disable_padding_cpu and config.comprehensive_padding and not has_gpu:
        perf_hint_log.info("Skip comprehensive padding on CPU")
        return config.patch(comprehensive_padding=False)
    elif config.aot_inductor.use_runtime_constant_folding:
        perf_hint_log.info(
            "Skip comprehensive padding for use_runtime_constant_folding"
        )
        return config.patch(comprehensive_padding=False)
    else:
        return contextlib.nullcontext()


def fake_tensor_prop(
    gm: GraphModule,
    example_inputs: Sequence[InputType],
    force_allow_non_fake_inputs: bool = False,
) -> torch._subclasses.FakeTensorMode:
    """
    If we can not detect fake mode from the context of inputs, create one.

    The created fake mode will be returned.
    """
    # Ensure that decomps that support symbolic shapes are used
    with enable_python_dispatcher():
        fake_mode = detect_fake_mode(example_inputs)
        if not fake_mode:
            fake_mode = torch._subclasses.FakeTensorMode(allow_non_fake_inputs=True)
            FakeTensorProp(gm, mode=fake_mode).propagate(*example_inputs)
        else:
            ctx = (
                contextlib.nullcontext()
                if not force_allow_non_fake_inputs
                else mock.patch.object(fake_mode, "allow_non_fake_inputs", True)
            )
            with ctx:  # type: ignore[attr-defined]
                FakeTensorProp(gm, mode=fake_mode).propagate_dont_convert_inputs(
                    *example_inputs
                )

    return fake_mode


# pass config dict back to user
def get_patched_config_dict(
    config_patches: Optional[Union[str, Dict[str, Any]]] = None
) -> Dict[str, Any]:
    with config.patch(config_patches):
        return config.get_config_copy()


@contextlib.contextmanager
def with_fresh_cache_if_config() -> Generator[None, None, None]:
    if config.force_disable_caches:
        # Don't delete the cache dir because it has to survive beyond the
        # compile_fx call. Let's put the temp dirs under the default cache
        # dir so they're easier to locate.
        with fresh_inductor_cache(dir=cache_dir(), delete=False):
            yield
    else:
        yield


class _CompileFxKwargs(TypedDict, total=False):
    cudagraphs: Optional[BoxedBool]
    static_input_idxs: Sequence[int]
    is_backward: bool
    graph_id: Optional[int]
    cpp_wrapper: bool
    aot_mode: bool
    is_inference: bool
    layout_opt: Optional[bool]
    extern_node_serializer: Optional[Callable[[List[ExternKernelNode]], Any]]


class _CompileFxKwargsEx(_CompileFxKwargs, total=False):
    boxed_forward_device_index: Optional[BoxedDeviceIndex]


class _CompileFxCallableEx(Protocol):
    def __call__(
        self,
        gm: GraphModule,
        example_inputs: Sequence[InputType],
        **kwargs: Unpack[_CompileFxKwargsEx],
    ) -> Union[CompiledFxGraph, str]:
        ...


def compile_fx_inner(
    gm: GraphModule,
    example_inputs: Sequence[InputType],
    **kwargs: Unpack[_CompileFxKwargsEx],
) -> Union[CompiledFxGraph, str]:
    kwargs.setdefault("cudagraphs", None)
    kwargs.setdefault("static_input_idxs", ())
    kwargs.setdefault("is_backward", False)
    kwargs.setdefault("graph_id", None)
    kwargs.setdefault("cpp_wrapper", False)
    kwargs.setdefault("aot_mode", False)
    kwargs.setdefault("is_inference", False)
    kwargs.setdefault("boxed_forward_device_index", None)
    kwargs.setdefault("layout_opt", None)
    kwargs.setdefault("extern_node_serializer", None)

    # Need with_fresh_cache_if_config for compile_fx_inner even if we already have one for
    # compile_fx. The reason is the compilation for backward graph may happen after
    # compile_fx return and we may want to use the _LazyGraphModule for compiling
    # the backward graph as well.
    with contextlib.ExitStack() as stack:
        stack.enter_context(torch.utils._python_dispatch._disable_current_modes())
        stack.enter_context(_use_lazy_graph_module(dynamo_config.use_lazy_graph_module))
        stack.enter_context(
            dynamo_utils.dynamo_timed(
                "compile_fx_inner", phase_name="inductor_compile", fwd_only=False
            )
        )
        # NB: Why is this the dynamo_compile counter?  The rule here is that
        # if it gets an entry in the dynamo_compile table, we also want to
        # tick up the wait counter.  We have to displeasingly manually trigger
        # the counter here because we may dropped into compile_fx directly
        # from lazy backwards compilation.
        stack.enter_context(_WaitCounter("pytorch.wait_counter.dynamo_compile").guard())
        stack.enter_context(with_fresh_cache_if_config())
        stack.enter_context(DebugContext())

        return wrap_compiler_debug(_compile_fx_inner, compiler_name="inductor")(
            gm,
            example_inputs,
            **kwargs,
        )


@time_and_log(attr="compilation time (in seconds)")
def _compile_fx_inner(
    gm: GraphModule,
    example_inputs: Sequence[InputType],
    boxed_forward_device_index: Optional[BoxedDeviceIndex] = None,
    **graph_kwargs: Unpack[_CompileFxKwargs],
) -> Union[CompiledFxGraph, str]:
    """
    Inductor API that compiles a single graph.

    If you change the argument list for this function, make sure you
    also update the call to save_args_for_compile_fx_inner below accordingly.
    """
    aot_mode: bool = graph_kwargs.setdefault("aot_mode", False)

    if dynamo_utils.count_calls(gm.graph) == 0 and not aot_mode:
        # trigger the real recompilation for _LazyGraphModule before returning
        # the forward method.
        from torch.fx._lazy_graph_module import _LazyGraphModule

        _LazyGraphModule.force_recompile(gm)
        return make_boxed_func(gm.forward)

    static_input_idxs: Sequence[int] = graph_kwargs.setdefault("static_input_idxs", ())
    static_inputs_log.debug("static input idxs compile_fx_inner: %s", static_input_idxs)

    assert isinstance(
        next(iter(reversed(gm.graph.nodes))).args[0], (tuple, list)
    ), f"inductor can only compile FX graphs which return a tuple/list, but got {gm.graph}"

    if (cudagraphs := graph_kwargs.get("cudagraphs")) is None:
        graph_kwargs["cudagraphs"] = cudagraphs = BoxedBool(config.triton.cudagraphs)
    if config.save_args:
        save_args_for_compile_fx_inner(
            gm,
            example_inputs,
            boxed_forward_device_index=boxed_forward_device_index,
            **graph_kwargs,
        )

    start = time.time()

    fx_graph_remote_cache = should_use_remote_fx_graph_cache()

    inputs_to_check = get_input_idxs_to_check(example_inputs, static_input_idxs)

    def codegen_and_compile(
        gm: GraphModule,
        example_inputs: Sequence[InputType],
        inputs_to_check: Sequence[int],
        fx_kwargs: _CompileFxKwargs,
    ) -> Union[CompiledFxGraph, str]:
        """
        This function calls fx_codegen_and_compile and also adds some extra metadata to the resulting
        compiled fx graph. The metadata is saved to FXGraphCache.
        """
        with _WaitCounter("pytorch.wait_counter.actual_codegen_and_compile").guard():
            compiled_graph = fx_codegen_and_compile(gm, example_inputs, **fx_kwargs)
            if isinstance(compiled_graph, str):
                # We only return a string in aot mode, in which case we don't
                # need to do any post-compilation steps: we just return the string,
                # which is the filename of the compiled code.
                return compiled_graph
            cudagraph_info = None
            if cudagraphs:
                # check cudagraph disabling reasons from inductor lowering
                if compiled_graph.disabled_cudagraphs_reason:
                    if "cuda" in compiled_graph.device_types:
                        log_cudagraph_skip_and_bump_counter(
                            f"skipping cudagraphs due to {compiled_graph.disabled_cudagraphs_reason}"
                        )
                    else:
                        counters["inductor"]["cudagraph_skips"] += 1
                    BoxedBool.disable(cudagraphs)
                else:
                    complex_memory_overlap_inputs = any(
                        complex_memory_overlap(t)
                        for t in example_inputs
                        if isinstance(t, torch.Tensor)
                    )

<<<<<<< HEAD
                    if not config.triton.cudagraph_support_input_mutation:
                        # Skip supports for cudagraph-managed tensors
                        from torch._inductor.cudagraph_utils import (
                            check_for_mutation_ignore_cuda_graph_managed_tensor,
=======
                    has_mutation_str = (
                        check_for_mutation_ignore_cuda_graph_managed_tensor(
                            gm,
                            compiled_graph,
                            static_input_idxs,
>>>>>>> 71d47de8
                        )

                        has_mutation_str = (
                            check_for_mutation_ignore_cuda_graph_managed_tensor(
                                gm,
                                compiled_graph,
                                static_input_idxs,  # type:ignore[arg-type]
                            )
                        )
                        has_mutation = has_mutation_str is not None

                        if has_mutation:
                            compiled_graph.disabled_cudagraphs_reason = has_mutation_str
                    else:
                        # Check mutation later to support cudagraph-managed tensors
                        has_mutation = None

                    cudagraph_tests = [
                        (not has_mutation, "mutated inputs"),
                        (not complex_memory_overlap_inputs, "complex memory overlap"),
                        (
                            all(
                                isinstance(t, (torch.Tensor, torch.SymInt))
                                for t in example_inputs
                            ),
                            "non-Tensor inputs",
                        ),
                    ]
                    output = output_node(gm)
                    # output args are tuple of first argument
                    assert len(output.args) == 1
                    stack_traces = [
                        (
                            arg.stack_trace
                            if isinstance(arg, torch.fx.node.Node)
                            else None
                        )
                        for arg in output.args[0]
                    ]
                    cudagraph_fail_reasons = [s for b, s in cudagraph_tests if not b]
                    placeholders = tuple(get_placeholder_info(gm.graph))
                    cudagraph_info = CudagraphCachedInfo(
                        placeholders, stack_traces, cudagraph_fail_reasons
                    )

            compiled_graph.cudagraph_info = cudagraph_info
            compiled_graph.inputs_to_check = inputs_to_check
            compiled_graph.fx_kwargs = fx_kwargs
            # TODO: should this be part of fx_kwargs
            compiled_graph.boxed_forward_device_index = boxed_forward_device_index
            return compiled_graph

    with _WaitCounter("pytorch.wait_counter.fx_codegen_and_compile").guard() as _:
        if (
            not config.force_disable_caches
            and (config.fx_graph_cache or fx_graph_remote_cache)
            and not aot_mode
        ):
            for i, input in enumerate(example_inputs):
                if (
                    isinstance(input, torch.Tensor)
                    and input.device.type == "cuda"
                    and i in static_input_idxs
                ):
                    input._is_inductor_static = True  # type: ignore[attr-defined]
            compiled_graph = FxGraphCache.load(
                codegen_and_compile,
                gm,
                example_inputs,
                graph_kwargs,
                inputs_to_check,
                local=config.fx_graph_cache,
                remote=fx_graph_remote_cache,
            )
        else:
            compiled_graph = codegen_and_compile(
                gm, example_inputs, inputs_to_check, graph_kwargs
            )
            if aot_mode:
                # AOT mode is special because codegen_and_compile returns a string.
                # In that case, we don't need to run all post compilation steps, we just need
                # to return the string directly.
                return compiled_graph
            compiled_graph = FxGraphCache.post_compile(
                compiled_graph, example_inputs, cudagraphs
            )

    log.debug("FX codegen and compilation took %.3fs", time.time() - start)

    _step_logger()(
        logging.INFO,
        "torchinductor done compiling "
        f"{'BACKWARDS' if graph_kwargs['is_backward'] else 'FORWARDS'} "
        f"graph {graph_kwargs['graph_id']}",
    )
    # aot autograd needs to know to pass in inputs as a list
    compiled_graph._boxed_call = True
    return compiled_graph


def fx_codegen_and_compile(
    gm: GraphModule,
    example_inputs: Sequence[InputType],
    cudagraphs: Optional[BoxedBool] = None,
    static_input_idxs: Optional[Sequence[int]] = None,
    is_backward: bool = False,
    graph_id: Optional[int] = None,
    cpp_wrapper: bool = False,
    aot_mode: bool = False,
    is_inference: bool = False,
    layout_opt: Optional[bool] = None,
    extern_node_serializer: Optional[Callable[[List[ExternKernelNode]], Any]] = None,
) -> Union[CompiledFxGraph, str]:
    if (sleep_sec := config.sleep_sec_TESTING_ONLY) is not None:
        import time

        log.warning("Sleeping for %s since sleep_sec_TESTING_ONLY is set", sleep_sec)
        time.sleep(sleep_sec)

    with dynamo_utils.preserve_rng_state():
        if is_tf32_warning_applicable(gm):
            _warn_tf32_disabled()

        inductor_counters = counters["inductor"].copy()

        # lift the maximum depth of the Python interpreter stack
        # to adapt large/deep models
        sys.setrecursionlimit(max(sys.getrecursionlimit(), 2000))

        _step_logger()(
            logging.INFO,
            "torchinductor compiling "
            f"{'BACKWARDS' if is_backward else 'FORWARDS'} "
            f"graph {graph_id}",
        )

        def log_graph_runnable() -> str:
            fd = io.StringIO()
            torch._dynamo.repro.after_aot.save_graph_repro(
                fd, gm, example_inputs, "inductor", save_dir=None
            )
            return fd.getvalue()

        torch._logging.trace_structured(
            "artifact",
            metadata_fn=lambda: {
                "name": "fx_graph_runnable",
                "encoding": "string",
            },
            payload_fn=lambda: log_graph_runnable(),
        )

        V.debug.fx_graph(gm, example_inputs)
        # TODO: Should we actually dump this?  It should be redundant with the aot
        # structured logs...
        # trace_structured("inductor_input_graph", payload_fn=lambda: gm.print_readable(print_output=False))

        shape_env = shape_env_from_inputs(example_inputs)

        # Convert view to reshape in the graph. This is necessary primarily for
        # layout optimization. Do it unconditionally for uniformity.
        #
        # It's needed because when we do layout optimization, an contiguous tensor
        # in eager mode may becomes a channels last tensor. A view op previously
        # can be applied to the contiguous tensor may not be able to be applied
        # on the channels tensor any more. An error like
        #   RuntimeError: view size is not compatible with input tensor's size and stride
        #   (at least one dimension spans across two contiguous subspaces). Use .reshape(...) instead.
        # will be printed.
        #
        # Replace view op to reshape op in this case.
        # As an example, timm_resnest/botnet26t_256/convnext_base etc. will fail if we don't do this.
        #
        # Also this has to be done before FakeTensorProp below to avoid the failed
        # .view() call.
        view_to_reshape(gm)

        # It is safe to run FakeTensorProp under no_grad because by the time
        # we're in inductor, we assume that AOTAutograd has already "taken care"
        # of autograd, so there should be no more autograd-related API's in the
        # graph.
        with torch.no_grad():
            fake_mode = fake_tensor_prop(gm, example_inputs)

        record_original_output_strides(gm)

        # pattern matcher passes might not preserve striding information
        # on node.meta["val"]. if in the future we rely on these being
        # correct we will need to fix.

        with V.set_fake_mode(fake_mode):
            # has some issues with memory in training
            cuda_context = get_cuda_device_context(gm)
            with cuda_context:
                _recursive_post_grad_passes(gm, is_inference=is_inference)
            V.debug.fx_graph_transformed(gm, example_inputs)
            post_grad_graphs_log.debug(
                "%s",
                lazy_format_graph_code(
                    "AFTER POST GRAD",
                    gm,
                    include_stride=True,
                    include_device=True,
                    colored=True,
                ),
            )
            trace_structured(
                "inductor_post_grad_graph",
                payload_fn=lambda: gm.print_readable(
                    print_output=False, include_stride=True, include_device=True
                ),
            )
            if config.is_fbcode():
                log_optimus_to_scuba(
                    extra_logging={"pt2_configs": str(get_patched_config_dict())}
                )

        with V.set_fake_mode(fake_mode), maybe_disable_comprehensive_padding(
            example_inputs
        ):
            const_output_index = None
            const_graph = None
            const_code = None

            if aot_mode and config.aot_inductor.use_runtime_constant_folding:
                const_gm, const_output_index = split_const_gm(gm)

                const_graph = GraphLowering(
                    const_gm,
                    example_inputs=[],
                    shape_env=shape_env,
                    graph_id=graph_id,
                    cpp_wrapper=cpp_wrapper,
                    aot_mode=aot_mode,
                    extern_node_serializer=extern_node_serializer,
                    is_inference=is_inference,
                    is_backward=is_backward,
                    is_const_graph=True,
                )
                with V.set_graph_handler(const_graph):
                    assert cpp_wrapper, "AOT mode only supports C++ wrapper"
                    const_graph.run()

                    const_code, _ = const_graph.codegen_with_cpp_wrapper()

            graph = GraphLowering(
                gm,
                # example_inputs will be used by AOTInductor to dry-run the generated code for Triton kernel tuning.
                # For the forward pass, we have the real inputs to be used as example_inputs. For the backward pass,
                # we currently use fake tensors and defake them later.
                example_inputs=example_inputs,
                shape_env=shape_env,
                graph_id=graph_id,
                cpp_wrapper=cpp_wrapper,
                aot_mode=aot_mode,
                extern_node_serializer=extern_node_serializer,
                is_inference=is_inference,
                is_backward=is_backward,
                const_output_index=const_output_index,
                const_code=const_code,
                const_module=const_graph,
            )
            metrics_helper = metrics.CachedMetricsHelper()
            with V.set_graph_handler(graph):
                graph.run(*example_inputs)
                output_strides: List[Optional[Tuple[_StrideExprStr, ...]]] = []
                if graph.graph_outputs is not None:
                    # We'll put the output strides in the compiled graph so we
                    # can later return them to the caller via TracingContext
                    p = SymExprPrinter()
                    for out in graph.graph_outputs:
                        if (
                            hasattr(out, "layout")
                            and len(free_unbacked_symbols(out.layout.stride)) == 0
                        ):
                            # Convert to string for eval on the load path
                            output_strides.append(
                                tuple(p.doprint(s) for s in out.layout.stride)
                            )
                        else:
                            output_strides.append(None)

                _check_triton_bf16_support(graph)
                compiled_fn = graph.compile_to_fn()
                num_bytes, nodes_num_elem, node_runtimes = graph.count_bytes()
                metrics.num_bytes_accessed += num_bytes
                metrics.node_runtimes += node_runtimes
                metrics.nodes_num_elem += nodes_num_elem

                if (
                    cudagraphs
                    and config.triton.cudagraph_skip_dynamic_graphs
                    and not V.graph.disable_cudagraphs_reason
                    and torch._inductor.utils.any_is_symbolic(*example_inputs)
                ):
                    stack_trace = None
                    for node in gm.graph.nodes:
                        meta_val = node.meta.get("val", None)
                        if (
                            node.op == "placeholder"
                            or not isinstance(meta_val, torch.Tensor)
                            or not torch._inductor.utils.any_is_symbolic(meta_val)
                        ):
                            continue

                        if stack_trace := node.meta.get("stack_trace", None):
                            break
                    disable = "graph with symbolic shapes inputs and config.triton.cudagraph_skip_dynamic_graphs=True."
                    if stack_trace:
                        disable = f"{disable} Found from {stack_trace}\n"
                    else:
                        disable = f"{disable}\n"
                    V.graph.disable_cudagraphs_reason = disable

                if cudagraphs and not V.graph.disable_cudagraphs_reason:
                    maybe_incompat_node = get_first_incompatible_cudagraph_node(gm)
                    if maybe_incompat_node:
                        disable = f"disabling cudagraphs due to incompatible op {maybe_incompat_node.target}"
                        if stack_trace := maybe_incompat_node.meta.get(
                            "stack_trace", None
                        ):
                            disable = f"{disable} Found from {stack_trace}\n"
                        V.graph.disable_cudagraphs_reason = disable

                if V.aot_compilation is True:
                    return compiled_fn

                if cudagraphs and not V.graph.disable_cudagraphs_reason:
                    from torch._inductor.cudagraph_utils import (
                        check_lowering_disable_cudagraph,
                    )

                    V.graph.disable_cudagraphs_reason = (
                        check_lowering_disable_cudagraph(V.graph.device_node_mapping)
                    )

                compiled_graph = CompiledFxGraph(
                    compiled_fn,
                    graph,
                    output_strides,
                    V.graph.disable_cudagraphs_reason,
                    metrics_helper.get_deltas(),
                    counters["inductor"] - inductor_counters,
                )

        return compiled_graph


def get_input_idxs_to_check(
    inputs: Sequence[InputType],
    static_input_idxs: Sequence[int],
) -> Sequence[int]:
    """
    This function runs at compile time, and generates a list of indices for which we
    might need to do a copy to preserve alignment requirements.
    """
    ids_to_check = []

    for i, input in enumerate(inputs):
        if not isinstance(input, torch.Tensor):
            # non-tensors don't need alignment
            continue
        if not is_gpu(input.device.type):
            # right now we only care for gpu tensors
            continue
        with maybe_get_suppress_shape_guards_ctx():
            # suppress guards so that tensor_is_aligned and should_assume_input_aligned
            # do not add guards on input's storage offset
            if i in static_input_idxs and tensor_is_aligned(input):
                continue
            if not should_assume_input_aligned(input):
                continue

        # if we get here, then
        # (a) our triton code assumes that the input is aligned
        # (b) we can't be sure ahead of time that the input will actually be aligned.
        # therefore, at runtime, we'll need to check that the input is aligned
        # (and if not, clone it to make it aligned.)
        ids_to_check.append(i)

    return ids_to_check


def cudagraphify(
    model: Callable[..., Any],
    static_input_idxs: Sequence[int] = (),
    *,
    device_index: int,
    stack_traces: List[Optional[str]],
    is_backward: bool,
    is_inference: bool,
    constants: Tuple[torch.Tensor, ...] = (),
    placeholders: Sequence[PlaceholderInfo] = (),
    mutated_input_idxs: Tuple[int, ...] = (),
) -> Callable[..., Any]:
    from torch._inductor.cudagraph_trees import (
        cudagraphify_impl as new_cudagraphify_impl,
    )

    cudagraphify_fn: Callable[..., Any]
    if config.triton.cudagraph_trees:
        cudagraphify_fn = functools.partial(
            new_cudagraphify_impl,
            device_index=device_index,
            stack_traces=stack_traces,
            is_backward=is_backward,
            is_inference=is_inference,
            constants=constants,
            placeholders=placeholders,
            mutated_input_idxs=mutated_input_idxs,
        )
    else:
        cudagraphify_fn = cudagraphify_impl

    compiled_fn = None

    def run(new_inputs: Sequence[InputType]) -> Any:
        nonlocal compiled_fn
        if compiled_fn is None:
            with dynamo_utils.dynamo_timed(
                "cudagraphify"
            ), dynamo_utils.preserve_rng_state():
                compiled_fn = cudagraphify_fn(model, new_inputs, static_input_idxs)
        return compiled_fn(new_inputs)

    return run


def static_input(x: torch.Tensor) -> torch.Tensor:
    """
    Copy and input while preserving strides
    """
    return torch.empty_strided(x.size(), x.stride(), dtype=x.dtype, device=x.device)


def index_expanded_dims_and_copy_(
    dst: torch.Tensor,
    src: torch.Tensor,
    expanded_dims: List[int],
) -> None:
    "Index into expanded dimensions of both dst and src then copy_"
    dst = index_expanded_dims(dst, expanded_dims)
    src = index_expanded_dims(src, expanded_dims)
    dst.copy_(src)


def cudagraphify_impl(
    model: Callable[..., Any],
    inputs: List[torch.Tensor],
    static_input_idxs: Sequence[int] = (),
) -> Callable[[List[InputType]], Any]:
    """
    Assumes inputs[static_input_idxs[i]] are always the same memory address
    """
    check_input_idxs = get_input_idxs_to_check(inputs, static_input_idxs)  # type: ignore[arg-type]
    static_input_idxs: OrderedSet[int] = OrderedSet(
        remove_unaligned_input_idxs(inputs, static_input_idxs)  # type: ignore[arg-type]
    )
    copy_misaligned_inputs(inputs, check_input_idxs)  # type: ignore[arg-type]

    assert isinstance(inputs, list)

    inps_expanded_dims = [
        get_expanded_dims(x) if idx not in static_input_idxs else []
        for idx, x in enumerate(inputs)
    ]

    # allocate static tensor inputs
    static_inputs = [
        x
        if not isinstance(x, torch.Tensor)
        else static_input(x)
        if idx not in static_input_idxs
        else x.detach()
        for idx, x in enumerate(inputs)
    ]

    # copy over input values for fresh allocations
    for idx, (x, expanded_dims) in enumerate(zip(inputs, inps_expanded_dims)):
        if isinstance(x, torch.Tensor) and idx not in static_input_idxs:
            index_expanded_dims_and_copy_(static_inputs[idx], x, expanded_dims)

    # warmup
    torch.cuda.synchronize()
    stream = torch.cuda.Stream()
    stream.wait_stream(torch.cuda.current_stream())
    # copy static_inputs because it will be cleared in model
    with torch.cuda.stream(stream):
        model(list(static_inputs))
    stream.synchronize()
    torch.cuda.current_stream().wait_stream(stream)
    torch.cuda.synchronize()

    # record
    graph = torch.cuda.CUDAGraph()
    with torch.cuda.graph(graph, stream=stream, capture_error_mode="thread_local"):
        static_outputs = model(list(static_inputs))
    if not isinstance(static_outputs, (list, tuple)):
        static_outputs = (static_outputs,)

    if config.size_asserts:

        def run(new_inputs: List[InputType]) -> Callable[[List[InputType]], Any]:
            assert len(static_inputs) == len(new_inputs)
            for idx, (dst, src, expanded_dims) in enumerate(
                zip(static_inputs, new_inputs, inps_expanded_dims)
            ):
                if not isinstance(dst, torch.Tensor):
                    continue
                assert isinstance(src, torch.Tensor)
                if idx in static_input_idxs:
                    assert dst.data_ptr() == src.data_ptr()
                else:
                    # TODO - could make one single op of multiple slices
                    # and avoid dispatch.
                    # Could also pre-index the `dst` tensors
                    index_expanded_dims_and_copy_(dst, src, expanded_dims)
            new_inputs.clear()
            graph.replay()
            return static_outputs

    else:
        copy_indices = [
            idx for idx in range(len(static_inputs)) if idx not in static_input_idxs
        ]

        def run(new_inputs: List[InputType]) -> Callable[[List[InputType]], Any]:
            for idx in copy_indices:
                expanded_dims = inps_expanded_dims[idx]
                src = new_inputs[idx]
                assert isinstance(src, torch.Tensor)
                index_expanded_dims_and_copy_(static_inputs[idx], src, expanded_dims)
            new_inputs.clear()
            graph.replay()
            return static_outputs

    return align_inputs_from_check_idxs(run, check_input_idxs)


def compile_fx_aot(
    model_: GraphModule,
    example_inputs_: List[InputType],
    inner_compile: _CompileFxCallableEx = compile_fx_inner,
    config_patches: Optional[Dict[str, str]] = None,
) -> str:
    config_patches: Dict[str, Any] = (
        {"cpp_wrapper": True}
        if config_patches is None
        else {**config_patches, "cpp_wrapper": True}
    )

    if (
        "aot_inductor.output_path" not in config_patches
        and not config.aot_inductor.output_path
    ):
        config_patches = {
            **config_patches,
            "aot_inductor.output_path": code_hash(model_.code),
        }

    extern_node_serializer = config_patches.pop("extern_node_serializer", None)
    with V.set_aot_compilation(True):
        compiled_lib_path = compile_fx(
            model_,
            example_inputs_,
            inner_compile=functools.partial(
                inner_compile,
                aot_mode=True,
                extern_node_serializer=extern_node_serializer,
            ),
            config_patches=config_patches,
        )
        assert isinstance(compiled_lib_path, str)
        assert os.path.exists(
            compiled_lib_path
        ), f"AOTInductor compiled library does not exist at {compiled_lib_path}"
        return compiled_lib_path


_graph_counter = count(0)


def fw_compiler_freezing(
    aot_autograd_model: GraphModule,
    aot_example_inputs: Sequence[InputType],
    dynamo_model: GraphModule,
    num_example_inputs: int,
    inner_compile: Callable[..., Any],
    cudagraphs: BoxedBool,
    graph_id: int,
    forward_device: BoxedDeviceIndex,
) -> Callable[[List[object]], Sequence[torch.Tensor]]:
    from torch._inductor.freezing import convert_conv_weights_to_channels_last, freeze

    # partition_fn won't be called
    _recursive_joint_graph_passes(aot_autograd_model)

    layout_opt = GraphLowering.decide_layout_opt(aot_autograd_model, is_inference=True)
    if layout_opt:
        # make sure meta['val'] is properly setup
        fake_tensor_prop(aot_autograd_model, aot_example_inputs, True)
        convert_conv_weights_to_channels_last(aot_autograd_model)

    opt_model, preserved_arg_indices = freeze(
        dynamo_model,
        aot_autograd_model,
        aot_example_inputs,  # type: ignore[arg-type]
    )

    aot_example_inputs = [aot_example_inputs[ind] for ind in preserved_arg_indices]
    num_fixed = len(preserved_arg_indices) - num_example_inputs

    fake_mode = detect_fake_mode(aot_example_inputs)

    # for freezing, all graph outputs should be user visible
    *_, model_outputs_node = opt_model.graph.nodes
    model_outputs = model_outputs_node.args[0]
    model_outputs_node.meta["user_visible_output_idxs"] = [
        idx for idx, n in enumerate(model_outputs) if isinstance(n, torch.fx.Node)
    ]

    static_input_idxs = list(range(num_fixed))
    wrapper_new_args_unwrapped_indices: List[int] = []
    # constant params will be real tensors, not fake
    tracing_context = torch._guards.TracingContext.try_get()
    unwrapped_args_offsets = [0]
    max_offset_idx = 0
    if tracing_context is not None:
        assert tracing_context.params_flat_unwrap_subclasses is not None
        params_flat_unwrap = tracing_context.params_flat_unwrap_subclasses
        max_offset_idx = max(0, len(params_flat_unwrap) - 1)
        preserved_indices_params_flat = set()
        unwrapped_idxs = tracing_context.params_unwrapped_to_flat_index
        assert unwrapped_idxs is not None
        current_offset = 0
        if len(params_flat_unwrap) > 0:
            unwrapped_args_offsets = []

        for i in range(len(params_flat_unwrap)):
            if i not in preserved_arg_indices:
                params_flat_unwrap[i] = None
                if i > 0 and unwrapped_idxs[i] == unwrapped_idxs[i - 1]:
                    current_offset += 1
            else:
                preserved_indices_params_flat.add(unwrapped_idxs[i])
            unwrapped_args_offsets.append(current_offset)

        # Deallocate wrapped params, if all subelements were deallocated
        assert tracing_context.params_flat is not None
        for i in range(len(tracing_context.params_flat)):
            if i not in preserved_indices_params_flat:
                tracing_context.params_flat[i] = None

        if tracing_context.fw_metadata:
            static_input_idxs += tracing_context.fw_metadata.static_input_indices

    with mock.patch.object(fake_mode, "allow_non_fake_inputs", True):
        optimized_function = inner_compile(
            opt_model,
            aot_example_inputs,
            static_input_idxs=static_input_idxs,
            cudagraphs=cudagraphs,
            graph_id=graph_id,
            is_inference=True,
            boxed_forward_device_index=forward_device,
            layout_opt=layout_opt,
        )

    # aot_inductor codegens a call that takes in just the inputs, so we don't return a wrapper
    # that drops constant-ified params
    if V.aot_compilation is True:
        return optimized_function

    def wrapper(args: List[object]) -> Sequence[torch.Tensor]:
        args_new = [
            args[i - unwrapped_args_offsets[min(i, max_offset_idx)]]
            for i in preserved_arg_indices
        ]
        args.clear()
        return optimized_function(args_new)

    wrapper._boxed_call = True  # type: ignore[attr-defined]

    return wrapper


def get_cpp_wrapper_config() -> Dict[str, object]:
    return {
        # Set autotune_at_compile_time to True as default if the option is not explicitly set
        "triton.autotune_at_compile_time": config.triton.autotune_at_compile_time
        if config.triton.autotune_at_compile_time is not None
        else True,
        "triton.autotune_cublasLt": False,
        "triton.cudagraphs": False,  # TODO: to be removed
        "triton.store_cubin": True,
    }


def get_cuda_device_context(gm: torch.fx.GraphModule) -> ContextManager[None]:
    """
    Returns a cuda device context manager if there is a single device in the graph
    """
    if not torch.cuda.is_available():
        return contextlib.nullcontext()

    placeholder_nodes = gm.graph.find_nodes(op="placeholder")
    input_devices: OrderedSet[torch.device] = OrderedSet(
        node.meta["val"].device
        for node in placeholder_nodes
        if isinstance(node.meta.get("val"), torch.Tensor)
    )

    out_devices: OrderedSet[torch.device] = OrderedSet(
        arg.meta["val"].device
        for arg in output_node(gm).args[0]
        if isinstance(arg, fx.Node) and isinstance(arg.meta.get("val"), torch.Tensor)
    )
    cuda_devices: OrderedSet[torch.device] = OrderedSet(
        device for device in (input_devices | out_devices) if device.type == "cuda"
    )

    return (
        torch.cuda.device(next(iter(cuda_devices)))  # type: ignore[return-value]
        if len(cuda_devices) == 1
        else contextlib.nullcontext()
    )


def compile_fx(
    model_: GraphModule,
    example_inputs_: Sequence[InputType],
    inner_compile: Callable[..., Any] = compile_fx_inner,
    config_patches: Optional[Dict[str, Any]] = None,
    decompositions: Optional[Dict[OpOverload, Callable[..., Any]]] = None,
) -> Union[Callable[[List[object]], Sequence[torch.Tensor]], str]:
    with _use_lazy_graph_module(dynamo_config.use_lazy_graph_module):
        """Main entrypoint to a compile given FX graph"""
        if config_patches:
            with config.patch(config_patches):
                return compile_fx(
                    model_,
                    example_inputs_,
                    # need extra layer of patching as backwards is compiled out of scope
                    inner_compile=config.patch(config_patches)(inner_compile),
                    decompositions=decompositions,
                )

        if config.cpp_wrapper:
            with config.patch(
                {
                    "cpp_wrapper": False,  # reset to break recursive call to compile_fx
                    **get_cpp_wrapper_config(),
                }
            ), V.set_real_inputs(example_inputs_):
                inputs_: Sequence[InputType] = example_inputs_

                if isinstance(model_, GraphModule):
                    fake_inputs = [
                        node.meta.get("val")
                        for node in model_.graph.nodes
                        if node.op == "placeholder"
                    ]
                    # Replace non-tensor (constant) inputs with Nones, since these are not being
                    # used anyways by the graph
                    fake_inputs = [
                        inp if isinstance(inp, torch.Tensor) else None
                        for inp in fake_inputs
                    ]

                    if any(v is not None for v in fake_inputs):
                        # Validate devices before switching to fake tensors.
                        for idx, fi, i in zip(count(), fake_inputs, inputs_):
                            if fi is not None:
                                assert isinstance(i, torch.Tensor)
                                if fi.device != i.device:
                                    raise ValueError(
                                        f"Device mismatch between fake input and example input at position #{idx}: "
                                        f"{fi.device} vs {i.device}. If the model was exported via torch.export(), "
                                        "make sure torch.export() and torch.aot_compile() run on the same device."
                                    )
                        inputs_ = fake_inputs  # type: ignore[assignment]
                return compile_fx(
                    model_,
                    inputs_,
                    inner_compile=functools.partial(inner_compile, cpp_wrapper=True),
                    decompositions=decompositions,
                )

        recursive_compile_fx = functools.partial(
            compile_fx,
            inner_compile=inner_compile,
            decompositions=decompositions,
        )

        if not graph_returns_tuple(model_):
            return make_graph_return_tuple(
                model_,
                example_inputs_,
                recursive_compile_fx,
            )

        if isinstance(model_, GraphModule):
            if isinstance(model_.graph._codegen, _PyTreeCodeGen):
                # this graph is the result of dynamo.export()
                return handle_dynamo_export_graph(
                    model_,
                    example_inputs_,
                    recursive_compile_fx,
                )

            model_ = _recursive_pre_grad_passes(model_, example_inputs_)

        if any(isinstance(x, (list, tuple, dict)) for x in example_inputs_):
            return flatten_graph_inputs(
                model_,
                example_inputs_,
                recursive_compile_fx,
            )

        assert not config._raise_error_for_testing
        num_example_inputs = len(example_inputs_)
        cudagraphs = BoxedBool(config.triton.cudagraphs)
        forward_device = BoxedDeviceIndex(None)

        graph_id = next(_graph_counter)

        decompositions = (
            decompositions if decompositions is not None else select_decomp_table()
        )

        def fw_compiler_base(
            model: GraphModule,
            example_inputs: List[InputType],
            is_inference: bool,
        ) -> CompiledFxGraph:
            with dynamo_utils.dynamo_timed("compile_fx.<locals>.fw_compiler_base"):
                return _fw_compiler_base(model, example_inputs, is_inference)

        def _fw_compiler_base(
            model: GraphModule,
            example_inputs: List[InputType],
            is_inference: bool,
        ) -> CompiledFxGraph:
            if is_inference:
                # partition_fn won't be called
                _recursive_joint_graph_passes(model)

            fixed = torch._inductor.utils.num_fw_fixed_arguments(
                num_example_inputs, len(example_inputs)
            )

            model_outputs_node = output_node(model)
            if config.keep_output_stride:
                model_outputs = pytree.arg_tree_leaves(*model_outputs_node.args)
                num_model_outputs = len(model_outputs)

                context = torch._guards.TracingContext.try_get()
                # See Note [User Outputs in the inductor graph]
                if context is not None and context.fw_metadata and not is_inference:
                    original_output_start_index = (
                        context.fw_metadata.num_mutated_inp_runtime_indices
                    )
                else:
                    original_output_start_index = 0

                if isinstance(model_, GraphModule):
                    *_, orig_model_outputs_node = model_.graph.nodes
                    assert orig_model_outputs_node.op == "output"
                    orig_model_outputs, _ = pytree.tree_flatten(
                        orig_model_outputs_node.args
                    )
                    num_orig_model_outputs = len(orig_model_outputs)
                else:
                    num_orig_model_outputs = num_model_outputs

                assert num_orig_model_outputs <= num_model_outputs

                # Note [User Outputs in the inductor graph]
                # We makes the following assumption
                # For inference
                #   len(orig_model_outputs) == len(model_outputs)
                # For training
                #   len(orig_model_outputs) <= len(model_outputs)
                # During training, most of the time the model_outputs starts with
                # original module's outputs followed by saved activations.
                # But this can be not true if the model have inplace updated tensors.
                # AOTAutograd will make those tensors being returned before the original
                # module's output.
                # To make things safe, we'll use original_output_start_index field
                # set by AOTAutograd to decide where the original module outputs start.
                orig_output_end_idx = (
                    original_output_start_index + num_orig_model_outputs
                )
                # Sanity chec: we are about to splice out the "user" outputs from the full set
                # of "graph" outputs. Make sure we're within bounds.
                assert orig_output_end_idx <= num_model_outputs

                model_outputs_node.meta["user_visible_output_idxs"] = [
                    idx
                    for idx in range(original_output_start_index, orig_output_end_idx)
                    if isinstance(model_outputs[idx], torch.fx.Node)
                ]
            else:
                model_outputs_node.meta["user_visible_output_idxs"] = []

            return inner_compile(
                model,
                example_inputs,
                static_input_idxs=get_static_input_idxs(fixed),
                cudagraphs=cudagraphs,
                graph_id=graph_id,
                is_inference=is_inference,
                boxed_forward_device_index=forward_device,
            )

        fw_compiler = functools.partial(fw_compiler_base, is_inference=False)

        if config.freezing and not torch.is_grad_enabled():
            inference_compiler: Callable[..., Any] = functools.partial(
                fw_compiler_freezing,
                dynamo_model=model_,
                num_example_inputs=num_example_inputs,
                inner_compile=inner_compile,
                cudagraphs=cudagraphs,
                graph_id=graph_id,
                forward_device=forward_device,
            )
        else:
            inference_compiler = functools.partial(fw_compiler_base, is_inference=True)

        def partition_fn(
            gm: GraphModule,
            joint_inputs: Sequence[object],
            **kwargs: object,
        ) -> Tuple[GraphModule, GraphModule]:
            cuda_context = get_cuda_device_context(gm)
            with cuda_context:
                _recursive_joint_graph_passes(gm)
            return min_cut_rematerialization_partition(
                gm, joint_inputs, **kwargs, compiler="inductor"
            )

        @compile_time_strobelight_meta(phase_name="backward")
        def bw_compiler(
            model: GraphModule, example_inputs: List[InputType]
        ) -> Union[CompiledFxGraph, str]:
            with dynamo_utils.dynamo_timed("compile_fx.<locals>.bw_compiler"):
                model_outputs_node = output_node(model)
                if config.bw_outputs_user_visible:
                    model_outputs = pytree.arg_tree_leaves(*model_outputs_node.args)
                    model_outputs_node.meta["user_visible_output_idxs"] = [
                        idx
                        for idx, n in enumerate(model_outputs)
                        if isinstance(n, torch.fx.Node)
                    ]
                else:
                    model_outputs_node.meta["user_visible_output_idxs"] = []

                fixed = count_tangents(model)
                with config.patch(
                    get_cpp_wrapper_config()
                ) if config.cpp_wrapper else contextlib.nullcontext():
                    return inner_compile(
                        model,
                        example_inputs,
                        static_input_idxs=list(range(fixed)),
                        cudagraphs=cudagraphs,
                        is_backward=True,
                        graph_id=graph_id,
                        boxed_forward_device_index=forward_device,
                    )

        # TODO: can add logging before/after the call to create_aot_dispatcher_function
        # in torch._functorch/aot_autograd.py::aot_module_simplified::aot_function_simplified::new_func
        # once torchdynamo is merged into pytorch

        fake_mode = detect_fake_mode(
            example_inputs_
        ) or torch._subclasses.FakeTensorMode(allow_non_fake_inputs=True)
        tracing_context = (
            torch._guards.TracingContext.try_get()
            or torch._guards.TracingContext(fake_mode)
        )

        if V.aot_compilation is True:
            with functorch_config.patch(unlift_effect_tokens=True):
                gm, graph_signature = aot_export_module(
                    model_,
                    example_inputs_,
                    trace_joint=False,
                    decompositions=decompositions,
                )
            unlifted_gm = _unlift_graph(model_, gm, graph_signature)
            if "dynamo_flat_name_to_original_fqn" in model_.meta:
                unlifted_gm.meta["dynamo_flat_name_to_original_fqn"] = model_.meta[
                    "dynamo_flat_name_to_original_fqn"
                ]

            # Disable amp as in aot_dispatch_autograd (https://github.com/pytorch/pytorch/pull/86515)
            # In inference_compiler (fw_compiler_base), _recursive_joint_graph_passes will call into
            # _sfdp_init() to register patterns.
            # When fallback_random is set to True, the sdpa patterns will be traced during runtime.
            # If amp is turned on, the traced FP32 patterns will have prims.convert_element_type which
            # will be the same as the generated FP16 patterns.
            disable_amp = torch._C._is_any_autocast_enabled()
            context = (
                torch._C._DisableAutocast if disable_amp else contextlib.nullcontext
            )
            with V.set_fake_mode(fake_mode), compiled_autograd.disable(), context():
                return inference_compiler(unlifted_gm, example_inputs_)

        with V.set_fake_mode(fake_mode), torch._guards.tracing(
            tracing_context
        ), compiled_autograd.disable(), functorch_config.patch(
            unlift_effect_tokens=True
        ):
            return aot_autograd(
                fw_compiler=fw_compiler,
                bw_compiler=bw_compiler,
                inference_compiler=inference_compiler,
                decompositions=decompositions,
                partition_fn=partition_fn,
                keep_inference_input_mutations=True,
                cudagraphs=cudagraphs,
            )(model_, example_inputs_)


def graph_returns_tuple(gm: GraphModule) -> bool:
    """True if a FX graph returns a tuple"""
    if not isinstance(gm, GraphModule):
        return True  # can't check this, assume true
    (rv,) = output_node(gm).args
    if isinstance(rv, (list, tuple)):
        return True
    if (
        isinstance(rv, torch.fx.node.Node)
        and hasattr(rv.target, "_schema")
        and len(rv.target._schema.returns) > 1
        and all(str(ret.type) == "Tensor" for ret in rv.target._schema.returns)
    ):
        # for graphs whose result is one node with multiple outputs
        return True
    return False


def make_graph_return_tuple(
    gm: GraphModule,
    inputs: Sequence[InputType],
    compile_gm: Callable[..., Any],
) -> Callable[..., Any]:
    """
    Mutate gm so it returns a tuple.  This is only needed for graphs
    not created by torchdynamo that return non-tuples.
    """
    node = output_node(gm)
    (rv,) = node.args
    rv, spec = pytree.tree_flatten(rv)
    with gm.graph.inserting_before(node):
        gm.graph.output(rv)
    gm.graph.erase_node(node)
    assert graph_returns_tuple(gm)

    compiled_fn = compile_gm(gm, inputs)

    @functools.wraps(compiled_fn)
    def wrapper(*args: Any, **kwargs: Any) -> Any:
        return pytree.tree_unflatten(compiled_fn(*args, **kwargs), spec)

    return wrapper


def handle_dynamo_export_graph(
    gm: GraphModule,
    inputs: Sequence[InputType],
    compile_gm: Callable[..., Any],
) -> Callable[..., Any]:
    """
    `torch._dynamo.export` embeds pytrees in the FX graph codegen object,
    convert that to a normal FX graph so inductor can compile it.
    """
    codegen = gm.graph._codegen
    gm.graph._codegen = torch.fx.graph.CodeGen()
    gm.recompile()

    compiled_fn = compile_gm(gm, codegen.process_inputs(*inputs))

    @functools.wraps(compiled_fn)
    def wrapper(*args: Any) -> Any:
        return codegen.process_outputs(compiled_fn(*codegen.process_inputs(*args)))

    return wrapper


def _check_triton_bf16_support(graph: GraphLowering) -> None:
    def warn_and_skip(device: torch.device) -> Never:
        from torch._dynamo.exc import SkipFrame

        device_interface = get_interface_for_device(device.type)
        device_props = device_interface.get_device_properties(device)
        warnings.warn(
            f"{device_props.name} does not support bfloat16 compilation natively, skipping"
        )
        raise SkipFrame("BF16 is not supported")

    for inp in graph.graph_inputs.values():
        device = getattr(inp, "get_device", lambda: torch.device("meta"))()
        if (not is_gpu(device.type)) or inp.get_dtype() != torch.bfloat16:
            continue
        # Print warning and skip frame if attempting to compile for bfloat16
        # on device without hardware support for dtype
        device_interface = get_interface_for_device(device.type)
        if device_interface.is_bf16_supported(including_emulation=False):
            return
        warn_and_skip(device)

    for out in graph.graph_outputs:
        device = getattr(out, "get_device", lambda: torch.device("meta"))()
        if (not is_gpu(device.type)) or out.get_dtype() != torch.bfloat16:
            continue
        # Print warning and skip frame if attempting to compile for bfloat16
        # on device without hardware support for dtype
        device_interface = get_interface_for_device(device.type)
        if device_interface.is_bf16_supported(including_emulation=False):
            return
        warn_and_skip(device)<|MERGE_RESOLUTION|>--- conflicted
+++ resolved
@@ -657,26 +657,17 @@
                         if isinstance(t, torch.Tensor)
                     )
 
-<<<<<<< HEAD
                     if not config.triton.cudagraph_support_input_mutation:
                         # Skip supports for cudagraph-managed tensors
                         from torch._inductor.cudagraph_utils import (
                             check_for_mutation_ignore_cuda_graph_managed_tensor,
-=======
-                    has_mutation_str = (
-                        check_for_mutation_ignore_cuda_graph_managed_tensor(
-                            gm,
-                            compiled_graph,
-                            static_input_idxs,
->>>>>>> 71d47de8
                         )
 
                         has_mutation_str = (
                             check_for_mutation_ignore_cuda_graph_managed_tensor(
                                 gm,
                                 compiled_graph,
-                                static_input_idxs,  # type:ignore[arg-type]
-                            )
+                                static_input_idxs,
                         )
                         has_mutation = has_mutation_str is not None
 
