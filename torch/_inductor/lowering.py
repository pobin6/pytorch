--- conflicted
+++ resolved
@@ -1,5 +1,6 @@
 # mypy: allow-untyped-decorators
 # mypy: allow-untyped-defs
+import dataclasses
 import functools
 import itertools
 import logging
@@ -436,19 +437,14 @@
     are symbolic sympy formulas.
     """
     output = []
-<<<<<<< HEAD
-    for x, y in itertools.zip_longest(
-        reversed(a), reversed(b), fillvalue=sympy.Integer(1)
-    ):
-        if y == 1:
-=======
     for x, y in itertools.zip_longest(reversed(a), reversed(b), fillvalue=sympy.S.One):
         if V.graph.sizevars.shape_env.evaluate_expr(
             sympy.Eq(y, 1), size_oblivious=True
         ):
->>>>>>> 2ce2e4df
             output.append(x)
-        elif x == 1:
+        elif V.graph.sizevars.shape_env.evaluate_expr(
+            sympy.Eq(x, 1), size_oblivious=True
+        ):
             output.append(y)
         else:
             V.graph.sizevars.guard_equals(x, y)
@@ -870,7 +866,25 @@
     for x in inputs:
         sizes = x.get_size()
         if len(sizes) != len(target) or any(
-            ((a == 1 and b != 1) or (a != 1 and b == 1)) for a, b in zip(sizes, target)
+            (
+                (
+                    V.graph.sizevars.shape_env.evaluate_expr(
+                        sympy.Eq(a, 1), size_oblivious=True
+                    )
+                    and not V.graph.sizevars.shape_env.evaluate_expr(
+                        sympy.Eq(b, 1), size_oblivious=True
+                    )
+                )
+                or (
+                    not V.graph.sizevars.shape_env.evaluate_expr(
+                        sympy.Eq(a, 1), size_oblivious=True
+                    )
+                    and V.graph.sizevars.shape_env.evaluate_expr(
+                        sympy.Eq(b, 1), size_oblivious=True
+                    )
+                )
+            )
+            for a, b in zip(sizes, target)
         ):
             x = expand(x, target)
         outputs.append(x)
@@ -2294,7 +2308,7 @@
 def sdpa_constraint(fx_node, *args, **kwargs):
     # sdpa requires dense last dimension]
 
-    def apply_constraint(arg, fx_arg):
+    def apply_constraint(idx, arg, fx_arg):
         if not isinstance(arg, ir.IRNode):
             return arg
 
@@ -2302,9 +2316,22 @@
         meta_stride = meta_val.stride()
 
         stride_order = ir.get_stride_order(meta_stride)
+
         if stride_order and stride_order[-1] != 0:
             # contiguous stride order
             stride_order = list(reversed(range(len(arg.get_size()))))
+
+        if (
+            fx_node.target
+            == aten._scaled_dot_product_efficient_attention_backward.default
+            and idx in (0, 5)
+        ):
+            assert len(stride_order) == 4
+            # The 0 and 5th arguments for aten._scaled_dot_product_efficient_attention_backward.default
+            # are for out and gradient_out. They have to be in
+            # (3, 1, 2, 0) stride order. Otherwise the kernel will crash.
+            # Check https://github.com/pytorch/pytorch/issues/138772
+            stride_order = (3, 1, 2, 0)
 
         if not meta_val.is_cuda:
             return ir.ExternKernel.require_stride_order(arg, stride_order)
@@ -2348,9 +2375,10 @@
         return ir.ExternKernel.require_stride_order(arg, stride_order)
 
     args = tuple(
-        apply_constraint(arg, fx_arg) for arg, fx_arg in zip(args, fx_node.args)
-    )
-    kwargs = {k: apply_constraint(v, fx_node.kwargs[k]) for k, v in kwargs.items()}
+        apply_constraint(idx, arg, fx_arg)
+        for idx, (arg, fx_arg) in enumerate(zip(args, fx_node.args))
+    )
+    kwargs = {k: apply_constraint(-1, v, fx_node.kwargs[k]) for k, v in kwargs.items()}
     return args, kwargs
 
 
@@ -3005,7 +3033,7 @@
     pointwise.realize()
     buffer = pointwise.data.data
     # explicitly set ranges to zeros in order to make a NopKernelSchedulerNode
-    buffer.data.ranges = [0] * len(size)
+    buffer.data = dataclasses.replace(buffer.data, ranges=[0] * len(size))
     assert isinstance(buffer, ir.ComputedBuffer)
     size = [sympy.expand(s) for s in size]
     stride = (
@@ -3148,6 +3176,7 @@
     indexed_size,
     x_loader,
     check,
+    wrap_neg=True,
 ):
     # Note that behavior of indexing differs when there are non consecutive
     # tensors. In this case, the tensor index is pulled to the beginning.
@@ -3199,6 +3228,7 @@
                         loader(idx[start_offset : start_offset + rank]),
                         size,
                         check=check,
+                        wrap_neg=wrap_neg,
                     )
                 )
         new_index = [
@@ -3221,7 +3251,7 @@
     )
 
 
-def index_impl_helper(x, indices, check):
+def index_impl_helper(x, indices, check, wrap_neg=True):
     assert isinstance(indices, (list, tuple))
     x_loader = x.make_loader()
     indices, tensor_indices = check_and_broadcast_indices(indices, x.get_device())
@@ -3249,6 +3279,7 @@
         indexed_size,
         None,
         check=check,
+        wrap_neg=wrap_neg,
     )
 
     def inner_fn(idx):
@@ -3428,7 +3459,9 @@
 
 @register_lowering(aten._unsafe_masked_index, type_promotion_kind=None)
 def _unsafe_masked_index(self, mask, indices, fill):
-    ranges, _, _unsafe_index_fn = index_impl_helper(self, indices, check=False)
+    ranges, _, _unsafe_index_fn = index_impl_helper(
+        self, indices, check=False, wrap_neg=False
+    )
     mask_loader = mask.make_loader()
     self_loader = self.make_loader()
 
@@ -6079,14 +6112,17 @@
 )
 register_foreach_pointwise(aten._foreach_add.Tensor, add, allow_alpha=True)
 foreach_mul_list = register_foreach_pointwise(aten._foreach_mul.List, mul)
+register_foreach_pointwise(aten._foreach_mul.Tensor, mul)
 foreach_mul_scalar = register_foreach_pointwise(aten._foreach_mul.Scalar, mul)
 register_foreach_pointwise(aten._foreach_sub.List, sub)
 register_foreach_pointwise(aten._foreach_sub.Scalar, sub)
 register_foreach_pointwise(aten._foreach_neg.default, neg)
 register_foreach_pointwise(aten._foreach_abs.default, abs)
 register_foreach_pointwise(aten._foreach_pow.Scalar, pow)
+register_foreach_pointwise(aten._foreach_pow.List, pow)
 register_foreach_pointwise(aten._foreach_pow.ScalarAndTensor, pow)
 foreach_div_list = register_foreach_pointwise(aten._foreach_div.List, div)
+register_foreach_pointwise(aten._foreach_div.Tensor, div)
 foreach_div_scalar = register_foreach_pointwise(aten._foreach_div.Scalar, div)
 register_foreach_pointwise(aten._foreach_sqrt, sqrt)
 register_foreach_pointwise(aten._foreach_maximum.List, maximum)
@@ -6221,6 +6257,11 @@
     register_lowering(method_to_operator(method))(func)
 
 
+@register_lowering(torch.sym_sum)
+def sym_sum(args):
+    return sympy.Add(*args)
+
+
 @register_lowering(aten._foobar)
 def foobar(self, *args, **kwargs):
     raise NotImplementedError("Helpful for debugging")
@@ -6345,6 +6386,7 @@
     ir.UserDefinedTritonKernel(
         kernel_idx=kernel_idx,
         grid=grid,
+        tma_descriptor_metadata=tma_descriptor_metadata,
         kernel_args={**kwargs, **constant_args},
     )
     return {key: val for key, val in kwargs.items() if isinstance(val, TensorBox)}
@@ -6374,6 +6416,12 @@
     return list(map(TensorBox.create, result))
 
 
+@register_lowering(torch.ops.higher_order.invoke_subgraph, type_promotion_kind=None)
+def invoke_subgraph(subgraph_fn: ir.Subgraph, identifier: str, operands):
+    result = ir.InvokeSubgraph.create(subgraph_fn, operands)
+    return list(map(TensorBox.create, result))
+
+
 @register_lowering(associative_scan_op, type_promotion_kind=None)
 def associative_scan(combine_fn: ir.Subgraph, xs, dim: int):
     from .subgraph_lowering import InputDescriptor, lower_pointwise_subgraph
@@ -6428,163 +6476,10 @@
         return (effectful_kernel, *result)
 
 
-try:
-    import torch.distributed._functional_collectives
-
-    _c10d_functional = torch.ops._c10d_functional
-
-    @register_lowering(_c10d_functional.all_reduce)
-    def _all_reduce(inp, reduce_op, group_name):
-        inp = clone(inp)
-        if config.reorder_for_compute_comm_overlap:
-            # The horizontal fusion of this clone often severely delays the
-            # scheduling of the all_reduce_ node. Horizontally fusing this
-            # clone can almost never out-perform scheduling the all_reduce_
-            # earlier. Also in most cases, this clone is eliminated via
-            # in-place reuse. Therefore, we tell the scheduler to not fuse it.
-            inp.realize()
-            V.graph.no_fuse_buffer_names.add(inp.get_name())
-        inp = ir.ExternKernel.require_contiguous(inp)
-        ir._CollectiveKernel.create_inplace(
-            _c10d_functional.all_reduce_.default, inp, reduce_op, group_name
-        )
-        return inp
-
-    @register_lowering(_c10d_functional.all_reduce_)
-    def _all_reduce_(inp, reduce_op, group_name):
-        ir._CollectiveKernel.create_inplace(
-            _c10d_functional.all_reduce_.default, inp, reduce_op, group_name
-        )
-        return inp
-
-    @register_lowering(_c10d_functional.all_reduce_coalesced)
-    def _all_reduce_coalesced(inputs, reduce_op, group_name):
-        inputs = [clone(inp) for inp in inputs]
-        ir._CollectiveKernel.create_inplace(
-            _c10d_functional.all_reduce_coalesced_.default,
-            inputs,
-            reduce_op,
-            group_name,
-        )
-        return inputs
-
-    @register_lowering(_c10d_functional.all_reduce_coalesced_)
-    def _all_reduce_coalesced_(inputs, reduce_op, group_name):
-        ir._CollectiveKernel.create_inplace(
-            _c10d_functional.all_reduce_coalesced_.default,
-            inputs,
-            reduce_op,
-            group_name,
-        )
-        return inputs
-
-    @register_lowering(_c10d_functional.all_gather_into_tensor)
-    def _all_gather_into_tensor(inp, group_size, group_name):
-        return ir.TensorBox.create(
-            ir._CollectiveKernel.create_out_of_place(
-                _c10d_functional.all_gather_into_tensor.default,
-                inp,
-                group_size,
-                group_name,
-            )
-        )
-
-    @register_lowering(_c10d_functional.all_gather_into_tensor_coalesced)
-    def _all_gather_into_tensor_coalesced(inputs, group_size, group_name):
-        return pytree.tree_map(
-            ir.TensorBox.create,
-            ir._CollectiveKernel.create_out_of_place(
-                _c10d_functional.all_gather_into_tensor_coalesced.default,
-                inputs,
-                group_size,
-                group_name,
-            ),
-        )
-
-    @register_lowering(_c10d_functional.all_gather_into_tensor_out)
-    def _all_gather_into_tensor_out(inp, group_size, group_name, *, out):
-        ir._CollectiveKernel.create_inplace(
-            _c10d_functional.all_gather_into_tensor_out.default,
-            inp,
-            group_size,
-            group_name,
-            out=out,
-        )
-        return out
-
-    @register_lowering(_c10d_functional.reduce_scatter_tensor)
-    def _reduce_scatter_tensor(inp, reduce_op, group_size, group_name):
-        return ir.TensorBox.create(
-            ir._CollectiveKernel.create_out_of_place(
-                _c10d_functional.reduce_scatter_tensor.default,
-                inp,
-                reduce_op,
-                group_size,
-                group_name,
-            )
-        )
-
-    @register_lowering(_c10d_functional.reduce_scatter_tensor_coalesced)
-    def _reduce_scatter_tensor_coalesced(inputs, reduce_op, group_size, group_name):
-        return pytree.tree_map(
-            ir.TensorBox.create,
-            ir._CollectiveKernel.create_out_of_place(
-                _c10d_functional.reduce_scatter_tensor_coalesced.default,
-                inputs,
-                reduce_op,
-                group_size,
-                group_name,
-            ),
-        )
-
-    @register_lowering(_c10d_functional.all_to_all_single)
-    def _all_to_all_single(inp, output_split_sizes, input_split_sizes, group_name):
-        return ir.TensorBox.create(
-            ir._CollectiveKernel.create_out_of_place(
-                _c10d_functional.all_to_all_single.default,
-                inp,
-                output_split_sizes,
-                input_split_sizes,
-                group_name,
-            )
-        )
-
-    @register_lowering(_c10d_functional.broadcast)
-    def _broadcast(inp, src, group_name):
-        inp = clone(inp)
-        ir._CollectiveKernel.create_inplace(
-            _c10d_functional.broadcast_.default, inp, src, group_name
-        )
-        return inp
-
-    @register_lowering(_c10d_functional.broadcast_)
-    def _broadcast_(inp, src, group_name):
-        ir._CollectiveKernel.create_inplace(
-            _c10d_functional.broadcast_.default, inp, src, group_name
-        )
-        return inp
-
-    @register_lowering(_c10d_functional.wait_tensor)
-    def _wait_tensor(inp):
-        ir._WaitKernel.create_wait(_c10d_functional.wait_tensor.default, inp)
-        return inp
-
-    @register_lowering(torch.ops._dtensor.shard_dim_alltoall)
-    def _shard_dim_alltoall(inp, gather_dim, shard_dim, group_name):
-        return ir.TensorBox.create(
-            ir._CollectiveKernel.create_out_of_place(
-                torch.ops._dtensor.shard_dim_alltoall.default,
-                inp,
-                gather_dim,
-                shard_dim,
-                group_name,
-            )
-        )
-
-except (AttributeError, ImportError):
-    log.info(
-        "Inductor support for distributed collectives depends on building torch.distributed"
-    )
+from .comm_lowering import register_comm_lowerings
+
+
+register_comm_lowerings()
 
 # populate lowerings defined in kernel/*
 from . import kernel
