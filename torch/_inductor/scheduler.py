# mypy: disallow-untyped-defs
from __future__ import annotations

import collections
import dataclasses
import functools
import itertools
import logging
import math
import operator
import os
import pprint
import textwrap
import traceback
import typing
from collections import defaultdict
from typing import (
    Any,
    Callable,
    Counter,
    DefaultDict,
    Dict,
    Generic,
    List,
    Optional,
    Sequence,
    Set,
    Tuple,
    TypeVar,
    Union,
)

import sympy

import torch
import torch._inductor.async_compile  # noqa: F401 required to warm up AsyncCompile pools
from torch._dynamo.utils import counters, dynamo_timed
from torch._inductor.metrics import get_metric_table, is_metric_table_enabled
from torch.fx.experimental.symbolic_shapes import free_unbacked_symbols
from torch.utils._ordered_set import OrderedSet
from torch.utils._sympy.symbol import free_symbol_is_type, SymT
from torch.utils._triton import has_triton

from . import comms, config, dependencies, ir, metrics
from .codecache import write_text
from .codegen.common import BackendFeature, get_scheduling_for_device, Kernel
from .comm_analysis import estimate_nccl_collective_runtime
from .dependencies import Dep, MemoryDep, StarDep, WeakDep
from .ir import ComputedBuffer, MultiOutput, MultiOutputLayout
from .loop_body import LoopBody
from .memory import MemoryPlanningInfoForBuffer, MemoryPlanningInfoForNode
from .runtime.runtime_utils import green_text, red_text
from .sizevars import SimplifyIndexing
from .utils import (
    cache_on_self,
    cmp,
    device_need_guard,
    get_device_tflops,
    get_dtype_size,
    get_gpu_dram_gbps,
    IndentedBuffer,
    is_collective,
    is_gpu,
    is_wait,
    sympy_product,
)
from .virtualized import V


log = logging.getLogger(__name__)
fusion_log = torch._logging.getArtifactLogger(__name__, "fusion")
loop_ordering_log = torch._logging.getArtifactLogger(__name__, "loop_ordering")


@dataclasses.dataclass
class SchedulerBuffer:
    scheduler: Scheduler
    node: ir.Buffer
    defining_op: BaseSchedulerNode
    users: List[NodeUser] = dataclasses.field(default_factory=list)
    mpi_buffer: MemoryPlanningInfoForBuffer = dataclasses.field(
        default_factory=MemoryPlanningInfoForBuffer
    )

    def __hash__(self) -> int:
        return hash(self.node.name)

    def debug_str(self) -> str:
        result = IndentedBuffer()
        name = self.get_name()
        result.writeline(f"{name}: {type(self.node).__name__}")
        result.writeline(f"{name}.layout = {self.node.layout}")
        if self.get_aliases():
            result.writeline(f"{name}.aliases = {pformat(self.get_aliases())}")
        if self.get_mutations():
            result.writeline(f"{name}.mutations = {pformat(self.get_mutations())}")

        if len(self.users) <= 1:
            result.writeline(f"{name}.users = {self.users}")
        else:
            result.writeline(f"{name}.users = [")
            with result.indent(1):
                for user in self.users:
                    result.writeline(f"{user},")
            result.writeline("]")
        return result.getrawvalue()

    def get_name(self) -> str:
        return self.node.get_name()

    def allocate(self) -> None:
        assert self.node is not None
        if not self.node.should_allocate():
            return

        if (
            self.node.get_inputs_that_alias_output()
            or self.node.get_mutation_names()
            or isinstance(self.node.get_layout(), ir.CommBufferLayout)
        ):
            V.graph.wrapper_code.codegen_allocation(self.node)
            return

        # hacky check for if V.kernel is a real kernel or NullHandler
        if (
            hasattr(V.kernel, "args")
            and self.get_name() in V.kernel.inplace_update_buffers
        ):
            V.graph.wrapper_code.codegen_inplace_reuse(
                self.scheduler.name_to_buf[
                    V.kernel.inplace_update_buffers[self.get_name()]
                ].node,
                self.node,
            )
        else:
            V.graph.wrapper_code.codegen_allocation(self.node)

    def can_free(self) -> bool:
        # There's no real allocated buffer, no need to free it
        assert self.node is not None
        if isinstance(self.node.layout, ir.NoneLayout):
            return False
        for use in self.users:
            if isinstance(use.node, OutputNode):
                return False
        return True

    def set_users(self, users: List[NodeUser]) -> None:
        # deduplicate
        result: Dict[int, NodeUser] = {}
        for use in users:
            if id(use.node) in result:
                result[id(use.node)] = use.merge(result[id(use.node)])
            else:
                result[id(use.node)] = use
        self.users = list(result.values())

    def get_aliases(self) -> Sequence[str]:
        assert self.node is not None
        return self.node.get_inputs_that_alias_output()

    def get_mutations(self) -> List[str]:
        assert self.node is not None
        return self.node.get_mutation_names()


class BaseSchedulerNode:
    group: Tuple[torch.device, Tuple[Tuple[sympy.Expr, ...], ...]]
    read_writes: dependencies.ReadWrites
    unmet_dependencies: OrderedSet[Dep]
    # .min_order and .max_order are only relevant for "grouped" nodes such as FusedSchedulerNode.
    # e.g. if the FusedSchedulerNode includes nodes (op_1, op_2, op_3), and op_X is X-th node
    # in `self.scheduler.nodes`, then for this FusedSchedulerNode, .min_order is 1 and .max_order is 3.
    # For non-"grouped" nodes (i.e. regular SchedulerNode),
    # .min_order = .max_order = X if this node is X-th node in `self.scheduler.nodes`.
    min_order: int
    max_order: int
    mpi_node: MemoryPlanningInfoForNode

    def __init__(self, scheduler: Scheduler) -> None:
        self.scheduler: Scheduler = scheduler
        self.debug_device_str: Callable[
            [BaseSchedulerNode], List[str]
        ] = lambda *args, **kwargs: []

    def _init_from_node(self, node: ir.Operation) -> None:
        self.node: Optional[ir.Operation] = node
        self.ancestors: OrderedSet[str] = OrderedSet()
        self.last_usage: OrderedSet[
            str
        ] = OrderedSet()  # buffers that won't be used after this kernel
        self.written = False
        self.outputs: List[SchedulerBuffer] = [
            SchedulerBuffer(
                scheduler=self.scheduler,
                node=output,
                defining_op=self,
            )
            for output in node.get_outputs()
        ]
        self.outputs_by_name: Dict[str, SchedulerBuffer] = {
            buf.get_name(): buf for buf in self.outputs
        }

    def __repr__(self) -> str:
        return f"{type(self).__name__}(name={self.get_name()!r})"

    def debug_str(self) -> str:
        """Longer form printout for trace logs"""
        name = self.get_name()
        buf = IndentedBuffer()
        buf.splice(
            f"""\
{name}: {type(self).__name__}({type(getattr(self, 'node', None)).__name__})
{name}.writes = {pformat(self.read_writes.writes)}
{name}.unmet_dependencies = {pformat(self.unmet_dependencies)}
{name}.met_dependencies = {pformat(self.read_writes.reads - self.unmet_dependencies)}
{name}.outputs = [
        """
        )
        with buf.indent():
            for out in self.get_outputs():
                buf.splice(out.debug_str())
        buf.writeline("]")

        try:
            buf.splice(self.debug_str_extra())
        except Exception:
            log.warning("Ignoring error in debug_str()", exc_info=True)

        return buf.getrawvalue().rstrip()

    def debug_str_extra(self) -> str:
        return ""

    def _debug_str_for_device(self) -> List[str]:
        return self.debug_device_str(self)

    def debug_str_short(self) -> str:
        maybe_data = getattr(self.node, "data", None)
        data_str = ""
        if isinstance(maybe_data, torch._inductor.ir.Pointwise):
            data_str = ", " + maybe_data.str_helper(
                [maybe_data.get_size()], shorten=False, multiline=False
            )
        elif isinstance(maybe_data, torch._inductor.ir.Reduction):
            data_str = ", " + maybe_data.str_helper(
                [maybe_data.get_reduction_size(), maybe_data.get_reduction_type()],
                shorten=False,
                multiline=False,
            )
        return f"{self}{data_str}"

    def log_details(self) -> None:
        log.info(
            "%s: unmet_dependencies = %s, writes = %s",
            self,
            self.unmet_dependencies,
            self.read_writes.writes,
        )

    def reorder_loops_by_dep_pair(
        self, self_dep: MemoryDep, other_dep: MemoryDep
    ) -> None:
        return

    def update_mutated_names(self, renames: Dict[str, str]) -> None:
        self.set_read_writes(self.read_writes.rename(renames))

    def add_fake_dep(self, dep: Dep) -> None:
        self.set_read_writes(self.read_writes.with_read(dep))

    def has_aliasing_or_mutation(self) -> bool:
        return any(
            buf.get_aliases() or buf.get_mutations() for buf in self.get_outputs()
        )

    def set_read_writes(self, rw: dependencies.ReadWrites) -> None:
        self.read_writes = rw
        self.unmet_dependencies = self.read_writes.reads
        self.prune_deps()

    def set_last_usage(
        self, future_used_buffers: OrderedSet[str], mutation_real_name: Dict[str, str]
    ) -> None:
        used_buffers = self.used_or_aliased_buffer_names()
        used_buffers = OrderedSet([mutation_real_name.get(k, k) for k in used_buffers])
        self.last_usage = used_buffers - future_used_buffers

    def mark_run(self) -> None:
        for buf in self.outputs:
            buf.allocate()

    def used_buffer_names(self) -> OrderedSet[str]:
        return OrderedSet(
            dep.name
            for dep in itertools.chain(self.read_writes.reads, self.read_writes.writes)
        )

    def used_or_aliased_buffer_names(self) -> OrderedSet[str]:
        used_names: OrderedSet[str] = OrderedSet()

        deps = [
            dep.name
            for dep in itertools.chain(self.read_writes.reads, self.read_writes.writes)
        ]
        while len(deps) > 0:
            dep = deps.pop()
            used_names.add(dep)
            if V.graph.name_to_buffer.get(dep):
                for alias in V.graph.name_to_buffer[dep].get_inputs_that_alias_output():
                    if alias not in used_names:
                        deps.append(alias)
        return used_names

    def prune_deps(self) -> None:
        self.unmet_dependencies = OrderedSet(
            dep
            for dep in self.unmet_dependencies
            if dep.name not in self.scheduler.available_buffer_names
        )

    def prune_weak_deps(self) -> None:
        # Prune weak dependencies on operations that have been removed
        def should_prune(dep: Dep) -> bool:
            if not isinstance(dep, WeakDep):
                return False
            op = self.scheduler.name_to_buf[dep.name].defining_op
            return op.get_name() in V.graph.removed_operations

        to_remove = OrderedSet(
            dep for dep in self.read_writes.reads if should_prune(dep)
        )
        self.set_read_writes(self.read_writes.remove_reads(to_remove))

    def prune_redundant_deps(
        self, name_to_fused_node: Dict[str, BaseSchedulerNode]
    ) -> None:
        _prune_redundant_deps(self, name_to_fused_node, self.scheduler.name_to_buf)

    def get_name(self) -> str:
        assert self.node is not None
        return self.node.get_operation_name()

    def get_first_name(self) -> str:
        return self.get_name()

    @cache_on_self
    def get_operation_names(self) -> OrderedSet[str]:
        return OrderedSet([node.get_name() for node in self.get_nodes()])

    @cache_on_self
    def get_buffer_names(self) -> OrderedSet[str]:
        return OrderedSet([out.get_name() for out in self.outputs])

    def get_nodes(self) -> Sequence[BaseSchedulerNode]:
        return [self]

    def get_outputs(self) -> Sequence[SchedulerBuffer]:
        return self.outputs

    def get_output(self, buf_name: str) -> SchedulerBuffer:
        return self.outputs_by_name[buf_name]

    def get_device(self) -> torch.device:
        assert self.node is not None
        return self.node.get_device()

    def is_reduction(self) -> bool:
        return False

    def is_split_scan(self) -> bool:
        return False

    def is_template(self) -> bool:
        return False

    def is_extern(self) -> bool:
        return False

    def is_foreach(self) -> bool:
        return False

    def can_inplace(self, read_dep: dependencies.Dep) -> bool:
        return False

    def has_side_effects(self) -> bool:
        return False

    def decide_inplace_update(self) -> None:
        """
        Decide if there should be inplace updates for the node
        and record the decision in the active kernel.
        """
        from .codegen.wrapper import buffer_reuse_key

        if not (
            isinstance(self, SchedulerNode)
            and config.inplace_buffers
            and V.graph.has_feature(self.get_device(), BackendFeature.INPLACE_BUFFERS)
            and (
                not isinstance(V.kernel, torch._inductor.codegen.simd.SIMDKernel)
                or getattr(V.kernel, "mutations", None) is not None
            )
            # hacky check for if V.kernel is a real kernel or NullHandler
            and hasattr(V.kernel, "args")
        ):
            return

<<<<<<< HEAD
        # NOTE remove V.graph.removed_operations once deps issue is fixed
        inconsequential_nodes = (
            (self.ancestors - {self.get_name()})
            | V.graph.removed_operations
            | self.scheduler.completed_operations
        )
=======
        ordered_reads = sorted(self.read_writes.reads, key=lambda x: x.name)
>>>>>>> a1370259

        for buf in self.get_outputs():
            buf_node = buf.node
            assert buf_node is not None
            if (
                not buf_node.should_allocate()
                or buf_node.get_inputs_that_alias_output()
                or buf_node.get_mutation_names()
                or buf.get_name() in V.graph.removed_buffers
            ):
                continue

            for read in self.read_writes.reads:
                input_buf: Optional[SchedulerBuffer] = self.scheduler.name_to_buf.get(
                    read.name
                )
                if (
                    input_buf
                    and V.graph.wrapper_code.can_reuse(input_buf, self)
                    and not isinstance(input_buf.defining_op, NopKernelSchedulerNode)
                ):
                    # If the writers of input_buf are in the same FusedSchedulerNode as the current op, then there is
                    # no need to inplace.
                    if input_buf.defining_op.get_name() in fused_nodes:
                        continue

                    assert input_buf.users is not None
                    remaining_uses = [
                        x
                        for x in input_buf.users
                        if x.node.get_name() not in self.scheduler.completed_operations
                    ]
                    if (
                        len(remaining_uses) == 1
                        and remaining_uses[0].can_inplace
                        and remaining_uses[0].node is self
                        and input_buf.node is not None
                        and not isinstance(
                            input_buf.node.get_layout(),
                            (
                                ir.MultiOutputLayout,
                                ir.MutationLayoutSHOULDREMOVE,
                            ),
                        )
                        and not (
                            isinstance(
                                input_buf.defining_op.node,
                                (ir.FallbackKernel, ir.MultiOutput),
                            )
                            and len(input_buf.node.get_inputs_that_alias_output()) > 0
                        )
                        and buffer_reuse_key(input_buf.node)
                        == buffer_reuse_key(buf.node)
                    ):
                        # if there isn't a triton kernel, then we don't need to call triton-specific things.
                        # but TODO this might be a convenient place to signal to the Collective kernels to inplace
                        # (and, can we make "kernel" less generic of a name?)
                        V.kernel.args.make_inplace(input_buf.get_name(), buf.get_name())
                        # mutations not tracked in cpp kernels
                        if isinstance(
                            V.kernel, torch._inductor.codegen.simd.SIMDKernel
                        ):
                            V.kernel.mutations.add(input_buf.get_name())
                            V.kernel.mutations.add(buf.get_name())

                        V.kernel.inplace_update_buffers[
                            buf.get_name()
                        ] = input_buf.get_name()
                        break

    def codegen_originating_info(
        self, buffer: IndentedBuffer, only_once: bool = True
    ) -> None:
        if not config.comment_origin:
            return

        if only_once and self.written:
            return
        assert self.node is not None
        origins = self.node.get_origins()
        out_lines = []

        for o in origins:
            if o.op == "output":
                # These are boring and samey
                continue

            out_lines.append("")
            # TODO(voz): Should the pragma be constant somewhere?
            out_lines.append("#pragma CMT ORIGIN:")
            op_info_str = f"#pragma CMT {o.op} {o.target}"
            if "seq_nr" in o.meta:
                op_info_str = op_info_str + f" seq_nr:{o.meta['seq_nr']}"
            out_lines.append(op_info_str)
            if "stack_trace" in o.meta:
                stack_trace = f"{o.meta['stack_trace']}"
                stack_trace_last_line = stack_trace.split("|")[-1]
                out_lines.append(
                    "#pragma CMT "
                    + stack_trace_last_line.replace("{", "{{")
                    .replace("}", "}}")
                    .replace("\n", "\\")
                )
                out_lines.append("#pragma CMT END ORIGIN")
                out_lines.append("")

        if len(out_lines) == 0:
            return

        # TODO(voz): Ostensibly, we should not need this. But there are cases where C++ codegen does
        # not use BracesBuffer, so we have no good indicator of a C++ buffer atm.
        buffer.writelines(out_lines)
        self.written = True

    @cache_on_self
    def get_read_write_buffers_sizes(self) -> int:
        """
        Counting the number of bytes accessed for a kernel is
        surprisingly tricky. In particular, there is a differentiation
        between 'theoretical' memory accesses and practical memory
        accesses. For example, a layernorm kernel may actually access an
        input 3 times, but in theory, it only needs to access its input
        once (and may be optimized to do so through say, persistent
        reductions)

        Another example is that even though a buffer is passed in, we may
        not access the entire buffer. This may occur if we are accessing
        a slice of the buffer. Another tricky case is for indirect
        indexing, where the amount of bytes accessed depends on the
        values of the input.

        What this function aims to compute is the memory accesses for
        worst-case inputs, best-case optimization. What this means is
        that for each buffer we compute the amount of potential accesses in two ways and take the minimum.

        1. Numel in ranges multiplied by number of deps the buffer has
        2. The buffer size
        """
        if isinstance(self, NopKernelSchedulerNode):
            return 0
        if isinstance(self, ExternKernelSchedulerNode) and isinstance(
            self.node, MultiOutput
        ):
            # todo: Calculate this - it's kinda annoying.
            return 0

        def try_size_hint(s: sympy.Expr) -> int:
            return V.graph.sizevars.size_hint(s, fallback=0)

        if isinstance(self, SchedulerNode):
            node_numel = try_size_hint(
                sympy_product(self.get_ranges()[0])
                * sympy_product(self.get_ranges()[1]),
            )
        else:
            node_numel = int(1e9)
        buf_accesses = collections.defaultdict(list)
        for dep in self.read_writes.reads | self.read_writes.writes:
            buf_accesses[dep.name].append(dep)

        reads = OrderedSet(dep.name for dep in self.read_writes.reads)
        writes = OrderedSet(dep.name for dep in self.read_writes.writes)

        def is_materialized(buf: str, snodes: Sequence[BaseSchedulerNode]) -> bool:
            users = self.scheduler.name_to_buf[buf].users
            buf_uses = OrderedSet(user.node for user in users)
            return len(buf_uses - OrderedSet(snodes)) > 0

        if isinstance(self, FusedSchedulerNode):
            removed_buffers = OrderedSet(
                dep for dep in writes if not is_materialized(dep, self.snodes)
            )
            writes = writes - removed_buffers
            reads = reads - removed_buffers
        node_bytes = 0

        for buf_name in reads | writes:
            buf_accessed_elems = sum(node_numel for dep in buf_accesses[buf_name])
            buf: Union[ir.Buffer, ir.TensorBox]
            if buf_name in V.graph.name_to_buffer:
                buf = V.graph.name_to_buffer[buf_name]
            elif buf_name in V.graph.graph_inputs:
                buf = V.graph.graph_inputs[buf_name]
            else:
                continue

            def get_buf_bytes(buf: Optional[Union[ir.Buffer, ir.TensorBox]]) -> int:
                if not buf:
                    return 0
                # Kind of a lazy way to get the MultiOutput nodes corresponding to
                # a MultiOutputLayout
                if isinstance(buf.layout, MultiOutputLayout):
                    users = self.scheduler.name_to_buf[buf.get_name()].users
                    tot = 0
                    for user in users:
                        assert isinstance(user.node, BaseSchedulerNode)
                        if isinstance(user.node.node, MultiOutput):
                            for sched_buf in user.node.get_outputs():
                                tot += get_buf_bytes(sched_buf.node)
                        else:
                            # Buf is a MultiOutputLayout but not all of its
                            # users are MultiOutputs...
                            # TODO: Figure out what's going on
                            return 0
                    return tot
                elif isinstance(buf.layout, ir.NoneLayout):
                    return sum(
                        get_buf_bytes(V.graph.get_buffer(mut_name))
                        for mut_name in buf.get_mutation_names()
                    )
                else:
                    buf_elems = try_size_hint(sympy_product(buf.get_size()))
                    return get_dtype_size(buf.get_dtype()) * min(
                        buf_accessed_elems, buf_elems
                    )

            node_bytes += get_buf_bytes(buf)

        return node_bytes

    @cache_on_self
    def get_estimated_runtime(self) -> float:
        """
        Returns estimated op runtime in nanoseconds (ns)
        """
        buf = self.get_nodes()[0].get_outputs()[0]
        layout = buf.node.get_layout()
        dtype = buf.node.get_dtype()

        if layout.device is not None and not is_gpu(layout.device.type):
            # default to no reordering based on runtime
            return 0

        # Collective kernels
        if is_collective(self.node):
            assert isinstance(self.node, ir.IRNode)
            try:
                return estimate_nccl_collective_runtime(self.node)
            except ValueError as e:
                # We don't know how to estimate runtime for this collective,
                # falling back to 0
                log.info(e)
                return 0

        elif is_wait(self.node):
            # ir.Wait is only used for collective ops.
            # The time needed for the collective op is already estimated and considered
            # when we are processing the collective op IR node, so ir.Wait takes 0 time
            # since it doesn't take extra time to get the result after the collective is completed.
            return 0

        try:
            gpu_memory_bandwidth = get_gpu_dram_gbps()
            gpu_flops = get_device_tflops(dtype) * 10**12
        except Exception:
            return 0

        if isinstance(self, ExternKernelSchedulerNode):
            assert isinstance(self.node, ir.ExternKernel), f"{type(self.node)=}"
            op = kernel_name_to_op.get(
                getattr(self.node, "python_kernel_name", ""), None
            )

            # if there is a resolved op, dry-run using fake mode and record flop count
            if op is not None:
                from torch._subclasses.fake_tensor import FakeTensorMode
                from torch.utils.flop_counter import FlopCounterMode

                if any(
                    len(free_unbacked_symbols(n.get_numel())) > 0
                    for n in self.node.inputs
                ):
                    # Tensor has unbacked symints, we don't know how to estimate
                    # runtime for that today
                    return 0

                with FakeTensorMode() as fake_mode, FlopCounterMode(
                    display=False
                ) as flop_counter_mode, V.set_current_node(
                    self.node.fx_node
                ), V.set_fake_mode(
                    fake_mode
                ):
                    from .ir import ir_node_to_tensor

                    fake_inputs = [
                        ir_node_to_tensor(input, guard_shape=False)
                        for input in self.node.inputs
                    ]
                    cls = self.node.__class__
                    cls.process_kernel(op, *fake_inputs, **self.node.kwargs)

                    # TODO(xmfan): find a better heuristic to model FLOPS/latency relationship
                    factor = 1.0
                    counted_flops = flop_counter_mode.get_total_flops()
                    counted_bytes = self.get_read_write_buffers_sizes()
                    compute_time = (factor * counted_flops / gpu_flops) * 1e9
                    transfer_time = counted_bytes / gpu_memory_bandwidth

                    # Return estimated runtime in nanoseconds
                    return max(compute_time, transfer_time)

        elif isinstance(self, FusedSchedulerNode) or isinstance(
            self.node, ComputedBuffer
        ):
            # Return estimated runtime in nanoseconds (bytes / gbps)
            return self.get_read_write_buffers_sizes() / gpu_memory_bandwidth

        return 0

    def get_template_node(self) -> Optional[ir.TemplateBuffer]:
        return None


class WhyNoFuse:
    # TODO when we drop support for Python < 3.10, we can use
    # @dataclass(slots=True) instead of manually specifying __slots__.
    __slots__ = ["node1", "node2", "reason", "args"]
    reason: str
    args: Tuple[Any, ...]

    def __init__(self, node1: BaseSchedulerNode, node2: BaseSchedulerNode) -> None:
        self.node1 = node1
        self.node2 = node2

    def __call__(self, reason: str, *args: Any) -> None:
        self.reason = reason
        self.args = args
        fusion_log.debug(self)

    def __str__(self) -> str:
        return f"cannot fuse {self.node1.get_name()} with {self.node2.get_name()}: " + (
            self.reason % self.args
        )


def pformat(obj: Any) -> str:
    if isinstance(obj, OrderedSet):
        # pformat has trouble with sets of sympy exprs
        obj = sorted(obj, key=str)
    result = pprint.pformat(obj, indent=4)
    if "\n" in result:
        return f"\n{textwrap.indent(result, ' ' * 4)}"
    return result


class OutputNode:
    def __init__(self, dep: StarDep) -> None:
        self.unmet_dependencies = OrderedSet([dep])

    def is_reduction(self) -> bool:
        return False

    def get_inputs_that_alias_output(self) -> Sequence[str]:
        return ()

    def get_name(self) -> str:
        return "OUTPUT"

    __repr__ = get_name


def _prune_redundant_deps(
    node: BaseSchedulerNode,
    name_to_fused_node: Dict[str, BaseSchedulerNode],
    name_to_buf: Dict[str, SchedulerBuffer],
) -> None:
    """
    Prunes weakdeps intended for mutation ordering
    on an upstream fused node if after fusion there is another dependency
    on the fused upstream node, making the weakdep redundant

    In essence this enforces an ordering on fusions. As fusions occur, weakdeps will
    be incrementally removed, enabling other fusions, ensuring they are fused in order.
    """
    name_to_dep_count: Counter[str] = collections.Counter()

    for dep in node.unmet_dependencies:
        if not isinstance(dep, WeakDep):
            op = name_to_buf[dep.name].defining_op
            name_to_dep_count[name_to_fused_node[op.get_name()].get_name()] += 1

    def should_prune(dep: Dep) -> bool:
        if isinstance(dep, WeakDep):
            op_name = name_to_buf[dep.name].defining_op.get_name()
            is_redundant = name_to_dep_count[name_to_fused_node[op_name].get_name()] > 0
            # These can occur because fused nodes always gather deps from their snodes
            # If B has a weakdep on A
            # B gets fused with C, then any time BC is fused, the weakdep will reappear
            is_self_dep = name_to_fused_node[op_name] == node
            return is_redundant or is_self_dep
        else:
            return False

    deps_to_prune = OrderedSet(
        dep for dep in node.unmet_dependencies if should_prune(dep)
    )

    if deps_to_prune:
        node.unmet_dependencies = node.unmet_dependencies - deps_to_prune
        node.set_read_writes(node.read_writes.remove_reads(deps_to_prune))


# TODO(xmfan): reuse: an existing mapping for this if it exists, or formalize this into ir.py:ExternKernel
kernel_name_to_op = {
    "extern_kernels.convolution": torch.ops.aten.convolution,
    "extern_kernels.mm": torch.ops.aten.mm,
    "extern_kernels.bmm": torch.ops.aten.bmm,
    "extern_kernels.addmm": torch.ops.aten.addmm,
}


class ExternKernelSchedulerNode(BaseSchedulerNode):
    def __init__(self, scheduler: Scheduler, node: ir.Operation) -> None:
        super().__init__(scheduler)
        self._init_from_node(node)
        self.set_read_writes(node.get_read_writes())

    def debug_str_extra(self) -> str:
        return f"{self.get_name()}.node.kernel = {getattr(self.node, 'python_kernel_name', None)}"

    def is_extern(self) -> bool:
        return True

    def has_side_effects(self) -> bool:
        assert self.node is not None
        return hasattr(self.node, "has_side_effects") and self.node.has_side_effects()


class NopKernelSchedulerNode(BaseSchedulerNode):
    def __init__(self, scheduler: Scheduler, node: ir.Operation) -> None:
        super().__init__(scheduler)
        self._init_from_node(node)
        self.set_read_writes(node.get_read_writes())


class SchedulerNode(BaseSchedulerNode):
    def __init__(
        self,
        scheduler: Scheduler,
        node: Union[ir.ComputedBuffer, ir.TemplateBuffer],
    ) -> None:
        super().__init__(scheduler)
        self._init_from_node(node)
        self._compute_attrs()

    def _compute_attrs(
        self,
        extra_indexing_constraints: Optional[Tuple[Dict[Any, Any], List[Any]]] = None,
        recompute_sizes_body_func: Optional[Callable[..., Any]] = None,
    ) -> None:
        assert isinstance(self.node, (ir.ComputedBuffer, ir.TemplateBuffer))
        self._sizes, self._body = self.node.simplify_and_reorder(
            extra_indexing_constraints=extra_indexing_constraints,
            recompute_sizes_body_func=recompute_sizes_body_func,
        )

        group_fn = self.scheduler.get_backend(self.node.get_device()).group_fn
        self.group = (self.node.get_device(), group_fn(self._sizes))

        # Don't normalize since normalization will merge loops which
        # makes it hard to decide new loop orders.
        should_normalize = (
            not config.loop_ordering_after_fusion
            or self.node.get_device().type != "cuda"
        )

        if isinstance(self.node, ir.TemplateBuffer):
            self.set_read_writes(
                self.node.extract_read_writes(normalize=should_normalize)
            )
        else:
            self.set_read_writes(
                dependencies.extract_read_writes(
                    self._body, *self._sizes, normalize=should_normalize
                )
            )

    def recompute_size_and_body(
        self,
        extra_indexing_constraints: Optional[Tuple[Dict[Any, Any], List[Any]]] = None,
        recompute_sizes_body_func: Optional[Callable[..., Any]] = None,
    ) -> None:
        self._compute_attrs(
            extra_indexing_constraints=extra_indexing_constraints,
            recompute_sizes_body_func=recompute_sizes_body_func,
        )

    def refresh_dependencies(self, normalize: bool) -> None:
        # Fake dependencies are added manually. They can not be analyzed from
        # extract_read_writes. Find them out and apply manually.
        fake_deps = {
            dep for dep in self.read_writes.reads if isinstance(dep, (WeakDep, StarDep))
        }

        # don't normalize since the loop order may need to be further changed
        # later
        self.set_read_writes(
            dependencies.extract_read_writes(
                self._body, *self._sizes, normalize=normalize
            ).with_read(fake_deps)
        )

    def apply_new_loop_order(self, new_order: Sequence[int]) -> None:
        self._body = self._body.reorder_iter_loops(
            new_order,
        )
        self._sizes = self._body.sizes

        self.refresh_dependencies(normalize=False)

        from .codegen.simd import SIMDScheduling

        # TODO(shunting) if this cause compilation time increase when
        # enabling LOAF by default, try just clearing the specific cache
        # entry by using a customized cache implemetation rather than
        # lru_cache.
        SIMDScheduling.candidate_tilings.cache_clear()
        self.pointwise_read_writes.clear_cache(self)

    def reorder_loops_by_dep_pair(
        self, self_dep: MemoryDep, other_dep: MemoryDep
    ) -> None:
        new_order = None
        self_sizes = self._sizes[0]
        if len(self_sizes) == self_dep.num_vars == other_dep.num_vars:
            new_order = self_dep.decide_loop_order_to_match(other_dep)

        if new_order:
            metrics.num_loop_reordering += 1
            loop_ordering_log.debug(
                "Reorder loops for %s with order %s", self.get_name(), new_order
            )
            self.apply_new_loop_order(new_order)
        else:
            loop_ordering_log.debug(
                "Don't reordering %s because we can not decide the suitable loop order",
                self.get_name(),
            )

    def debug_str_extra(self) -> str:
        name = self.get_name()
        lines = [
            f"{name}.group.device = {self.group[0]}",
            f"{name}.group.iteration = {self.group[1]}",
            f"{name}.sizes = {self._sizes}",
        ]
        for dep in self.read_writes.reads_and_writes():
            if not isinstance(dep, WeakDep):
                buf_name = dep.name
                buf = V.graph.get_buffer(buf_name)
                lines.append(f"{buf_name}_layout = {pformat(buf.layout)}")
        if isinstance(self._body, LoopBody):
            lines.append(f"class {name}_loop_body:")
            lines.append(textwrap.indent(self._body.debug_str(), "    "))

        assert self.node is not None
        lines.extend(self._debug_str_for_device())

        return "\n".join(lines)

    def get_ranges(self) -> Sequence[Sequence[sympy.Expr]]:
        return self._sizes

    def is_reduction(self) -> bool:
        assert isinstance(
            self.node, (ir.ComputedBuffer, ir.TemplateBuffer)
        ), f"{type(self.node)=}"
        return bool(self.node.get_reduction_type())

    def is_split_scan(self) -> bool:
        assert isinstance(
            self.node, (ir.ComputedBuffer, ir.TemplateBuffer)
        ), f"{type(self.node)=}"
        return isinstance(self.node, ir.ComputedBuffer) and isinstance(
            self.node.data, ir.SplitScan
        )

    def is_template(self) -> bool:
        return isinstance(self.node, ir.TemplateBuffer)

    def get_template_node(self) -> Optional[ir.TemplateBuffer]:
        return self.node if isinstance(self.node, ir.TemplateBuffer) else None

    def run(self, *index_vars: Sequence[sympy.Expr]) -> None:
        self.decide_inplace_update()
        self.mark_run()
        self.codegen(index_vars)

    def ranges_from_index_vars(
        self, index_vars: Sequence[Sequence[sympy.Expr]]
    ) -> Dict[sympy.Expr, sympy.Expr]:
        sizes = self._sizes
        assert sum(map(len, sizes)) == sum(map(len, index_vars))
        var_ranges = dict(
            zip(
                itertools.chain.from_iterable(index_vars),
                itertools.chain.from_iterable(sizes),
            )
        )
        return var_ranges

    def codegen(self, index_vars: Sequence[Sequence[sympy.Expr]]) -> None:
        var_ranges = self.ranges_from_index_vars(index_vars)
        try:
            with V.set_ops_handler(
                SimplifyIndexing(V.get_ops_handler(), var_ranges)
            ), V.kernel.set_current_node(self):
                self._body(*index_vars)
        except Exception:
            log.fatal("Error in codegen for %s", self.node)
            raise

    @cache_on_self
    def pointwise_read_writes(self) -> dependencies.ReadWrites:
        """
        Get the memory dependencies in the non-reduction axis.
        """
        sizes, reduction_sizes = self._sizes
        return dependencies.extract_read_writes(
            self._body, sizes, hidden_args=[[sympy.Integer(0)] * len(reduction_sizes)]
        )

    def can_inplace(self, read_dep: dependencies.Dep) -> bool:
        if self.is_template():
            return False
        if any(out.get_aliases() for out in self.get_outputs()):
            return False
        if len(self.read_writes.writes) == 1 and isinstance(
            read_dep, dependencies.MemoryDep
        ):
            write_dep = next(iter(self.read_writes.writes))
            assert isinstance(write_dep, dependencies.MemoryDep), f"{type(write_dep)=}"
            return read_dep.index == write_dep.index and read_dep.size == write_dep.size
        return False

    @cache_on_self
    def _get_atomic_add_buffers(self) -> OrderedSet[str]:
        buffers_store_as_atomic_add: OrderedSet[str] = OrderedSet()
        if isinstance(self._body, LoopBody):
            for node in self._body.get_nodes():
                if (
                    node.op == "call_method"
                    and node.target == "store"
                    and (
                        ("mode" in node.kwargs and node.kwargs["mode"] == "atomic_add")
                        or (len(node.args) == 5 and node.args[4] == "atomic_add")
                    )
                ):
                    buffers_store_as_atomic_add.add(
                        node.kwargs["name"]
                        if "name" in node.kwargs
                        else (node.args[1] if len(node.args) >= 2 else "")
                    )
        return buffers_store_as_atomic_add


def refresh_group_node_dependencies(group_snode: BaseSchedulerNode) -> None:
    snodes = group_snode.snodes  # type: ignore[attr-defined]
    group_snode.set_read_writes(
        dependencies.ReadWrites.merge_list([x.read_writes for x in snodes])
    )

    group_snode.unmet_dependencies = (
        OrderedSet(
            dep
            for dep in OrderedSet.union(*[x.unmet_dependencies for x in snodes])
            if dep.name not in group_snode.get_buffer_names()
        )
        - group_snode.read_writes.writes
    )


def init_group_node(
    group_snode: BaseSchedulerNode,
    scheduler: Scheduler,
    snodes: List[BaseSchedulerNode],
) -> None:
    assert isinstance(group_snode, (FusedSchedulerNode, GroupedSchedulerNode))
    group_snode.snodes = snodes
    group_snode.scheduler = scheduler
    group_snode.node = None
    group_snode.ancestors = OrderedSet.union(
        *[x.ancestors for x in snodes if x.ancestors is not None]
    )

    refresh_group_node_dependencies(group_snode)

    group_snode.min_order = min(x.min_order for x in group_snode.snodes)
    group_snode.max_order = max(x.max_order for x in group_snode.snodes)
    group_snode.outputs_by_name = {
        buf.get_name(): buf for buf in group_snode.get_outputs()
    }


class FusedSchedulerNode(BaseSchedulerNode):
    """
    This is a "fake" scheduler node that represents a group of scheduler nodes
    that are meant to be fused together. The way it does this is by maintaining
    its unmet dependencies as the union of its constituent nodes.
    """

    snodes: List[BaseSchedulerNode]

    @classmethod
    def fuse(
        cls, node1: BaseSchedulerNode, node2: BaseSchedulerNode
    ) -> FusedSchedulerNode:
        assert node1.scheduler is node2.scheduler
        assert isinstance(node1, (SchedulerNode, FusedSchedulerNode))
        assert isinstance(node2, (SchedulerNode, FusedSchedulerNode))
        nodes = list(itertools.chain(node1.get_nodes(), node2.get_nodes()))
        return cls(node1.scheduler, nodes)

    def reorder_loops_by_dep_pair(
        self, self_dep: MemoryDep, other_dep: MemoryDep
    ) -> None:
        if self.is_template():
            # We can not really reorder loops for a triton template
            return
        self_sizes = None
        for snode in self.snodes:
            assert isinstance(snode, SchedulerNode)
            if self_sizes is not None and tuple(self_sizes) != tuple(snode._sizes[0]):
                loop_ordering_log.debug(
                    "Can not reorder fused node due to different sizes"
                )
                return
            self_sizes = snode._sizes[0]
        new_order = None

        assert self_sizes is not None
        if len(self_sizes) == self_dep.num_vars == other_dep.num_vars:
            new_order = self_dep.decide_loop_order_to_match(other_dep)

        if not new_order:
            loop_ordering_log.debug(
                "Dont reordering fused node %s because we can not decide the suitable loop order",
                self.get_name(),
            )
            return
        metrics.num_loop_reordering += 1
        loop_ordering_log.debug(
            "Reorder loops for fused node %s with order %s", self.get_name(), new_order
        )
        for snode in self.snodes:
            assert isinstance(snode, SchedulerNode)
            snode.apply_new_loop_order(new_order)  # type: ignore[arg-type]

        refresh_group_node_dependencies(self)

    def __init__(self, scheduler: Scheduler, snodes: List[BaseSchedulerNode]) -> None:
        super().__init__(scheduler)
        init_group_node(self, scheduler, snodes)
        self.users: List[NodeUser] = []
        self.group = max(snodes, key=lambda x: int(x.is_reduction())).group

    @cache_on_self
    def get_name(self) -> str:
        return "_".join([x.get_name() for x in self.snodes])

    def get_first_name(self) -> str:
        return self.snodes[0].get_name()

    @cache_on_self
    def get_buffer_names(self) -> OrderedSet[str]:
        return OrderedSet.union(*[x.get_buffer_names() for x in self.snodes])

    def get_outputs(self) -> List[SchedulerBuffer]:
        result: List[SchedulerBuffer] = []
        for node in self.snodes:
            result.extend(node.get_outputs())
        return result

    def debug_str_extra(self) -> str:
        lines = [
            f"{self.get_name()}.snodes[{i}] =\n{node.debug_str()}"
            for i, node in enumerate(self.snodes)
        ]
        node = self.snodes[0].node
        if node is not None:
            lines.extend(self._debug_str_for_device())

        return textwrap.indent("\n".join(lines).rstrip(), "    ")

    def debug_str_short(self) -> str:
        snodes_str = [node.debug_str_short() for node in self.snodes]
        return f"{self}, snodes: {snodes_str}"

    def set_last_usage(
        self, future_used_buffers: OrderedSet[str], mutation_real_name: Dict[str, str]
    ) -> None:
        # Set self.last_usage using the global information
        # This will be used for inter-kernel optimisations
        super().set_last_usage(future_used_buffers, mutation_real_name)
        # Set self.last_usage on the snodes
        # This will be used for optimisations within the kernel
        future_used_buffers: OrderedSet[str] = OrderedSet()
        for node in reversed(self.snodes):
            node.set_last_usage(future_used_buffers, mutation_real_name)
            future_used_buffers.update(node.last_usage)

    @cache_on_self
    def used_buffer_names(self) -> OrderedSet[str]:
        return OrderedSet.union(*[x.used_buffer_names() for x in self.snodes])

    @cache_on_self
    def used_or_aliased_buffer_names(self) -> OrderedSet[str]:
        return OrderedSet.union(
            *[x.used_or_aliased_buffer_names() for x in self.snodes]
        )

    def get_nodes(self) -> Sequence[BaseSchedulerNode]:
        return self.snodes

    def __repr__(self) -> str:
        return f"{type(self).__name__}(nodes={self.get_name()})"

    @cache_on_self
    def is_reduction(self) -> bool:
        return any(x.is_reduction() for x in self.snodes)

    @cache_on_self
    def is_split_scan(self) -> bool:
        return any(x.is_split_scan() for x in self.snodes)

    @cache_on_self
    def is_template(self) -> bool:
        return any(x.is_template() for x in self.snodes)

    @cache_on_self
    def get_template_node(self) -> Optional[ir.TemplateBuffer]:
        for node in self.snodes:
            if node.is_template():
                return node.get_template_node()
        return None

    def get_device(self) -> torch.device:
        return self.group[0]

    @cache_on_self
    def has_aliasing_or_mutation(self) -> bool:
        return any(x.has_aliasing_or_mutation() for x in self.snodes)

    # None of these need to be implemented, as a FusedSchedulerNode is just an
    # abstraction for scheduling purposes
    def update_mutated_names(self, renames: Dict[str, str]) -> None:
        raise NotImplementedError

    def add_fake_dep(self, name: Dep) -> None:
        raise NotImplementedError

    def can_inplace(self, read_dep: dependencies.Dep) -> bool:
        raise NotImplementedError

    def debug_str(self) -> str:
        """Longer form printout for trace logs"""
        name = self.get_name()
        node_typestr = ",".join(type(n).__name__ for n in self.snodes)
        buf = IndentedBuffer()
        buf.splice(
            f"""\
{name}: {type(self).__name__}({node_typestr})
{name}.writes = {pformat(self.read_writes.writes)}
{name}.unmet_dependencies = {pformat(self.unmet_dependencies)}
{name}.met_dependencies = {pformat(self.read_writes.reads - self.unmet_dependencies)}
{name}.outputs = [
            """
        )
        with buf.indent():
            for out in self.get_outputs():
                buf.splice(out.debug_str())
        buf.writeline("]")

        try:
            buf.splice(self.debug_str_extra())
        except Exception:
            log.warning("Ignoring error in debug_str()", exc_info=True)

        return buf.getrawvalue().rstrip()


class ForeachKernelSchedulerNode(FusedSchedulerNode):
    """
    This is a schedular node that consists of a set of scheduler nodes that
    has no data dependencies among them and can be executed in parallel.
    """

    def get_consumer_subnode_for(
        self, producer: BaseSchedulerNode
    ) -> Optional[BaseSchedulerNode]:
        for buf in producer.get_outputs():
            if buf.get_name() in self.read_to_node:
                return self.read_to_node[buf.get_name()]

        return None

    def get_producer_subnode_for(
        self, consumer: BaseSchedulerNode
    ) -> Optional[BaseSchedulerNode]:
        producers = set()
        for rd in consumer.read_writes.reads:
            if rd.name not in self.scheduler.name_to_buf:
                continue

            node_name = self.scheduler.name_to_buf[rd.name].defining_op.get_name()
            if node_name in self.name_to_node:
                producers.add(self.name_to_node[node_name])

        # Don't permit fusion if there are multiple subnodes
        # that this consumer reads from
        if len(producers) == 1:
            return next(iter(producers))
        else:
            return None

    @classmethod
    def can_fuse(cls, producer: BaseSchedulerNode, consumer: BaseSchedulerNode) -> bool:
        why = WhyNoFuse(producer, consumer)
        if producer.is_foreach() and consumer.is_foreach():
            producer = typing.cast(ForeachKernelSchedulerNode, producer)
            consumer = typing.cast(ForeachKernelSchedulerNode, consumer)
            foreach_match = len(producer.snodes) == len(consumer.snodes)
            if not foreach_match:
                why("foreach do not have same length")
            return foreach_match and all(
                producer.scheduler.can_fuse(l, r)
                for l, r in zip(producer.snodes, consumer.snodes)
            )
        elif consumer.is_foreach():
            if producer.is_reduction():
                why(
                    "candidate producer is a reduction, foreach ops cannot be fused with reductions currently"
                )
                return False

            consumer = typing.cast(ForeachKernelSchedulerNode, consumer)
            consumer_subnode = consumer.get_consumer_subnode_for(producer)
            if consumer_subnode is not None:
                return consumer.scheduler.can_fuse(producer, consumer_subnode)

            why("candidate producer is not dep of any foreach consumer")
            return False

        elif producer.is_foreach():
            if consumer.is_reduction():
                why(
                    "candidate consumer is a reduction, foreach ops cannot be fused with reductions currently"
                )
                return False

            producer = typing.cast(ForeachKernelSchedulerNode, producer)
            producer_subnode = producer.get_producer_subnode_for(consumer)
            if producer_subnode is not None:
                return producer.scheduler.can_fuse(producer_subnode, consumer)

            why("candidate consumer has no dep in any foreach producer")
            return False

        raise AssertionError(
            "At least one node passed to ForeachKernelSchedulerNode.can_fuse should be a foreach node"
        )

    @classmethod
    def fuse(
        cls, producer: BaseSchedulerNode, consumer: BaseSchedulerNode
    ) -> ForeachKernelSchedulerNode:
        assert producer.is_foreach() or consumer.is_foreach()
        if producer.is_foreach():
            producer = typing.cast(ForeachKernelSchedulerNode, producer)
            use_custom_partition_algo = producer.use_custom_partition_algo
            enable_autotune = producer.enable_autotune
        else:
            consumer = typing.cast(ForeachKernelSchedulerNode, consumer)
            use_custom_partition_algo = consumer.use_custom_partition_algo
            enable_autotune = consumer.enable_autotune
        prev_node_1 = None
        prev_node_2 = None
        fused_nodes: List[BaseSchedulerNode]
        if producer.is_foreach() and consumer.is_foreach():
            producer = typing.cast(ForeachKernelSchedulerNode, producer)
            consumer = typing.cast(ForeachKernelSchedulerNode, consumer)
            fused_nodes = [
                FusedSchedulerNode.fuse(l, r)
                for l, r in zip(producer.snodes, consumer.snodes)
            ]
        elif producer.is_foreach():
            producer = typing.cast(ForeachKernelSchedulerNode, producer)
            producer_subnode = producer.get_producer_subnode_for(consumer)
            fused_nodes = []
            prev_node_1 = producer
            prev_node_2 = None
            for node in producer.snodes:
                if node is producer_subnode:
                    new_node = FusedSchedulerNode.fuse(node, consumer)
                    prev_node_2 = new_node
                    fused_nodes.append(new_node)
                else:
                    fused_nodes.append(node)

        elif consumer.is_foreach():
            consumer = typing.cast(ForeachKernelSchedulerNode, consumer)
            consumer_subnode = consumer.get_consumer_subnode_for(producer)
            fused_nodes = []
            prev_node_1 = consumer
            prev_node_2 = None

            for node in consumer.snodes:
                if node is consumer_subnode:
                    new_node = FusedSchedulerNode.fuse(producer, node)
                    prev_node_2 = new_node
                    fused_nodes.append(new_node)
                else:
                    fused_nodes.append(node)
        else:
            raise AssertionError(
                "At least one node passed to ForeachKernelSchedulerNode.fuse should be a foreach node"
            )

        return cls(
            producer.scheduler,
            fused_nodes,
            use_custom_partition_algo=use_custom_partition_algo,
            prev_node_1=prev_node_1,
            prev_node_2=prev_node_2,
            enable_autotune=enable_autotune,
        )

    def __init__(
        self,
        scheduler: Scheduler,
        snodes: List[BaseSchedulerNode],
        use_custom_partition_algo: bool,
        prev_node_1: Optional[BaseSchedulerNode] = None,
        prev_node_2: Optional[BaseSchedulerNode] = None,
        enable_autotune: bool = False,
    ) -> None:
        self.read_to_node = {}
        self.name_to_node = {}

        if prev_node_1 is None or prev_node_2 is None:
            super().__init__(scheduler, snodes)

            for node in snodes:
                for read in node.read_writes.reads:
                    self.read_to_node[read.name] = node

                for name in node.get_operation_names():
                    self.name_to_node[name] = node
        else:
            self.scheduler = scheduler
            self.snodes = snodes
            self.node = None
            self.users: List[NodeUser] = []

            self.set_read_writes(
                dependencies.ReadWrites.merge_list(
                    [prev_node_1.read_writes, prev_node_2.read_writes]
                )
            )

            self.unmet_dependencies = (
                OrderedSet(
                    dep
                    for dep in OrderedSet.union(
                        prev_node_1.unmet_dependencies, prev_node_2.unmet_dependencies
                    )
                    if dep.name not in self.get_buffer_names()
                )
                - self.read_writes.writes
            )

            self.min_order = min([prev_node_1.min_order, prev_node_2.min_order])
            self.max_order = max([prev_node_1.max_order, prev_node_2.max_order])

            if prev_node_1.is_foreach():
                assert isinstance(prev_node_1, ForeachKernelSchedulerNode)
                foreach_node, other_node = prev_node_1, prev_node_2
            else:
                assert isinstance(prev_node_2, ForeachKernelSchedulerNode)
                foreach_node, other_node = prev_node_2, prev_node_1

            self.ancestors = foreach_node.ancestors
            self.ancestors.update(other_node.ancestors)

            self.name_to_node = foreach_node.name_to_node
            for name in other_node.get_operation_names():
                self.name_to_node[name] = other_node

        self.use_custom_partition_algo = use_custom_partition_algo
        self.group = (snodes[0].get_device(), ((sympy.Expr("combo_kernel"),),))
        self.origins: OrderedSet[torch.fx.Node] = OrderedSet()
        self.enable_autotune = enable_autotune

    @classmethod
    def combinable_nodes(
        cls, nodes: List[BaseSchedulerNode]
    ) -> List[BaseSchedulerNode]:
        extern = [x for x in nodes if isinstance(x, ExternKernelSchedulerNode)]
        if extern:
            log.debug(
                "ComboKernels: %d external nodes are filtered %s",
                len(extern),
                [node.node.get_origins() for node in extern if node.node is not None],
            )
        filtered_nodes = [
            x
            for x in nodes
            if not isinstance(x, (NopKernelSchedulerNode, ExternKernelSchedulerNode))
        ]
        foreach_nodes = [
            x for x in filtered_nodes if isinstance(x, ForeachKernelSchedulerNode)
        ]
        if foreach_nodes:
            log.debug("ComboKernels: %d foreach nodes are filtered", len(foreach_nodes))
        filtered_nodes = [
            x for x in filtered_nodes if not isinstance(x, ForeachKernelSchedulerNode)
        ]
        template_nodes = [x for x in filtered_nodes if x.is_template()]
        if template_nodes:
            log.debug(
                "ComboKernels: %d template nodes are filtered", {len(template_nodes)}
            )
        filtered_nodes = [x for x in filtered_nodes if x not in template_nodes]
        return filtered_nodes

    @staticmethod
    def _default_group_nodes_for_combo_kernels(
        scheduler: Scheduler,
    ) -> List[List[BaseSchedulerNode]]:
        """
        Returns a list of lists of nodes that are to be grouped together.
        """
        sorted_nodes = scheduler._topological_sort_nodes()
        grouped_nodes = []
        max_num_nodes = 8
        for nodes in sorted_nodes:
            grouped_nodes.extend(
                [
                    nodes[i : i + max_num_nodes]
                    for i in range(0, len(nodes), max_num_nodes)
                ]
            )

        return grouped_nodes

    group_algorithm_for_combo_kernels: Callable[
        [Scheduler], List[List[BaseSchedulerNode]]
    ] = _default_group_nodes_for_combo_kernels

    @staticmethod
    def set_group_algorithm_for_combo_kernels(
        custom_group_algorithm: Callable[[Scheduler], List[List[BaseSchedulerNode]]]
    ) -> None:
        ForeachKernelSchedulerNode.group_algorithm_for_combo_kernels = (
            custom_group_algorithm
        )

    @staticmethod
    def group_nodes_for_combo_kernels(
        scheduler: Scheduler,
    ) -> List[List[BaseSchedulerNode]]:
        return ForeachKernelSchedulerNode.group_algorithm_for_combo_kernels(scheduler)

    def mark_run(self) -> None:
        raise NotImplementedError

    def codegen(self) -> None:
        assert isinstance(self.node, ir.ComputedBuffer), f"{type(self.node)=}"
        self.node.get_store_function()(self.node.make_loader()())

    def is_foreach(self) -> bool:
        return True

    def get_subkernel_nodes(self) -> List[BaseSchedulerNode]:
        """Returns a list of nodes which comprise the combo kernel.
        These nodes may be vertically fused."""
        return list(self.snodes)

    def get_nodes(self) -> Sequence[BaseSchedulerNode]:
        """Returns all nodes contained in this kernel, unpacking fused nodes
        into their constituent scheduler nodes."""
        return list(itertools.chain.from_iterable(x.get_nodes() for x in self.snodes))

    def get_first_name(self) -> str:
        return self.snodes[0].get_first_name()

    def prune_redundant_deps(
        self, name_to_fused_node: Dict[str, BaseSchedulerNode]
    ) -> None:
        _prune_redundant_deps(self, name_to_fused_node, self.scheduler.name_to_buf)

        for node in self.snodes:
            node.prune_redundant_deps(name_to_fused_node)


class GroupedSchedulerNode(BaseSchedulerNode):
    """
    This is a "fake" scheduler node that represents a group of scheduler nodes
    that are meant to be *grouped* together (it does not allow another node to be scheduled
    in between its constituent nodes, nor does it allow another node to fuse into any of its constituent nodes).
    The way it does this is by maintaining its unmet dependencies as the union of its constituent nodes.
    Fusion will still happen among the nodes within each GroupedSchedulerNode.
    At codegen time, this scheduler node will be unpacked and codegen is called on each constituent node.
    """

    snodes: List[BaseSchedulerNode]

    @classmethod
    def create(cls, snodes: List[BaseSchedulerNode]) -> GroupedSchedulerNode:
        scheduler = snodes[0].scheduler
        assert all(node.scheduler is scheduler for node in snodes)
        grouped_snode = cls(scheduler, snodes)  # type: ignore[arg-type]
        for snode in snodes:
            scheduler.name_to_fused_node[snode.get_name()] = grouped_snode
        scheduler.name_to_fused_node[grouped_snode.get_name()] = grouped_snode
        return grouped_snode

    def __init__(self, scheduler: Scheduler, snodes: List[BaseSchedulerNode]) -> None:
        super().__init__(scheduler)
        init_group_node(self, scheduler, snodes)

    def unpack(self) -> List[BaseSchedulerNode]:
        """
        Do fusion among nodes within this GroupedSchedulerNode,
        and then unpack this GroupedSchedulerNode into regular nodes.
        """
        for snode in self.snodes:
            self.scheduler.name_to_fused_node[snode.get_name()] = snode
        del self.scheduler.name_to_fused_node[self.get_name()]
        return self.scheduler.fuse_nodes(self.snodes)

    def add_fake_dep(self, fake_dep: Dep) -> None:
        self.set_read_writes(self.read_writes.with_read(fake_dep))
        self.unmet_dependencies.add(fake_dep)

    @cache_on_self
    def get_name(self) -> str:
        return "_".join([x.get_name() for x in self.snodes])

    def get_first_name(self) -> str:
        return self.snodes[0].get_name()

    @cache_on_self
    def get_buffer_names(self) -> OrderedSet[str]:
        return OrderedSet.union(*[x.get_buffer_names() for x in self.snodes])

    def get_outputs(self) -> List[SchedulerBuffer]:
        result: List[SchedulerBuffer] = []
        for node in self.snodes:
            result.extend(node.get_outputs())
        return result

    def get_nodes(self) -> Sequence[BaseSchedulerNode]:
        return self.snodes

    @classmethod
    def can_fuse(cls, producer: BaseSchedulerNode, consumer: BaseSchedulerNode) -> bool:
        # GroupedSchedulerNode cannot be fused with another node
        return False


def pick_loop_order(
    stride_lengths: List[List[int]],
    sizes: List[sympy.Expr],
    priority_idx: Tuple[int, ...] = (),
) -> List[int]:
    """
    A heuristic to decide loop iteration orders.  This has not been well
    tuned and may be something we should autotune.
    """

    @functools.cmp_to_key
    def index_cmp(a: int, b: int) -> int:
        if sizes[a] == 1 or sizes[b] == 1:
            # 1-sizes don't matter, just move them to the end
            return cmp(sizes[a] == 1, sizes[b] == 1)

        # Take abs, otherwise flipped dimensions are treated as smaller
        # strides than contiguous dims
        stride_len_a = [abs(sl[a]) for sl in stride_lengths]
        stride_len_b = [abs(sl[b]) for sl in stride_lengths]

        # equivalent to
        # np.logical_or(stride_lengths[:, b] == 0, stride_lengths[:, a] < stride_lengths[:, b]).all()
        a_first = sum(
            sl_b == 0 or sl_a < sl_b for sl_a, sl_b in zip(stride_len_a, stride_len_b)
        )
        b_first = sum(
            sl_a == 0 or sl_b < sl_a for sl_a, sl_b in zip(stride_len_a, stride_len_b)
        )
        if a_first > b_first:
            return -1
        if b_first > a_first:
            return 1

        # otherwise contiguous
        return cmp(b, a)

    order = list(reversed(range(len(stride_lengths[0]))))
    if len(priority_idx) > 0:
        # if we have priority node, only use that node's order
        stride_lengths = [stride_lengths[pi] for pi in priority_idx]
    if config.pick_loop_orders:
        order.sort(key=index_cmp)
    return order


@dataclasses.dataclass
class NodeUser:
    node: Union[BaseSchedulerNode, OutputNode]
    can_inplace: bool = False

    # A weak user must be scheduled after a given node, but doesn't actually
    # use the result
    is_weak: bool = False

    def __hash__(self) -> int:
        return hash((self.node.get_name(), self.can_inplace, self.is_weak))

    def __eq__(self, other: object) -> bool:
        return (
            isinstance(other, NodeUser)
            and self.get_name() == other.get_name()
            and self.can_inplace == other.can_inplace
            and self.is_weak == other.is_weak
        )

    def get_name(self) -> str:
        return self.node.get_name()

    def merge(self, other: NodeUser) -> NodeUser:
        assert self.node is other.node
        return NodeUser(
            self.node,
            self.can_inplace and other.can_inplace,
            self.is_weak and other.is_weak,
        )


_post_grad_graph_counter = itertools.count()


class Scheduler:
    __dep_size_hint_cache: Dict[Dep, int]

    def __init__(self, nodes: List[ir.Operation]) -> None:
        with dynamo_timed("Scheduler.__init__"):
            self._init(nodes)

    def _init(self, nodes: List[ir.Operation]) -> None:
        super().__init__()
        self.__dep_size_hint_cache = {}
        V.graph.scheduler = self
        self.backends: Dict[torch.device, BaseScheduling] = {}
        self.post_grad_graph_id = next(_post_grad_graph_counter)

        self.completed_operations: OrderedSet[str] = OrderedSet()
        self.available_buffer_names = OrderedSet(
            [
                *V.graph.graph_inputs.keys(),
                *V.graph.constants.keys(),
                *V.graph.torchbind_constants.keys(),
            ]
        )

        self.nodes = [self.create_scheduler_node(n) for n in nodes]
        self.update_zero_dim_cpu_tensor()
        # some new constants could have been created above
        self.available_buffer_names.update(V.graph.constants.keys())
        for node in self.nodes:
            node.prune_deps()

        self.name_to_node: Dict[str, BaseSchedulerNode] = {
            n.get_name(): n for n in self.nodes
        }
        self.name_to_buf: Dict[str, SchedulerBuffer] = {
            buf.get_name(): buf for node in self.nodes for buf in node.get_outputs()
        }
        self.name_to_fused_node: Dict[str, BaseSchedulerNode] = self.name_to_node.copy()

        # mutation_real_name: Maps back to the original name for codegen
        # Example:
        # If you mutate buf0 inside of buf1's kernel, then:
        # mutation_real_name = {"buf0" : "buf1"}
        # all subsequent uses of buf0 become buf1's usage in dependency graph
        self.mutation_real_name: Dict[str, str] = {}

        # We handle mutation by renaming modified versions of the same
        # buffer in the dependency graph to prevent cycles.
        # mutation_renames: tracks the current name for a given buffer
        #                   (changed once per mutation)
        # Example:
        # If you mutate buf0 inside of buf1's kernel, then:
        # mutation_renames = {"buf1" : "buf0"}
        # in codegen we only use buf0, never buf1
        self.mutation_renames: Dict[str, str] = {}

        self.compute_dependencies()
        self.nodes = self.topological_sort_schedule(self.nodes)
        self.dead_node_elimination()
        self.name_to_fused_node = {n.get_name(): n for n in self.nodes}
        self.compute_ancestors()
        if config.reorder_for_compute_comm_overlap:
            self.nodes = comms.decide_global_ordering_of_comms(
                self.nodes,
                self.name_to_buf,
                self.name_to_fused_node,
            )

        metrics.ir_nodes_pre_fusion += len(self.nodes)
        V.debug.ir_pre_fusion(self.nodes)
        self.num_orig_nodes = len(self.nodes)
        self.create_foreach_nodes()
        self.nodes = self.topological_sort_schedule(self.nodes)
        self.logged_slow_fusion: OrderedSet[Tuple[str, str]] = OrderedSet()
        if config._pre_fusion_custom_pass is not None:
            self.nodes = config._pre_fusion_custom_pass(self.nodes)
        self.nodes = self.fuse_nodes(self.nodes)
        if config.reorder_for_peak_memory:
            from .memory import reorder_for_peak_memory

            self.nodes = reorder_for_peak_memory(
                self.nodes,
                self.name_to_buf,
                self.name_to_fused_node,
                set(V.graph.graph_inputs.keys()),
                set(V.graph.get_output_names()),
            )
        self.merge_loops()
        self.finalize_multi_template_buffers()
        if config.reorder_for_compute_comm_overlap:
            self.nodes = comms.reorder_compute_and_comm_for_overlap(self.nodes)
        if config.combo_kernels:
            self.create_combo_kernel_nodes(num_ck_nodes=None)
        self.process_grouped_nodes()
        self.compute_last_usage()
        V.debug.ir_post_fusion(self.nodes)
        V.debug.graph_diagram(self.nodes)
        self.debug_draw_graph()

        # used during codegen:
        self.buffer_names_to_free: OrderedSet[str] = OrderedSet()

        # fx graph node to the position it appears in the graph
        # for debug attribution
        self.origin_to_index: Dict[torch.fx.Node, int] = {}

        get_metric_table("graph_stats").add_row(
            lambda: {
                "graph_id": self.post_grad_graph_id,
                "num_nodes_before_fusion": self.num_orig_nodes,
                "num_nodes_after_fusion": len(self.nodes),
            }
        )

    @property
    def current_device(self) -> Optional[torch.device]:
        return V.graph.current_device

    @current_device.setter
    def current_device(self, device: Optional[torch.device]) -> None:
        V.graph.current_device = device

    def debug_draw_graph(self) -> None:
        """Generate an image of the graph for debugging"""
        if os.environ.get("INDUCTOR_WRITE_SCHEDULER_GRAPH", None) == "1":
            from .debug import draw_buffers

            draw_buffers(self.nodes, print_graph=True)

    def debug_print_nodes(self, label: str) -> None:
        if log.isEnabledFor(logging.INFO):
            log.info("%s:", label)
            for node in self.nodes:
                node.log_details()

    def create_scheduler_node(self, node: ir.Operation) -> BaseSchedulerNode:
        assert (
            node.get_origins() is not None
        ), "All nodes passed to scheduling must have an origin"
        if node.is_no_op():
            return NopKernelSchedulerNode(self, node)
        elif isinstance(node, (ir.ComputedBuffer, ir.TemplateBuffer)):
            return SchedulerNode(self, node)
        elif isinstance(node, ir.ExternKernel):
            return ExternKernelSchedulerNode(self, node)
        else:
            raise NotImplementedError(node)

    def create_foreach_nodes(self) -> None:
        removed_node_names: OrderedSet[str] = OrderedSet()
        fe_nodes = []
        kept_node_names = self.name_to_fused_node.keys()

        for names in V.graph.lists.values():
            names = [
                name
                for name in names
                if name in kept_node_names
                and not isinstance(self.name_to_node[name], NopKernelSchedulerNode)
            ]
            if not names:
                # All nodes eliminated
                continue

            removed_node_names.update(names)
            snodes = [self.name_to_node[name] for name in names]

            enable_autotune = config.combo_kernels_autotune > 1
            fe_node = ForeachKernelSchedulerNode(
                self,
                snodes,
                use_custom_partition_algo=False,
                enable_autotune=enable_autotune,
            )

            fe_nodes.append(fe_node)

            for name in names:
                self.name_to_fused_node[name] = fe_node

        self.nodes = [
            node for node in self.nodes if node.get_name() not in removed_node_names
        ] + list(fe_nodes)

    def compute_dependencies(self) -> None:
        """
        Create dependency edges between nodes, handling aliasing and
        mutation properly.
        """

        T = TypeVar("T")

        class DedupList(Generic[T]):
            """
            This data structure behaves like a list except it makes sure the
            elements remain unique.
            Normally one could use a OrderedSet/dict for this purpose however
            the list in question gets elements appended as it is being
            iterated over which means that we need to keep the list
            semantics.
            """

            def __init__(
                self,
                items: Optional[List[T]] = None,
                membership: Optional[OrderedSet[T]] = None,
            ) -> None:
                self.items = items or []
                self.membership = membership or OrderedSet()

            def append(self, node_user: T) -> None:
                if node_user in self.membership:
                    return
                self.items.append(node_user)
                self.membership.add(node_user)

            def __add__(self, other: DedupList[T]) -> DedupList[T]:
                new_membership = OrderedSet.union(self.membership, other.membership)
                new_items = self.items + [
                    x for x in other.items if x not in self.membership
                ]
                return DedupList(new_items, new_membership)

        name_to_users: DefaultDict[str, DedupList[NodeUser]] = collections.defaultdict(
            DedupList
        )

        # handle aliasing by using python aliasing in name_to_users
        # if foo aliases bar then we will make name_to_users["foo"] point
        # to the same python list as name_to_users["bar"]
        for node in self.nodes:
            for buf1 in node.get_outputs():
                buf1_name = buf1.get_name()
                for buf2_name in buf1.get_aliases():
                    if buf1_name in name_to_users and buf2_name in name_to_users:
                        # merge the two
                        list1 = name_to_users[buf1_name]
                        list2 = name_to_users[buf2_name]
                        combined = list1 + list2
                        for key in name_to_users.keys():
                            if (
                                name_to_users[key] is list1
                                or name_to_users[key] is list2
                            ):
                                name_to_users[key] = combined
                    elif buf1_name in name_to_users:
                        name_to_users[buf2_name] = name_to_users[buf1_name]
                    else:
                        name_to_users[buf1_name] = name_to_users[buf2_name]

        def rename(n: str) -> str:
            if n in self.mutation_renames:
                return rename(self.mutation_renames[n])
            return n

        def add_user(
            used_by_name: str,
            user_node: Union[BaseSchedulerNode, OutputNode],
            can_inplace: bool = False,
            is_weak: bool = False,
        ) -> None:
            name_to_users[rename(used_by_name)].append(
                NodeUser(user_node, can_inplace, is_weak)
            )

        unbacked_symbol_to_origin_node: Dict[sympy.Symbol, Optional[str]] = {}

        # NB: None means that the dependency is on an input.  Don't actually
        # generate a dependency because if we do, Inductor will start trying
        # to free the unbacked int but that's pointless
        for name, val in V.graph.graph_inputs.items():
            if isinstance(val, sympy.Expr):
                for fs in val.free_symbols:
                    unbacked_symbol_to_origin_node[fs] = None

        for node in self.nodes:
            log.debug("scheduling %s", node.node)

            # unbacked symbols don't follow ordinary buffer dependencies, so
            # we track their def/uses separately
            assert node.node is not None
            unbacked_symbol_defs = sorted(
                node.node.get_unbacked_symbol_defs(), key=lambda x: x.name
            )
            for s in unbacked_symbol_defs:
                assert isinstance(s, sympy.Symbol)
                # Pick the first definer as canonical.  There may be multiple
                # because if a MultiOutputLayout buffer propagates an unbacked
                # symint to multiple outputs, they will all claim to def it.
                if s not in unbacked_symbol_to_origin_node:
                    unbacked_symbol_to_origin_node[s] = node.get_name()

            unbacked_symbol_uses = sorted(
                node.node.get_unbacked_symbol_uses(), key=lambda x: x.name
            )
            # if a kernel takes unbacked symints, register dependencies
            for s in unbacked_symbol_uses:
                assert (
                    s in unbacked_symbol_to_origin_node
                ), f"{s} not in {unbacked_symbol_to_origin_node}"
                if (r := unbacked_symbol_to_origin_node[s]) is not None:
                    for buf in self.name_to_node[r].get_outputs():
                        node.add_fake_dep(StarDep(buf.get_name()))

            if (
                len(node.read_writes.writes) == 1
                and (dep := next(iter(node.read_writes.writes)))
                and isinstance(dep, MemoryDep)
            ):
                node_mode = dep.mode
            else:
                node_mode = None

            # Handle output mutations
            for buf in node.get_outputs():
                # a node will mutate either 0 or 1 buffers
                assert len(buf.get_mutations()) <= 1
                for alt_name in buf.get_mutations():
                    alt_name = rename(alt_name)
                    # this node must run after the prior writer
                    add_user(alt_name, node)
                    node.add_fake_dep(StarDep(alt_name, mode=node_mode))
                    for user in name_to_users[alt_name].items:
                        if user.get_name() == node.get_name():
                            continue

                        assert isinstance(user.node, BaseSchedulerNode)
                        for other_name in user.node.get_buffer_names():
                            # this node must run after all prior readers
                            other_name = rename(other_name)
                            node.add_fake_dep(
                                WeakDep(other_name, mutating_buf=buf.get_name())
                            )
                            add_user(other_name, node, is_weak=True)

            # add normal non-mutation dependencies
            for read in node.read_writes.reads:
                if not isinstance(read, WeakDep):
                    add_user(read.name, node, node.can_inplace(read))

            node.update_mutated_names(self.mutation_renames)

            # update our renaming scheme for the next iteration
            for buf in node.get_outputs():
                for alt_name in buf.get_mutations():
                    self.mutation_renames[rename(alt_name)] = buf.get_name()
                    self.mutation_renames[alt_name] = buf.get_name()
                    self.mutation_real_name[
                        buf.get_name()
                    ] = self.mutation_real_name.get(alt_name, alt_name)

        # make sure outputs aren't dead-code-eliminated
        for buf_name in V.graph.get_output_names():
            log.debug("scheduling output %s", buf_name)
            add_user(buf_name, OutputNode(StarDep(buf_name)))

        # make sure unbacked symints aren't dead-code-eliminated
        for out in V.graph.graph_outputs:
            for s in out.get_unbacked_symbol_uses():
                assert (
                    s in unbacked_symbol_to_origin_node
                ), f"{s} not in {unbacked_symbol_to_origin_node.keys()}"
                if r := unbacked_symbol_to_origin_node[s]:
                    for buf_name in self.name_to_node[r].get_buffer_names():
                        log.debug(
                            "scheduling output %s for unbacked symint %s", buf_name, s
                        )
                        add_user(buf_name, OutputNode(StarDep(buf_name)))

        # make sure input mutation isn't dead-code-eliminated
        for name in self.mutation_renames:
            if name in V.graph.graph_inputs:
                add_user(name, OutputNode(StarDep(name)))
                V.graph.mutated_inputs.add(name)
            elif name in V.graph.constants:
                # In AOTI, module parameters and buffers are not lifted as graph inputs
                add_user(name, OutputNode(StarDep(name)))

        inp_names = {
            name: index for index, name in enumerate(V.graph.graph_inputs.keys())
        }
        V.graph.mutated_input_idxs = [
            inp_names[name] for name in V.graph.mutated_inputs
        ]

        # copy users information onto the nodes
        for node in self.nodes:
            for buf in node.get_outputs():
                buf.set_users(name_to_users[buf.get_name()].items)

    def dead_node_elimination(self) -> None:
        """
        Remove any nodes without users
        """
        # self.nodes is in topological order, so by iterating in reverse order
        # we have visited (and potentially removed) all users before visiting a
        # given node.
        updated_nodes = []
        for node in reversed(self.nodes):

            def can_eliminate_user(user: NodeUser) -> bool:
                return user.is_weak or user.get_name() in V.graph.removed_operations

            active_buffers = False
            for buf in node.get_outputs():
                can_eliminate = all(can_eliminate_user(u) for u in buf.users)
                if can_eliminate:
                    log.debug("removed dead buffer: %s", buf.get_name())
                    V.graph.removed_buffers.add(buf.get_name())
                else:
                    active_buffers = True

            can_eliminate = not node.has_side_effects() and not active_buffers

            if not can_eliminate:
                updated_nodes.append(node)
            else:
                # dead code
                log.debug("removed dead operation: %s", node.get_name())
                V.graph.removed_operations.add(node.get_name())

        self.nodes = list(reversed(updated_nodes))

        # Prune any WeakDeps no longer needed
        for node in self.nodes:
            node.prune_weak_deps()

    def topological_sort_schedule(
        self, nodes: List[BaseSchedulerNode]
    ) -> List[BaseSchedulerNode]:
        """
        Ensure nodes is in topologically sorted order
        """
        seen: OrderedSet[BaseSchedulerNode] = OrderedSet()
        name_to_node: Dict[str, BaseSchedulerNode] = dict()
        result: List[BaseSchedulerNode] = []

        def visit(n: BaseSchedulerNode) -> None:
            if n not in seen:
                seen.add(n)
                for dep in sorted(n.unmet_dependencies, key=lambda d: d.name):
                    # We only care about doing toposort within `nodes`
                    if dep.name not in name_to_node:
                        continue
                    visit(name_to_node[dep.name])
                result.append(n)

        for node in nodes:
            for name in node.get_buffer_names():
                name_to_node[name] = node
        for node in nodes:
            visit(node)
        return result

    def _get_unmet_dep_nodes(self, snode: BaseSchedulerNode) -> List[BaseSchedulerNode]:
        unmet_deps = set()
        if isinstance(
            snode,
            (
                SchedulerNode,
                ExternKernelSchedulerNode,
                NopKernelSchedulerNode,
                FusedSchedulerNode,
            ),
        ):
            for dep in snode.unmet_dependencies:
                unmet_deps.add(dep.name)
        else:
            raise RuntimeError(
                f"get_unmet_dep_nodes is not implemented for {type(snode)}."
            )
        unmet_dep_ops = (self.name_to_buf[dep].defining_op for dep in unmet_deps)
        return list({self.name_to_fused_node[n.get_name()] for n in unmet_dep_ops})

    def _topological_sort_nodes(self) -> List[List[BaseSchedulerNode]]:
        """
        Sort nodes by their topological order, return a list of node lists.
        """
        order = []
        nodes = dict.fromkeys(self.nodes, 0)
        children: Dict[Any, Any] = {}
        for node in self.nodes:
            deps = self._get_unmet_dep_nodes(node)
            nodes[node] = len(deps)
            for dep in deps:
                c = children.get(dep, [])
                c.append(node)
                children[dep] = c

        zero_deg_nodes = [n for n, v in nodes.items() if v == 0]
        while zero_deg_nodes:
            order.append(zero_deg_nodes)
            for n in zero_deg_nodes:
                for user in children.get(n, []):
                    nodes[user] -= 1
                nodes.pop(n)
            zero_deg_nodes = [n for n, v in nodes.items() if v == 0]
        assert not nodes, "Topological sort failed!"
        return order

    def compute_ancestors(self) -> None:
        """
        Populate each node.ancestors
        """
        # note self.nodes is topologically sorted
        name_to_ancestors: Dict[str, OrderedSet[str]] = {}
        for node in self.nodes:
            ancestors: OrderedSet[str] = OrderedSet()
            for dep in node.unmet_dependencies:
                dep_node_name = self.name_to_buf[dep.name].defining_op.get_name()
                ancestors.add(dep_node_name)
                ancestors |= name_to_ancestors[dep_node_name]
            name_to_ancestors[node.get_name()] = ancestors
            node.ancestors = ancestors

        for order, node in enumerate(self.nodes):
            node.min_order = order
            node.max_order = order

    def merge_loops(self) -> None:
        for node in self.nodes:
            if not config.loop_ordering_after_fusion:
                continue

            # Even for CPU, if we are using the halide backend, we still need
            # the merge loops steps below
            if not isinstance(node, (SchedulerNode, FusedSchedulerNode)) or (
                node.get_device().type != "cuda" and config.cpu_backend != "halide"
            ):
                continue
            for snode in node.get_nodes():
                # merge loops for the scheduler node
                if not isinstance(snode, SchedulerNode) or snode.is_template():
                    continue

                snode._body = snode._body.merge_loops()
                snode._sizes = snode._body.sizes

                # merge_loops is called after loop reordering.
                # We still need retain fake dependencies since codegen the
                # estimated amount of memory access rely on them.
                snode.refresh_dependencies(normalize=True)

                # Note that for CPU backend, merging loops will change
                # snode.group. It's fine for Triton backend.
                # But if we simplify update snode.group like this:
                #   group_fn = self.get_backend(snode.node.get_device()).group_fn
                #   snode.group = (snode.node.get_device(), group_fn(snode._sizes))
                # There is still an issue due to different snode in a
                # FusedSchedulerNode having different merged loops.
                # Skip CPU backend for now.

    def fuse_nodes(self, nodes: List[BaseSchedulerNode]) -> List[BaseSchedulerNode]:
        """
        Combine eligible nodes into FusedSchedulerNodes.
        """
        for i in range(10):
            old_len = len(nodes)
            fusion_log.debug(
                "===== attempting fusion (%d/10): %d nodes =====",
                i + 1,
                old_len,
            )
            nodes = self.fuse_nodes_once(nodes)
            new_len = len(nodes)
            fusion_log.debug(
                "completed fusion round (%d/10): fused %d nodes into %d nodes\n",
                i + 1,
                old_len,
                new_len,
            )
            if new_len == old_len or new_len == 1:
                fusion_log.debug("===== fusion complete (%d iterations) =====", i + 1)
                break
        return nodes

    def process_grouped_nodes(self) -> None:
        """
        Unpack GroupedSchedulerNode into regular nodes.
        """
        new_nodes: List[BaseSchedulerNode] = []
        for node in self.nodes:
            new_nodes.extend(
                node.unpack() if isinstance(node, GroupedSchedulerNode) else [node]
            )
        self.nodes = new_nodes

    def benchmark_fused_nodes(
        self, nodes: Sequence[BaseSchedulerNode]
    ) -> Tuple[float, str]:
        """
        Benchmark fused list of nodes and return the execution time
        in milliseconds on randomly generated inputs.
        """
        assert len(nodes) > 0
        device = nodes[0].get_device()
        self.current_device = device
        backend = self.get_backend(device)
        return backend.benchmark_fused_nodes(nodes)

    def finalize_multi_template_buffers(self) -> None:
        def replace_operation_buffer(
            orig_node: ir.MultiTemplateBuffer, new_node: ir.OperationBuffer
        ) -> None:
            replaced_buf_name = new_node.get_name()
            orig_buf_name = orig_node.get_name()
            assert isinstance(orig_buf_name, str) and isinstance(replaced_buf_name, str)

            replaced_op_name = new_node.get_operation_name()
            orig_op_name = orig_node.get_operation_name()
            assert isinstance(orig_op_name, str) and isinstance(replaced_op_name, str)

            del V.graph.name_to_buffer[replaced_buf_name]
            new_node.name = orig_buf_name

            del V.graph.name_to_op[replaced_op_name]
            new_node.operation_name = orig_op_name

            orig = V.graph.buffers.index(orig_node)
            V.graph.buffers.remove(new_node)
            V.graph.buffers[orig] = new_node
            V.graph.name_to_buffer[orig_buf_name] = new_node

            orig = V.graph.operations.index(orig_node)
            V.graph.operations.remove(new_node)
            V.graph.operations[orig] = new_node
            V.graph.name_to_op[orig_op_name] = new_node

        for i, node in enumerate(self.nodes):
            if isinstance(node, SchedulerNode) and isinstance(
                node.node, ir.MultiTemplateBuffer
            ):
                multi_node = node.node
                if not config.test_configs.force_extern_kernel_in_multi_template:
                    min_node_unfused, _ = multi_node.get_min_choice()
                else:
                    min_node_unfused = next(
                        (
                            timing
                            for timing in multi_node.choice_timings
                            if isinstance(
                                timing,
                                torch._inductor.select_algorithm.ExternKernelCaller,
                            )
                        ),
                        None,  # type: ignore[arg-type]
                    )
                    assert min_node_unfused is not None

                if isinstance(
                    min_node_unfused,
                    torch._inductor.ir.TritonTemplateCallerBase,
                ):
                    node.node.finalize_as_triton_caller(min_node_unfused)
                    continue

                out_tensorbox = min_node_unfused.output_node()
                out_storage = out_tensorbox.data
                assert isinstance(out_storage, ir.StorageBox)
                out_buffer = out_storage.data
                assert isinstance(out_buffer, ir.OperationBuffer)

                out_buffer.layout = multi_node.layout
                replace_operation_buffer(multi_node, out_buffer)
                new_scheduler_node = self.create_scheduler_node(out_buffer)

                self.nodes[i] = new_scheduler_node
                self.name_to_node[node.get_name()] = new_scheduler_node
                self.name_to_fused_node[node.get_name()] = new_scheduler_node

                for new_out, old_out in zip(
                    new_scheduler_node.get_outputs(), node.get_outputs()
                ):
                    self.name_to_buf[old_out.get_name()] = new_out
                    new_out.users = old_out.users

                new_scheduler_node.min_order = node.min_order
                new_scheduler_node.max_order = node.max_order
                new_scheduler_node.last_usage = node.last_usage

    def _any_atomic_add(self, node_list: Sequence[BaseSchedulerNode]) -> bool:
        return any(
            hasattr(n.node, "data")
            and n.node is not None
            and hasattr(n.node.data, "scatter_mode")
            and n.node.data.scatter_mode == "atomic_add"
            for n in node_list
        )

    def speedup_by_fusion(
        self, node1: BaseSchedulerNode, node2: BaseSchedulerNode
    ) -> bool:
        """
        If config.benchmark_fusion is False, always return True.
        Otherwise, return True if fusion can brings speedup.
        """

        is_multi_template = node1.is_template() and isinstance(
            node1.get_template_node(), ir.MultiTemplateBuffer
        )
        if not config.benchmark_fusion and not is_multi_template:
            return True

        if (
            node1.is_template()
            and not isinstance(node1.get_template_node(), ir.TritonTemplateBuffer)
            or node1.is_foreach()
            or node2.is_foreach()
        ):
            # TODO support benchmarking epilogue fusion
            return True

        node_list_1 = node1.get_nodes()
        device = node_list_1[0].get_device()

        # don't support benchmark fusion for CPU right now.
        if device.type == "cpu":
            return True

        node_list_2 = node2.get_nodes()
        node_list_fused = list(itertools.chain(node_list_1, node_list_2))

        # We can not accurately benchmark kernel using atomic_add
        # due to how we generate random integer inputs.
        # Skip benchmarking them by allowing fusion.
        if self._any_atomic_add(node_list_fused):
            return True

        from triton.compiler.errors import CompilationError

        why = WhyNoFuse(node1, node2)

        def log_fusion(ms_fused: float, ms1: float, ms2: float) -> None:
            if fusion_log.isEnabledFor(logging.DEBUG):
                if ms_fused < ms1 + ms2:
                    fusion_log.debug(
                        "can fuse (benchmark): fusing %s with %s cause %sx speedup",
                        node1.get_buffer_names(),
                        node2.get_buffer_names(),
                        green_text(f"{(ms1 + ms2) / ms_fused:.3f}"),
                    )
                else:
                    fusion_log.debug(
                        "cannot fuse (benchmark): fusing %s with %s cause %sx slowdown",
                        node1.get_buffer_names(),
                        node2.get_buffer_names(),
                        red_text(f"{ms_fused / (ms1 + ms2):.3f}"),
                    )

        if isinstance(node1, SchedulerNode) and isinstance(
            node1.node, ir.MultiTemplateBuffer
        ):
            multi_node = node1.node
            choice_timings = multi_node.choice_timings

            _, ms1 = multi_node.get_min_choice()
            ms2, path2 = self.benchmark_fused_nodes(node_list_2)

            min_ms_fused = float("inf")
            ms_fused_choice = None

            triton_choices = 0

            for choice, unfused_time in sorted(
                choice_timings.items(), key=lambda x: x[1]
            ):
                if not isinstance(choice, torch._inductor.ir.TritonTemplateCallerBase):
                    continue

                if unfused_time >= ms1 + ms2:
                    break

                triton_choices += 1
                if triton_choices > config.max_epilogue_benchmarked_choices:
                    break

                # TODO - parallel compile triton templates
                # TODO - should prune/skip choices that are not within certain % of best choice
                with node1.node.swap_as_triton_caller(choice):
                    ms_fused, _ = self.benchmark_fused_nodes(node_list_fused)

                    if ms_fused < min_ms_fused:
                        min_ms_fused = ms_fused
                        ms_fused_choice = choice

            log_fusion(min_ms_fused, ms1, ms2)

            # after we do a fusion, we finalize a triton template.
            # TODO - could preserve multi template and choices for subsequent fusions
            if min_ms_fused < (ms1 + ms2) and ms_fused_choice is not None:
                node1.node.finalize_as_triton_caller(ms_fused_choice)
                return True
            else:
                return False
        else:
            try:
                ms1, path1 = self.benchmark_fused_nodes(node_list_1)
                if math.isinf(ms1):
                    why("register spilling of the first kernel")
                    return False
                ms2, path2 = self.benchmark_fused_nodes(node_list_2)
                if math.isinf(ms2):
                    why("register spilling of the second kernel")
                    return False
                ms_fused, path_fused = self.benchmark_fused_nodes(node_list_fused)
                if math.isinf(ms_fused):
                    why("register spilling of the fused kernel")
                    return False
            except CompilationError as e:
                # workaround triton issue: https://github.com/openai/triton/issues/2151
                if "Loop-carried variable" in str(e):
                    return True  # allow fusion
                else:
                    raise

        log_fusion(ms_fused, ms1, ms2)
        if (
            is_metric_table_enabled("slow_fusion")
            and ms_fused >= ms1 + ms2
            and (path1, path2) not in self.logged_slow_fusion
        ):
            self.logged_slow_fusion.add((path1, path2))
            get_metric_table("slow_fusion").add_row(
                lambda: {
                    "kernel1_path": path1,
                    "kernel1_latency": ms1,
                    "kernel2_path": path2,
                    "kernel2_latency": ms2,
                    "fused_kernel_path": path_fused,
                    "fused_kernel_latency": ms_fused,
                    "slow_down_ratio": ms_fused / (ms1 + ms2),
                }
            )
        return ms_fused < ms1 + ms2

    def fuse_nodes_once(
        self, nodes: List[BaseSchedulerNode]
    ) -> List[BaseSchedulerNode]:
        """
        Combine eligible nodes into FusedSchedulerNodes.

        This relies on two key functions to control the logic:
            - self.can_fuse(): checks if a fusion is legal
            - self.score_fusion(): assigns priority to a given fusion
        """
        fused_nodes = OrderedSet(nodes)
        if fusion_log.isEnabledFor(logging.DEBUG):
            fusion_log.debug("fuse_nodes_once, candidates:")
            for node in fused_nodes:
                fusion_log.debug("  " + node.debug_str_short())  # noqa: G003
        for node1, node2 in self.get_possible_fusions(nodes):
            node1 = self.name_to_fused_node[node1.get_first_name()]
            node2 = self.name_to_fused_node[node2.get_first_name()]
            if self.can_fuse(node1, node2) and not self.will_fusion_create_cycle(
                node1, node2
            ):
                if not self.speedup_by_fusion(node1, node2):
                    continue
                fusion_log.debug(
                    "fusing %s with %s", node1.get_name(), node2.get_name()
                )

                # above can_fuse asserts that node2 has the same device
                device = node1.get_device()
                node3 = self.get_backend(device).fuse(node1, node2)
                fused_nodes.remove(node1)
                fused_nodes.remove(node2)
                fused_nodes.add(node3)
                self.name_to_fused_node.update(
                    {n.get_name(): node3 for n in node3.get_nodes()}
                )
        nodes = sorted(fused_nodes, key=lambda x: x.min_order)
        nodes = self.topological_sort_schedule(nodes)
        self.prune_redundant_deps(nodes)
        return nodes

    def create_combo_kernel_nodes(self, num_ck_nodes: Optional[int] = None) -> None:
        """
        Groups parallel nodes
        """
        fused_nodes = set(self.nodes)
        count = 0
        num_nodes_orig = len(self.nodes)
        log.debug("ComboKernels: Generating with num_ck_nodes = %d...", num_ck_nodes)
        for num, node_list in enumerate(
            ForeachKernelSchedulerNode.group_nodes_for_combo_kernels(self)
        ):
            node_list = ForeachKernelSchedulerNode.combinable_nodes(node_list)
            if len(node_list) < 2:
                continue
            if num_ck_nodes is not None and count > num_ck_nodes:
                break
            if not self.speedup_by_combo_kernel(node_list):
                log.debug("ComboKernels: Not speeding up %d-th group", num)
                continue
            count += 1
            enable_autotune = config.combo_kernels_autotune > 0
            group_snode = ForeachKernelSchedulerNode(
                node_list[0].scheduler,
                node_list,
                use_custom_partition_algo=True,
                enable_autotune=enable_autotune,
            )
            log.info(
                "ComboKernels: Combining %d nodes for %d-th group",
                len(node_list),
                num,
            )
            for node in node_list:
                fused_nodes.remove(node)
            fused_nodes.add(group_snode)
            self.name_to_fused_node.update(
                {n.get_name(): group_snode for n in group_snode.get_nodes()}
            )
        self.nodes = sorted(fused_nodes, key=lambda x: x.min_order)
        self.nodes = self.topological_sort_schedule(self.nodes)
        log.info(
            "Generated ComboKernel nodes: %d ComboKernels, totally %d -> %d nodels",
            count,
            num_nodes_orig,
            len(self.nodes),
        )
        self.prune_redundant_deps(self.nodes)

    def prune_redundant_deps(self, nodes: List[BaseSchedulerNode]) -> None:
        for node in nodes:
            node.prune_redundant_deps(self.name_to_fused_node)

    def get_possible_fusions(
        self, nodes: List[BaseSchedulerNode]
    ) -> List[Tuple[BaseSchedulerNode, BaseSchedulerNode]]:
        """
        Helper to find all legal fusion opportunities, sorted by self.score_fusion()
        """
        possible_fusions = []
        seen: OrderedSet[Tuple[BaseSchedulerNode, BaseSchedulerNode]] = OrderedSet()

        def check_all_pairs(nodes: List[BaseSchedulerNode]) -> None:
            for node1_index, node1 in enumerate(nodes):
                for node2 in nodes[node1_index + 1 :]:
                    key = (node1, node2)
                    if key in seen:
                        continue
                    seen.add(key)

                    if self.can_fuse(node1, node2):
                        possible_fusions.append(key)
                    elif (node2.is_template() or node2.is_foreach()) and self.can_fuse(
                        node2, node1
                    ):
                        # foreach fusions and epilogue fusions are order dependent
                        possible_fusions.append((node2, node1))

        buffer_names_grouping = collections.defaultdict(list)
        for node in nodes:
            if self.unfusable_node(node):
                continue
            for buf in node.used_buffer_names():
                buffer_names_grouping[buf].append(node)
        for node_grouping in buffer_names_grouping.values():
            check_all_pairs(node_grouping)

        if config.aggressive_fusion:
            group_grouping = collections.defaultdict(list)
            for node in nodes:
                group = getattr(node, "group", None)
                if group:
                    group_grouping[group].append(node)
            for node_grouping in group_grouping.values():
                check_all_pairs(node_grouping)

        possible_fusions = self.get_possible_fusions_with_highest_priority(
            possible_fusions
        )
        possible_fusions.sort(key=self.score_fusion_key, reverse=True)
        fusion_log.debug("found %d possible fusions", len(possible_fusions))
        return possible_fusions

    def will_fusion_create_cycle(
        self, node1: BaseSchedulerNode, node2: BaseSchedulerNode
    ) -> bool:
        """
        Finds whether there's a path from node1 to node2 (or vice-versa)
        caused indirectly by other fusions.
        """
        # since we are just returning boolean here, use slightly faster, unordered set
        visited: Set[FusedSchedulerNode] = set()

        def found_path(node: BaseSchedulerNode) -> bool:
            # only fused nodes can introduce new ancestors.
            if isinstance(node, FusedSchedulerNode) and node not in visited:
                visited.add(node)
                if node.get_operation_names().issubset(combined_ancestors):
                    # All fusion outputs are in ancestors of node1 and node2, thus
                    # cannot introduce new path:
                    #
                    # 1. if output is neither descendent of node1 or node2, the
                    #        output cannot introduce a path
                    # 2. due to [can_fuse]: if WLOG output is descendent of node1, it cannot be
                    #        on path(node1->node2), hence it cannot be ancestor of node2
                    # 3. due to [acyclic]: if WLOG output is descendent of node1, it cannot be
                    #        ancestor of node1
                    return False
                else:
                    # continue DFS of new ancestors introduced by the fusion
                    return bool(combined_names & node.ancestors) or any(
                        found_path(self.name_to_fused_node[n])
                        for n in node.ancestors - combined_ancestors
                    )
            return False

        # as above - use slightly faster, unordered set
        combined_names = (
            node1.get_operation_names()._dict.keys()
            | node2.get_operation_names()._dict.keys()
        )
        combined_ancestors = (
            node1.ancestors._dict.keys() | node2.ancestors._dict.keys()
        ) - combined_names
        cycle = any(found_path(self.name_to_fused_node[n]) for n in combined_ancestors)
        if cycle:
            WhyNoFuse(node1, node2)("will create cycle")
        return cycle

    def can_fusion_increase_peak_memory(
        self, node1: BaseSchedulerNode, node2: BaseSchedulerNode
    ) -> bool:
        """
        This function prevents fusion for nodes that can increase memory
        footprint. This problem is more common in horizontal fusion, where nodes
        that are far apart in the original order get fused, lengthening the live
        intervals of tensors. This is very evident in models with activation
        checkpointing, where the recomputed nodes from different checkpointed
        regions get fused and significantly increase the memory footprint.

        The current attempt is a quick, possibly hacky, heuristic to prevent the
        fusion of nodes that are far away in the original order.

        A better but difficult to implement heurisitic would be to use live
        intervals of the buffers, find region of peak pressure in the original
        program and prevent fusion that crosses that peak region. We might need
        special care or good approximation in this implementation, as fusion of
        node changes live intervals, and re-computing live intervals and peak
        memory after each fusion can introduce large compilation overhead.
        """
        proximity_score = max(
            abs(node1.min_order - node2.max_order),
            abs(node2.min_order - node1.max_order),
        )
        return proximity_score > 64

    def decide_fusion_fail_reason(
        self,
        node1: BaseSchedulerNode,
        node2: BaseSchedulerNode,
        common_buf_names: Tuple[str, ...],
    ) -> str:
        """
        Try to decide reasons why fusion fail due to no shared memory even though
        there are common buffers.
        """
        reasons = {}
        node1_name2dep = {dep.name: dep for dep in node1.read_writes.reads_and_writes()}
        node2_name2dep = {dep.name: dep for dep in node2.read_writes.reads_and_writes()}

        for buf_name in common_buf_names:
            buf = V.graph.get_buffer(buf_name)
            lhs_dep = node1_name2dep[buf_name]
            rhs_dep = node2_name2dep[buf_name]

            if lhs_dep.get_numel() != rhs_dep.get_numel():
                reasons[
                    buf_name
                ] = f"different numel: {lhs_dep.get_numel()} v.s. {rhs_dep.get_numel()}"
                continue

            # same numel but different MemoryDep.size. Should be broadcasting
            if sympy_product(lhs_dep.size) != sympy_product(rhs_dep.size):
                reasons[buf_name] = "broadcast"
                continue

            if not isinstance(lhs_dep, MemoryDep) or not isinstance(rhs_dep, MemoryDep):
                reasons[
                    buf_name
                ] = f"not MemoryDep: {type(lhs_dep)} v.s. {type(rhs_dep)}"
                continue

            lhs_off = lhs_dep.get_offset()
            rhs_off = rhs_dep.get_offset()
            if lhs_off != rhs_off:
                # One example is in transformer, we use a concatenated linear layer
                # to project Q/K/V and then split the result. The 3 splits will
                # point to the same buffer with different offsets.
                reasons[buf_name] = f"different offset: {lhs_off} v.s. {rhs_off}"
                continue

            if (
                lhs_dep.normalize_with_stride_order()
                == rhs_dep.normalize_with_stride_order()
            ):
                reasons[buf_name] = f"Mismatch loop orders: {lhs_dep} v.s. {rhs_dep}"
                continue

            # Add more rules here
            reasons[
                buf_name
            ] = f"Unknown reason: {lhs_dep} v.s. {rhs_dep}. Layout: {buf.layout}"

        return str(reasons)

    def shared_data_after_reordering_loop(
        self, node1: BaseSchedulerNode, node2: BaseSchedulerNode
    ) -> int:
        """
        Right now just greedily reorder the loop of node1 to be compatible with node2,
        but ideally we should have some heuristics to reorder the loop for node2
        to be compatibile with node1 if that's more efficient.
        """

        # TODO Don't do loop reordering for CPU for now.
        # Should debug more why it does not work for CPU codegen
        if not config.loop_ordering_after_fusion or any(
            n.get_device().type == "cpu" for n in [node1, node2]
        ):
            return 0

        node1_buffer_names = node1.read_writes.buffer_names()
        node2_buffer_names = node2.read_writes.buffer_names()
        # Fast path: no common buffers.
        common_buffer_names = node1_buffer_names & node2_buffer_names
        if not common_buffer_names:
            return 0

        node1_name2dep = {dep.name: dep for dep in node1.read_writes.reads_and_writes()}
        node2_name2dep = {dep.name: dep for dep in node2.read_writes.reads_and_writes()}

        # Find the commons buffers that has different loop orders
        candidates = []
        for buffer_name in common_buffer_names:
            lhs_dep = node1_name2dep[buffer_name]
            rhs_dep = node2_name2dep[buffer_name]
            if (
                lhs_dep.normalize_with_stride_order()
                == rhs_dep.normalize_with_stride_order()
            ):
                candidates.append(
                    (
                        V.graph.sizevars.size_hint(lhs_dep.get_numel(), fallback=0),
                        lhs_dep,
                        rhs_dep,
                    )
                )

        if len(candidates) == 0:
            return 0

        # Pick the largest buffer to guide the loop reordering
        numel, lhs_dep, rhs_dep = max(candidates, key=lambda x: x[0])

        if lhs_dep.num_vars != rhs_dep.num_vars:
            # this can happen due to we don't merge loops.
            # We can not do loop reordering in this case right now
            # Simply returning true if the two Deps are the same after
            # normalization (merging loops)
            if lhs_dep.normalize() == rhs_dep.normalize():
                return self.dep_size_hint(lhs_dep)
            return 0

        # Only reorder loops for pointwise for now
        if not node1.is_reduction():
            node1.reorder_loops_by_dep_pair(lhs_dep, rhs_dep)
        elif not node2.is_reduction():
            node2.reorder_loops_by_dep_pair(rhs_dep, lhs_dep)
        else:
            loop_ordering_log.debug(
                "Don't reorder loops since both nodes are reductions: %s v.s. %s",
                node1.get_name(),
                node2.get_name(),
            )

        return self.score_fusion_memory(node1, node2)

    def unfusable_node(self, node: BaseSchedulerNode) -> bool:
        """
        Is this node unfusable under any conditions.
        """
        return (
            isinstance(node, (ExternKernelSchedulerNode, NopKernelSchedulerNode))
            and not node.is_template()
        )

    def can_fuse(self, node1: BaseSchedulerNode, node2: BaseSchedulerNode) -> bool:
        """
        Determine if it is possible to combine node1 and node2 into a
        single fused node.
        """

        if node1 is node2:
            return False

        why = WhyNoFuse(node1, node2)

        if isinstance(node1, GroupedSchedulerNode) or isinstance(
            node2, GroupedSchedulerNode
        ):
            why("grouped node must not be fused with other nodes")
            return False
        if (
            isinstance(node1, (ExternKernelSchedulerNode, NopKernelSchedulerNode))
            and not node1.is_template()
        ):
            why("node1 is extern or nop")
            return False
        if (
            isinstance(node2, (ExternKernelSchedulerNode, NopKernelSchedulerNode))
            and not node2.is_template()
        ):
            why("node2 is extern or nop")
            return False

        if node2.get_operation_names() & node1.ancestors:
            why("node1 must go before node2")
            return False

        if node2.is_template():
            why("templates can only fuse epilogues")
            return False
        if node1.is_template() and (
            node2.has_aliasing_or_mutation()
            or node2.is_reduction()
            or not config.epilogue_fusion
        ):
            why("template epilogue not satisfied")
            return False

        if (
            node1.get_buffer_names() | node2.get_buffer_names()
        ) & V.graph.no_fuse_buffer_names:
            why("fusion for buffer explicit disabled")
            return False

        device = node1.get_device()
        device2 = node2.get_device()
        if device != device2:
            why("device mismatch (%s vs %s)", device, device2)
            return False
        del device2

        shared_data_score = self.score_fusion_memory(node1, node2)
        if shared_data_score == 0:
            shared_data_score = self.shared_data_after_reordering_loop(node1, node2)

        loop_ordering_log.debug(
            "%s and %s has%s shared data",
            node1.get_name(),
            node2.get_name(),
            " no" if shared_data_score == 0 else "",
        )
        if shared_data_score == 0 and (
            not config.aggressive_fusion or node1.is_reduction() or node2.is_reduction()
        ):
            if is_metric_table_enabled("fusion_failure_due_to_indexing_mismatch"):
                common_buf_names = (
                    node1.read_writes.buffer_names() & node2.read_writes.buffer_names()
                )
                if len(common_buf_names) > 0:
                    get_metric_table("fusion_failure_due_to_indexing_mismatch").add_row(
                        lambda: {
                            "pre_grad_graph_id": V.graph.graph_id,
                            "post_grad_graph_id": V.graph.post_grad_graph_id,
                            "node1_name": node1.get_name(),
                            "node2_name": node2.get_name(),
                            "node1_debug_str": write_text(node1.debug_str()),
                            "node2_debug_str": write_text(node2.debug_str()),
                            "common_buffer_names": list(common_buf_names),
                            "failure_reason": self.decide_fusion_fail_reason(
                                node1, node2, common_buf_names
                            ),
                        }
                    )

                    why("no shared data due to indexing mismatch")
                    return False
            why("no shared data")
            return False  # heuristic not needed for correctness

        if (
            not node1.is_foreach()
            and not node2.is_foreach()
            and len(node1.get_nodes()) + len(node2.get_nodes()) > config.max_fusion_size
        ):
            why("exceeds max fusion")
            return False  # heuristic not needed for correctness

        if node1.get_operation_names() & node2.ancestors:
            # node2 depends on node1 outputs
            if not self.can_fuse_vertical(node1, node2):
                return False
            return self.get_backend(device).can_fuse_vertical(node1, node2)
        else:  # nodes don't depend on each other, but may have common reads
            if (
                # only apply score_fusion_memory_threshold to horizontal fusions
                shared_data_score
                < config.score_fusion_memory_threshold
            ):
                why("score_fusion_memory_threshold")
                return False
            if self.can_fusion_increase_peak_memory(node1, node2):
                why("will increase peak memory")
                return False
            return self.get_backend(device).can_fuse_horizontal(node1, node2)

    def can_fuse_vertical(
        self, node1: BaseSchedulerNode, node2: BaseSchedulerNode
    ) -> bool:
        """
        Check if it is legal to fuse a consumer (node2) into a producer (node1).

        We can fuse them if all the reads of node2 either match
        corresponding writes in node1, or are written by nodes that can
        be scheduled before the fusion of node1 and node2.
        """
        node1_buf_names = node1.get_buffer_names()
        why = WhyNoFuse(node1, node2)
        remaining_deps_by_name: Dict[str, List[Dep]] = defaultdict(list)

        for dep in node2.unmet_dependencies:
            name = self.mutation_renames.get(dep.name, dep.name)
            if isinstance(dep, WeakDep) and self.fusable_weak_dep(dep, node1, node2):
                continue
            remaining_deps_by_name[name].append(dep)

        for cd in node1.read_writes.writes:
            if not isinstance(cd, MemoryDep):
                continue
            remaining = remaining_deps_by_name.get(
                self.mutation_renames.get(cd.name, cd.name)
            )
            if remaining:
                for rd in remaining:
                    if self.fusable_read_and_write(rd, cd):
                        remaining.remove(rd)

        remaining_deps = OrderedSet(
            [
                dep.name
                for dep in itertools.chain.from_iterable(
                    remaining_deps_by_name.values()
                )
            ]
        )

        if remaining_deps & node1_buf_names:
            # MemoryDeps didn't match and read different locations of the same buffer.
            # Examples here include:
            #   - MemoryDep("foo", x) != MemoryDep("foo", x + 1)
            #   - MemoryDep("foo", x) != StarDep("foo")
            why("memory deps did not match")
            return False

        node1_op_names = node1.get_operation_names()
        for name in remaining_deps:
            op_name = self.name_to_buf[name].defining_op.get_name()
            if node1_op_names & self.name_to_fused_node[op_name].ancestors:
                why("intermediate nodes between node1 & node2")
                return False

        return True

    def fusable_weak_dep(
        self, weak_dep: WeakDep, node1: BaseSchedulerNode, node2: BaseSchedulerNode
    ) -> bool:
        if weak_dep.name not in node1.get_buffer_names():
            return False

        # A weak dep can be fused if and only if the fused operation acts inplace
        # on the buffer being mutated. i.e. the same index is being read then mutated
        mutating_writes = [
            write
            for write in node2.read_writes.writes
            if write.name == weak_dep.mutating_buf
        ]
        if len(mutating_writes) != 1:
            return False
        write = mutating_writes[0]
        assert isinstance(write, MemoryDep)

        if free_symbol_is_type(write.index, SymT.TMP):
            return False

        real_name = self.mutation_real_name[weak_dep.mutating_buf]
        relevant_reads = [
            read for read in node1.read_writes.reads if read.name == real_name
        ]
        return all(
            isinstance(read, MemoryDep)
            and not free_symbol_is_type(read.index, SymT.TMP)
            and read.index == write.index
            and read.size == write.size
            for read in relevant_reads
        )

    # StarDep doesn't match MemoryDep, different indices don't match
    # However, broadcasting sometimes strips dimensions, and if that's the case
    # we still can match unmet dep
    # if there's indirect indexing, don't match it
    def fusable_read_and_write(self, read: Dep, write: MemoryDep) -> bool:
        if isinstance(read, MemoryDep):
            read_name = self.mutation_renames.get(read.name, read.name)

            if (
                read_name != write.name
                or free_symbol_is_type(read.index, SymT.TMP)
                or free_symbol_is_type(write.index, SymT.TMP)
            ):
                return False

            if config.loop_ordering_after_fusion and read.num_vars != write.num_vars:
                # Need merge loops if we do loop ordering after fusion since
                # we have not merged the loops yet when creating the scheduler
                # nodes.
                read = read.normalize()
                write = write.normalize()

            return (
                read.index == write.index
                and len(read.size) >= len(write.size)
                and read.size[: len(write.size)] == write.size
            )
        elif isinstance(read, StarDep):
            read_name = self.mutation_renames.get(read.name, read.name)
            write_name = self.mutation_renames.get(write.name, write.name)
            if (
                read.mode == write.mode
                and write.mode is not None
                and read_name == write_name
            ):
                return True
        return False

    def score_fusion(
        self, node1: BaseSchedulerNode, node2: BaseSchedulerNode
    ) -> Tuple[bool, bool, int, int]:
        """
        Assign a score (higher comes first) to the fusion of node1
        and node2.  When different fusions conflict with each other,
        this is the way we decide what order to run them in.

        Our current score is based on:
        - Estimate of the saved memory operations
        - Fusions closer together in original order
        """
        memory_score = self.score_fusion_memory(node1, node2)
        proximity_score = -max(
            abs(node1.min_order - node2.max_order),
            abs(node2.min_order - node1.max_order),
        )
        return (
            node1.is_template() == config.epilogue_fusion_first and memory_score > 0,
            node1.is_reduction() == node2.is_reduction() and memory_score > 0,
            memory_score,
            proximity_score,
        )

    def dep_size_hint(self, dep: Dep) -> int:
        res = 0
        if dep not in self.__dep_size_hint_cache:
            try:
                if not dep.has_unbacked_symbols():
                    res = dep.numbytes_hint()
            except KeyError:
                # In at least one test (test/inductor/test_torchbind.py) we
                # create a StarDep that doesn't exist in the graph and calling
                # `has_unbacked_symbols()` throws an error.
                pass
            self.__dep_size_hint_cache[dep] = res
        else:
            res = self.__dep_size_hint_cache[dep]
        return res

    def score_fusion_memory(
        self, node1: BaseSchedulerNode, node2: BaseSchedulerNode
    ) -> int:
        """
        The first term in our fusion score that estimates number of saved
        memory operations.
        """
        node1_dep_len = len(node1.read_writes.reads) + len(node1.read_writes.writes)
        node2_dep_len = len(node1.read_writes.reads) + len(node2.read_writes.writes)

        # optimization: iter over smaller set
        if max(node1_dep_len, node2_dep_len) * 4 > min(node1_dep_len, node2_dep_len):
            if node1_dep_len > node2_dep_len:
                tmp = node1
                node1 = node2
                node2 = tmp

            deps = []
            for dep in node1.read_writes.reads | node1.read_writes.writes:
                if dep in node2.read_writes.reads or dep in node2.read_writes.writes:
                    deps.append(dep)

            return sum(self.dep_size_hint(dep) for dep in deps)

        common_memory_deps = (node1.read_writes.reads | node1.read_writes.writes) & (
            node2.read_writes.reads | node2.read_writes.writes
        )
        return sum(self.dep_size_hint(dep) for dep in common_memory_deps)

    def get_possible_fusions_with_highest_priority(
        self, possible_fusions: List[Tuple[BaseSchedulerNode, BaseSchedulerNode]]
    ) -> List[Tuple[BaseSchedulerNode, BaseSchedulerNode]]:
        # Group the possible fusions based on their priority from the backend.
        # Only return the group of possible fusions with highest priority.
        if len(possible_fusions) == 0:
            return possible_fusions
        possible_fusions_group_by_priority: Dict[
            int, List[Tuple[BaseSchedulerNode, BaseSchedulerNode]]
        ] = {}

        for node1, node2 in possible_fusions:
            assert node1.get_device() == node2.get_device()
            device = node1.get_device()
            fusion_pair_priority = int(
                self.get_backend(device).get_fusion_pair_priority(node1, node2)
            )
            if fusion_pair_priority not in possible_fusions_group_by_priority:
                possible_fusions_group_by_priority[fusion_pair_priority] = [
                    (node1, node2),
                ]
            else:
                possible_fusions_group_by_priority[fusion_pair_priority].append(
                    (node1, node2)
                )
        # return the possible fusions with highest priority
        possible_fusions_with_highest_priority = min(
            possible_fusions_group_by_priority.items(), key=operator.itemgetter(0)
        )[1]
        assert len(possible_fusions_with_highest_priority) > 0
        return possible_fusions_with_highest_priority

    def score_fusion_key(
        self, nodes: Tuple[BaseSchedulerNode, BaseSchedulerNode]
    ) -> Tuple[bool, bool, int, int]:
        """
        Shim for list.sort(key=...)
        """
        node1, node2 = nodes
        return self.score_fusion(node1, node2)

    def compute_last_usage(self) -> None:
        """
        Populate node.last_usage recursively (also for the nodes within a FusedSchedulerNode)
        """

        future_used_buffers: OrderedSet[str] = OrderedSet(V.graph.get_output_names())

        for node in reversed(self.nodes):
            node.set_last_usage(future_used_buffers, self.mutation_real_name)
            future_used_buffers.update(node.last_usage)

    def free_buffers(self) -> None:
        """Free any buffers that are no longer needed"""
        for name in sorted(
            self.buffer_names_to_free
            - V.graph.removed_buffers
            - V.graph.wrapper_code.freed
        ):
            if name in self.name_to_buf:
                buf = self.name_to_buf[name]
                if buf.can_free():
                    V.graph.wrapper_code.codegen_free(buf.node)
            elif name in V.graph.graph_inputs:
                storage = V.graph.graph_inputs[name].data
                assert isinstance(storage, ir.StorageBox) and storage.is_input_buffer()
                V.graph.wrapper_code.codegen_free(storage.data)

        self.buffer_names_to_free.clear()

    def remove_kernel_local_buffers(self) -> None:
        """
        Any buffers that are both created and have a last use in the
        same kernel can be removed.
        """

        fused_node_names = OrderedSet(
            self.name_to_buf[buf].defining_op.get_name()
            for buf in V.kernel.store_buffer_names
            if buf in self.name_to_buf
        )
        names_to_remove = []
        for out_buf in V.kernel.store_buffer_names:
            if out_buf not in self.name_to_buf:
                # Aux buffers created during kernel codegen
                names_to_remove.append(out_buf)
                continue
            users = self.name_to_buf[out_buf].users
            assert users is not None
            users = OrderedSet(user.get_name() for user in users if not user.is_weak)
            if users.issubset(fused_node_names):
                names_to_remove.append(out_buf)

        def remove_filter(n: str) -> bool:
            return (
                n not in V.kernel.must_keep_buffers
                and n not in V.kernel.args.input_buffers
                and n not in self.mutation_renames
                and n not in self.mutation_real_name
            )

        names_to_remove = list(filter(remove_filter, names_to_remove))

        for name in names_to_remove:
            if name in V.kernel.args.inplace_buffers:
                buf = V.kernel.args.inplace_buffers[name]
                if isinstance(buf, str) and buf.startswith("REMOVED"):
                    continue
                remove = all(n in names_to_remove for n in buf.other_names)
                if remove:
                    self.remove_inplace_buffer(name)
                V.kernel.inplaced_to_remove.add(name)
            else:
                self.remove_buffer(name)

    def remove_buffer(self, name: str) -> None:
        # Assign a special value instead of deleting the entry
        # because we still rely on output_buffers's length to
        # generate unique arg name.
        log.debug("remove_buffer(%r)", name)
        V.kernel.args.output_buffers[name] = "REMOVED"
        V.kernel.removed_buffers.add(name)

    def remove_inplace_buffer(self, name: str) -> None:
        log.debug("removing_inplace_buffer(%r)", name)
        inner_name = V.kernel.args.inplace_buffers[name].inner_name
        V.kernel.args.inplace_buffers[name] = inner_name.replace(
            "in_out_ptr", "REMOVED"
        )
        V.kernel.removed_buffers.add(name)

    def flush(self) -> None:
        for backend in self.backends.values():
            backend.flush()
        self.free_buffers()

    def codegen_extern_call(self, scheduler_node: ExternKernelSchedulerNode) -> None:
        assert isinstance(scheduler_node, ExternKernelSchedulerNode)
        # 'decide_inplace_update' stores the inplace update decisions in
        # the current kernel from where 'allocate' retrieve those decisions.
        # We have to make sure there is a non-NULL kernel handler to store
        # those inplace update decisions.
        counters["inductor"]["extern_calls"] += 1
        with V.set_kernel_handler(Kernel(increase_kernel_count=False)):
            scheduler_node.decide_inplace_update()
            scheduler_node.mark_run()
        node = scheduler_node.node
        assert isinstance(node, ir.ExternKernel), f"{type(node)=}"
        node.codegen(V.graph.wrapper_code)
        self.free_buffers()

    def create_backend(self, device: torch.device) -> BaseScheduling:
        assert (
            not is_gpu(device.type) or device.index is not None
        ), f"{device} should have been normalized in lowering"
        V.graph.add_device_info(device)

        device_scheduling = get_scheduling_for_device(device.type)
        if device_scheduling is None:
            raise RuntimeError(f"Unsupported device type: {device.type}")

        if not has_triton():
            if (
                device.type == "cuda"
                and (device_props := torch.cuda.get_device_properties(device)).major < 7
            ):
                raise RuntimeError(
                    f"Found {device_props.name} which is too old to be supported by the triton GPU compiler, which is used as the backend. Triton only supports devices of CUDA Capability >= 7.0, but your device is of CUDA capability {device_props.major}.{device_props.minor}"  # noqa: B950
                )
            elif is_gpu(device.type):
                raise RuntimeError(
                    "Cannot find a working triton installation. Either the package is not installed or it is too old. More information on installing Triton can be found at https://github.com/openai/triton"  # noqa: B950
                )

        return device_scheduling(self)

    def get_backend(self, device: torch.device) -> BaseScheduling:
        if device not in self.backends:
            self.backends[device] = self.create_backend(device)
        return self.backends[device]

    def enter_context(self, node: BaseSchedulerNode) -> None:
        def get_order(n: torch.fx.Node) -> int:
            if n not in self.origin_to_index:
                self.origin_to_index.update({n: i for i, n in enumerate(n.graph.nodes)})
            return self.origin_to_index[n]

        # Use a dict to have ordering
        origins = {
            (get_order(e), e): None
            for n in node.get_nodes()
            if n.node is not None
            for e in n.node.get_origins()
        }
        origins = list(origins.keys())
        if origins:
            _, last = max(origins, key=operator.itemgetter(0))
            V.graph.wrapper_code.enter_context(last)

    def codegen(self) -> None:
        with dynamo_timed("Scheduler.codegen"):
            return self._codegen()

    def _codegen(self) -> None:
        if config.check_stack_no_cycles_TESTING_ONLY:
            import torch._dynamo.convert_frame

            stack = traceback.extract_stack()
            seen = set()
            for frame in reversed(stack):
                # This is where maybe_cprofile is
                if (
                    frame.name == "_compile_inner"
                    and frame.filename == torch._dynamo.convert_frame.__file__
                ):
                    break
                key = (frame.filename, frame.lineno)
                assert key not in seen, (
                    f"Duplicate stack frame {frame.filename}:{frame.lineno}; "
                    "did you add a decorator to one of the functions in this stack "
                    "trace?  If so, try using a context manager instead."
                )
                seen.add(key)

        self.current_device = None
        for node in self.nodes:
            if log.isEnabledFor(logging.DEBUG):
                try:
                    log.debug(
                        "Generating code for node %s with estimated runtime %f",
                        node.get_name(),
                        node.get_estimated_runtime(),
                    )
                except Exception as e:
                    log.debug(
                        "Generating code for node %s with estimated runtime 0.0",
                        node.get_name(),
                    )

            self.enter_context(node)

            if not isinstance(node, NopKernelSchedulerNode) and (
                device := node.get_device()
            ):
                if (
                    device != self.current_device
                    or node.is_extern()
                    or node.is_template()
                ):
                    self.flush()
                if device != self.current_device:
                    if self.current_device and device_need_guard(
                        self.current_device.type
                    ):
                        V.graph.wrapper_code.codegen_device_guard_exit()
                    self.current_device = device
                    if device_need_guard(device.type):
                        assert device.index is not None, "device should have an index"
                        V.graph.wrapper_code.codegen_device_guard_enter(device.index)

            self.buffer_names_to_free.update(node.last_usage)

            if node.is_template():
                node, *epilogue = node.get_nodes()
                self.get_backend(device).codegen_template(node, epilogue)
            elif node.is_extern():
                node = typing.cast(ExternKernelSchedulerNode, node)
                self.codegen_extern_call(node)
            elif node.is_foreach():
                node = typing.cast(ForeachKernelSchedulerNode, node)
                backend_ = self.get_backend(device)
                from .codegen.cuda_combined_scheduling import CUDACombinedScheduling
                from .codegen.simd import SIMDScheduling

                if isinstance(backend_, (SIMDScheduling, CUDACombinedScheduling)):
                    backend = backend_
                else:
                    raise AssertionError(f"{type(self)=}")
                backend.codegen_combo_kernel(node)
            elif isinstance(node, (FusedSchedulerNode, SchedulerNode)):
                self.get_backend(device).codegen_node(node)
            else:
                assert isinstance(node, NopKernelSchedulerNode)
                node.mark_run()

            if config.triton.debug_sync_kernel:
                self.get_backend(device).codegen_sync()

            self.available_buffer_names.update(node.get_buffer_names())
            self.completed_operations.update(node.get_operation_names())

            if not isinstance(node, NopKernelSchedulerNode):
                device = node.get_device()
                if device is not None and self.get_backend(device).ready_to_flush():
                    self.flush()

        if self.current_device and device_need_guard(self.current_device.type):
            # exit the outermost CUDA device guard. this is
            # important for nested indentation codegen-ing.
            V.graph.wrapper_code.codegen_device_guard_exit()

        self.flush()

    def benchmark_combo_kernel(
        self, node_list: Sequence[BaseSchedulerNode]
    ) -> Tuple[float, float, str]:
        """
        Benchmark fused list of nodes and return the execution time
        in milliseconds on randomly generated inputs.
        """
        device = node_list[0].get_device()
        V.graph.scheduler = self
        self.current_device = device
        backend = self.get_backend(device)
        return backend.benchmark_combo_kernel(node_list)

    def speedup_by_combo_kernel(self, nodes: List[BaseSchedulerNode]) -> bool:
        """
        If config.benchmark_fusion is False, always return True.
        Otherwise, return True if fusion can brings speedup.
        """
        if not config.benchmark_combo_kernel:
            return True

        subkernel_nodes = nodes
        device = subkernel_nodes[0].get_device()

        # don't support benchmark fusion for CPU right now.
        if device.type == "cpu":
            return True

        from triton.compiler.errors import CompilationError

        ms1, path1_list = 0.0, []
        for i, snode in enumerate(subkernel_nodes):
            node_list = snode.get_nodes()
            # We can not accurately benchmark kernel using atomic_add
            # due to how we generate random integer inputs.
            if self._any_atomic_add(node_list):
                fusion_log.debug(
                    "ComboKernel: benchmarking may not accurate due to atomic_add"
                )

            try:
                ms, path = self.benchmark_fused_nodes(node_list)
                if math.isinf(ms):
                    fusion_log.debug(
                        "ComboKernel benchmark: register spilling of %d-th subkernel",
                        i,
                    )
                    return False
            except CompilationError as e:
                # workaround triton issue: https://github.com/openai/triton/issues/2151
                if "Loop-carried variable" in str(e):
                    fusion_log.debug(
                        "ComboKernel benchmark: return True because of loop-carried variable"
                    )
                    return True  # allow fusion
                else:
                    raise
            ms1 += ms
            path1_list.append(path)

        try:
            ms2, ms2_clone, path2_list = self.benchmark_combo_kernel(subkernel_nodes)
        except CompilationError as e:
            # workaround triton issue: https://github.com/openai/triton/issues/2151
            if "Loop-carried variable" in str(e):
                fusion_log.debug(
                    "ComboKernel benchmark: return True because of loop-carried variable"
                )
                return True  # allow fusion
            else:
                raise

        # small kernels are very likely to have speedup but hard to benchmark. So we skip benchmarking.
        small_kernel = ms2 - ms2_clone < 0.3 or ms1 < 0.3
        if fusion_log.isEnabledFor(logging.DEBUG):
            if ms1 > ms2 or small_kernel:
                fusion_log.debug(
                    "can fuse (benchmark): fusing causes %sx speedup",
                    green_text(f"{ms1 / ms2:.3f}"),
                )
            else:
                fusion_log.debug(
                    "cannot fuse (benchmark): fusing causes %sx slowdown",
                    red_text(f"{ms1 / ms2:.3f}"),
                )
        # ms1 returned by benchmark_fused_nodes discounted clone time
        return ms2 - ms2_clone < ms1 or small_kernel

    def get_buffer_layout(self, buf_name: str) -> ir.Layout:
        buf = self.name_to_buf[buf_name]
        assert buf.node is not None
        return buf.node.get_layout()

    def update_zero_dim_cpu_tensor(self) -> None:
        for node in self.nodes:
            if node.get_device() and is_gpu(node.get_device().type):
                for read in node.read_writes.reads:
                    buffer = V.graph.name_to_buffer.get(read.name)
                    if (
                        buffer
                        and buffer.get_device()
                        and buffer.get_device().type == "cpu"
                        and not isinstance(buffer.layout, MultiOutputLayout)
                        and buffer.get_size() == []
                    ):
                        V.graph.zero_dim_cpu_tensor_list.add(read.name)


class BaseScheduling:
    @classmethod
    def get_backend_features(cls, device: torch.device) -> Sequence[BackendFeature]:
        """Return a set of .codegen.common.BackendFeature()"""
        return ()

    def can_fuse_vertical(
        self, node1: BaseSchedulerNode, node2: BaseSchedulerNode
    ) -> bool:
        """
        Check whether node1 and node2 can be vertically fused or not.
        """
        raise NotImplementedError

    def can_fuse_horizontal(
        self, node1: BaseSchedulerNode, node2: BaseSchedulerNode
    ) -> bool:
        """
        Check whether node1 and node2 can be horizontally fused or not.
        """
        raise NotImplementedError

    def fuse(
        self, node1: BaseSchedulerNode, node2: BaseSchedulerNode
    ) -> FusedSchedulerNode:
        """
        Fuse two nodes
        """
        if node1.is_foreach() or node2.is_foreach():
            return ForeachKernelSchedulerNode.fuse(node1, node2)
        else:
            return FusedSchedulerNode.fuse(node1, node2)

    def group_fn(
        self, sizes: Sequence[Sequence[sympy.Expr]]
    ) -> Tuple[Tuple[sympy.Expr, ...], ...]:
        """
        Process the iteration sizes in case a transformation needs to be applied.
        """
        raise NotImplementedError

    def codegen_template(
        self,
        template_node: BaseSchedulerNode,
        epilogue_nodes: Sequence[BaseSchedulerNode],
    ) -> Optional[str]:
        """
        Given a template node, generate a kernel.

        This function is only available for triton now. If the third-party backend behaves as a sub-class
        of TritonScheduling, it can override it or reuse it.
        """
        raise NotImplementedError

    def codegen_node(self, node: Union[FusedSchedulerNode, SchedulerNode]) -> None:
        """
        Generate a kernel given a list of pre-fused nodes.
        """
        raise NotImplementedError

    def codegen_sync(self) -> None:
        """
        Generate synchronization code for the kernel. This method depends on the hardware characteristics.
        """
        raise NotImplementedError

    def ready_to_flush(self) -> bool:
        """
        Check whether the backend is requesting the scheduler to flush the generated kernel.
        If not supported, please return False.
        """
        return False

    def flush(self) -> None:
        """
        Flush the generated kernel and python wrapper code to the source code file.
        """
        raise NotImplementedError

    def benchmark_fused_nodes(
        self, nodes: Sequence[BaseSchedulerNode]
    ) -> Tuple[float, str]:
        """
        Benchmark fused list of nodes and return the execution time
        in milliseconds on randomly generated inputs.
        """
        raise NotImplementedError

    def get_fusion_pair_priority(
        self, node1: BaseSchedulerNode, node2: BaseSchedulerNode
    ) -> int:
        """
        Return an unsigned integer which represents the priority of this fusion pair.
        The smaller is with higher priority.
        """
        return 0

    def benchmark_combo_kernel(
        self, node_list: Sequence[BaseSchedulerNode]
    ) -> Tuple[float, float, str]:
        """
        Benchmark the list of nodes to combine and return the execution time
        and memory copy time in milliseconds on randomly generated inputs.
        """
        raise NotImplementedError<|MERGE_RESOLUTION|>--- conflicted
+++ resolved
@@ -406,17 +406,10 @@
             and hasattr(V.kernel, "args")
         ):
             return
-
-<<<<<<< HEAD
-        # NOTE remove V.graph.removed_operations once deps issue is fixed
-        inconsequential_nodes = (
-            (self.ancestors - {self.get_name()})
-            | V.graph.removed_operations
-            | self.scheduler.completed_operations
-        )
-=======
-        ordered_reads = sorted(self.read_writes.reads, key=lambda x: x.name)
->>>>>>> a1370259
+        fused_nodes = {
+            node.get_name()
+            for node in self.scheduler.name_to_fused_node[self.get_name()].get_nodes()
+        }
 
         for buf in self.get_outputs():
             buf_node = buf.node
@@ -928,15 +921,6 @@
 
         self.refresh_dependencies(normalize=False)
 
-        from .codegen.simd import SIMDScheduling
-
-        # TODO(shunting) if this cause compilation time increase when
-        # enabling LOAF by default, try just clearing the specific cache
-        # entry by using a customized cache implemetation rather than
-        # lru_cache.
-        SIMDScheduling.candidate_tilings.cache_clear()
-        self.pointwise_read_writes.clear_cache(self)
-
     def reorder_loops_by_dep_pair(
         self, self_dep: MemoryDep, other_dep: MemoryDep
     ) -> None:
@@ -1140,7 +1124,7 @@
         self_sizes = None
         for snode in self.snodes:
             assert isinstance(snode, SchedulerNode)
-            if self_sizes is not None and tuple(self_sizes) != tuple(snode._sizes[0]):
+            if self_sizes is not None and self_sizes != snode._sizes[0]:
                 loop_ordering_log.debug(
                     "Can not reorder fused node due to different sizes"
                 )
