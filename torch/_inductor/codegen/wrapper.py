# mypy: allow-untyped-defs
from __future__ import annotations

import collections
import contextlib
import dataclasses
import dis
import functools
import inspect
import logging
import operator
import re
import tempfile
from itertools import count
from typing import (
    Any,
    Callable,
    Dict,
    Iterator,
    List,
    Optional,
    Set,
    Tuple,
    TYPE_CHECKING,
    Union,
)

import sympy
from sympy import Expr

import torch
import torch._ops
from torch import dtype as torch_dtype
from torch._dynamo.utils import counters, dynamo_timed
from torch._inductor.codegen.debug_utils import DebugPrinterManager
from torch._inductor.codegen.multi_kernel import MultiKernelState
from torch._inductor.runtime.runtime_utils import cache_dir
from torch.fx.experimental.symbolic_shapes import ConvertIntKey, DivideByKey, SymTypes
from torch.fx.node import _get_qualified_name
from torch.utils._sympy.singleton_int import SingletonInt
from torch.utils._sympy.symbol import symbol_is_type, SymT

from .. import async_compile, config, ir
from ..codecache import output_code_log
from ..ir import ReinterpretView
from ..runtime import triton_heuristics
from ..runtime.hints import DeviceProperties
from ..utils import (
    cache_on_self,
    get_benchmark_name,
    LineContext,
    sympy_product,
    sympy_str,
)
from ..virtualized import V
from .aoti_hipify_utils import maybe_hipify_code_wrapper
from .common import CodeGen, DeferredLine, IndentedBuffer, PythonPrinter
from .triton_utils import config_of, should_unwrap_unspec_arg, signature_to_meta


if TYPE_CHECKING:
    import triton

    from ..graph import GraphLowering


pexpr = PythonPrinter().doprint


ReuseKey = Tuple[torch.device, torch.dtype, str]


def buffer_reuse_key(node: ir.Buffer) -> ReuseKey:
    return (
        node.get_device(),
        node.get_dtype(),
        # NB: this is symbolic so that we don't try to reuse a buffer
        # for s0 for s1, just because they happen to share the same
        # size hint
        sympy_str(V.graph.sizevars.simplify(node.layout.storage_size())),
    )


def convert_arg_type(arg: torch.Argument) -> str:
    from .cpp import CONTAINER_PYTHON_TO_CPP, PYTHON_TO_CPP

    # use x.real_type instead of x.type so that we get ScalarType instead of int
    python_type = repr(arg.real_type)  # type: ignore[attr-defined]

    if python_type == "Tensor":
        # Conversions rules follow https://github.com/pytorch/pytorch/tree/main/aten/src/ATen/native#func
        if arg.alias_info is not None and arg.alias_info.is_write:
            return f"at::{python_type}&"
        else:
            return f"at::{python_type} const&"

    if python_type in PYTHON_TO_CPP:
        cpp_type = PYTHON_TO_CPP[python_type]
        return cpp_type

    # Convert args of container types e.g. Optional[*]
    for py_container, cpp_container in CONTAINER_PYTHON_TO_CPP.items():
        container_match = re.findall(py_container + r"\[([a-zA-Z_]+)]", python_type)
        if len(container_match) == 1:
            contained_type = container_match[0]
            assert (
                contained_type in PYTHON_TO_CPP
            ), f"unsupported {py_container} type in convert_arg_type: {contained_type}"
            cpp_contained_type = PYTHON_TO_CPP[contained_type]
            return f"{cpp_container}<{cpp_contained_type}>"

    raise AssertionError(f"unsupport python_type: {python_type}")


def convert_return_type(ret: torch.Argument) -> str:
    # use x.real_type instead of x.type so that we get ScalarType instead of int
    python_type = repr(ret.real_type)  # type: ignore[attr-defined]
    python_to_cpp = {
        "Tensor": "at::Tensor",
        "List[Tensor]": "std::vector<at::Tensor>",
    }

    cpp_type = python_to_cpp.get(python_type, None)
    assert cpp_type is not None, f"NYI return type: {python_type}"
    # An output aliasing an input is returned by reference only when it's a
    # Tensor, not when it's a Tensor[]. For example, aten.split.Tensor's output
    # aliases the input tensor, but the op returns a vector by value.
    if python_type == "Tensor" and ret.alias_info is not None:
        cpp_type += "&"
    return cpp_type


def get_cpp_op_schema(kernel: torch._ops.OpOverload) -> str:
    args = kernel._schema.arguments
    returns = kernel._schema.returns

    num_returns = len(returns)
    assert num_returns > 0, "must have at least one return value"

    if num_returns == 1:
        cpp_return_value = convert_return_type(returns[0])
    elif num_returns > 1:
        tuple_returns = ", ".join([convert_return_type(r) for r in returns])
        cpp_return_value = f"std::tuple<{tuple_returns}>"

    cpp_arg_type = [f"{convert_arg_type(arg)} {arg.name}" for arg in args]
    return f"{cpp_return_value}({', '.join(cpp_arg_type)})"  # type: ignore[possibly-undefined]


# TODO: Move to a well known place
TritonMetaParams = Dict[str, int]
TritonGrid = Union[
    Tuple[Union[int, sympy.Expr], ...], Callable[[TritonMetaParams], Tuple[int, ...]]
]


def user_defined_kernel_grid_fn_code(
    name: str,
    configs: List[triton.Config],  # type: ignore[name-defined]
    grids: List[TritonGrid],
    wrapper: Optional[WrapperCodeGen] = None,
) -> Tuple[str, str]:
    output = IndentedBuffer()

    def _convert_to_sympy_expr(item: Union[int, sympy.Expr]) -> sympy.Expr:
        return item if isinstance(item, sympy.Expr) else sympy.Integer(item)

    def determine_grid(
        grid: TritonGrid,
    ):
        """
        This function return a tuple of two values: the first one is for the real grid
        which is used in the generated code; the second one is an example grid with
        concreate values which is used in the autotune block to run the generated
        kernels at compile time.
        """
        if wrapper is None or callable(grid):
            # return as-is when used in eager mode or when grid is callable
            return grid, grid
        # Grid contains ints/Expr, so utilize wrapper's expr printer for codegen
        sympy_grid = tuple(_convert_to_sympy_expr(g) for g in grid)
        return (
            wrapper.codegen_shape_tuple(sympy_grid),
            wrapper.codegen_shape_tuple(
                tuple(
                    wrapper.generate_example_arg_value(g, type(g)) for g in sympy_grid
                )
            )
            if config.triton.autotune_at_compile_time
            else None,
        )

    def writeline(line: str, example_grid: Optional[str] = None):
        output.writeline(line)
        if (
            wrapper
            and config.triton.autotune_at_compile_time
            and name not in wrapper.kernel_autotune_names
        ):
            wrapper.kernel_autotune_calls.writeline(example_grid or line)

    fn_name = f"grid_wrapper_for_{name}"
    writeline(f"def {fn_name}(meta):")
    kernel_autotune_calls_indent = (
        wrapper.kernel_autotune_calls.indent()
        if wrapper and config.triton.autotune_at_compile_time
        else contextlib.nullcontext()
    )
    with output.indent(), kernel_autotune_calls_indent:
        if len(grids) == 1:
            grid, example_grid = determine_grid(grids[0])
            writeline(f"return {grid}", f"return {example_grid}")
        else:
            assert len(grids) > 1
            assert len(grids) == len(configs)
            seen = set()
            for grid, c in zip(grids, configs):
                guards = [f"meta['{name}'] == {val}" for name, val in c.kwargs.items()]
                guards = " and ".join(guards)
                grid, example_grid = determine_grid(grid)
                statement = f"if {guards}: return {grid}"
                if statement in seen:
                    continue
                seen.add(statement)
                writeline(statement, f"if {guards}: return {example_grid}")

    return fn_name, output.getvalue()


@dataclasses.dataclass
class SymbolicCallArg:
    inner: str
    # the original symbolic expression represented by inner
    inner_expr: sympy.Expr

    def __str__(self):
        return str(self.inner)


# Default thread stack sizes vary by platform:
# - Linux: 8 MB
# - macOS: 512 KB
# - Windows: 1 MB
# Just pick something comfortably smaller than the smallest for now.
MAX_STACK_ALLOCATION_SIZE = 1024 * 100


class MemoryPlanningState:
    def __init__(self):
        super().__init__()
        self.reuse_pool: Dict[
            ReuseKey, List[FreeIfNotReusedLine]
        ] = collections.defaultdict(list)
        self.total_allocated_buffer_size: int = 0

    def __contains__(self, key: ReuseKey) -> bool:
        return bool(self.reuse_pool.get(key, None))

    def pop(self, key: ReuseKey) -> FreeIfNotReusedLine:
        item = self.reuse_pool[key].pop()
        assert not item.is_reused
        return item

    def push(self, key: ReuseKey, item: FreeIfNotReusedLine) -> None:
        assert not item.is_reused
        self.reuse_pool[key].append(item)


class WrapperLine:
    pass


@dataclasses.dataclass
class EnterSubgraphLine(WrapperLine):
    wrapper: WrapperCodeGen
    graph: GraphLowering

    def __post_init__(self) -> None:
        self.wrapper.push_computed_sizes(self.wrapper.computed_sizes)

    def codegen(self, code: IndentedBuffer) -> None:
        self.wrapper.push_codegened_graph(self.graph)
        code.do_indent()


@dataclasses.dataclass
class ExitSubgraphLine(WrapperLine):
    wrapper: WrapperCodeGen

    def __post_init__(self) -> None:
        self.wrapper.computed_sizes = self.wrapper.pop_computed_sizes()

    def codegen(self, code: IndentedBuffer) -> None:
        self.wrapper.pop_codegened_graph()
        code.do_unindent()


@dataclasses.dataclass
class EnterDeviceContextManagerLine(WrapperLine):
    device_idx: int
    last_seen_device_guard_index: Optional[int]

    def codegen(self, code: IndentedBuffer) -> None:
        if V.graph.cpp_wrapper:
            code.writeline("\n")
            if V.graph.aot_mode:
                # In AOT mode, we have a stream provided as a param. A stream is
                # associated with a device, so we never expect the device to change.
                # CUDAStreamGuard sets the stream and the device.
                if self.last_seen_device_guard_index is None:
                    if config.abi_compatible:
                        code.writeline(
                            f"{V.graph.device_ops.cpp_aoti_stream_guard()} stream_guard(stream, this->device_idx_);"
                        )
                    else:
                        code.writeline(
                            maybe_hipify_code_wrapper(
                                f"{V.graph.device_ops.cpp_stream_guard()} stream_guard("
                                + f"{V.graph.device_ops.cpp_getStreamFromExternal()}(stream, this->device_idx_));"
                            )
                        )
                else:
                    assert (
                        self.last_seen_device_guard_index == self.device_idx
                    ), "AOTInductor only supports running on one CUDA device"
            else:
                if self.last_seen_device_guard_index is None:
                    code.writeline(
                        f"{V.graph.device_ops.cpp_aoti_device_guard()} device_guard({self.device_idx});"
                        if config.abi_compatible
                        else maybe_hipify_code_wrapper(
                            f"{V.graph.device_ops.cpp_device_guard()} device_guard({self.device_idx});"
                        )
                    )
                else:
                    code.writeline(f"device_guard.set_index({self.device_idx});")
        else:
            # Note _DeviceGuard has less overhead than device, but only accepts
            # integers
            code.writeline(f"with {V.graph.device_ops.device_guard(self.device_idx)}:")
            code.do_indent()
            code.writeline(V.graph.device_ops.set_device(self.device_idx))


class ExitDeviceContextManagerLine(WrapperLine):
    def codegen(self, code: IndentedBuffer) -> None:
        if not V.graph.cpp_wrapper:
            code.do_unindent()


@dataclasses.dataclass
class MemoryPlanningLine(WrapperLine):
    wrapper: WrapperCodeGen

    def plan(self, state: MemoryPlanningState) -> MemoryPlanningLine:
        """First pass to find reuse"""
        return self

    def codegen(self, code: IndentedBuffer) -> None:
        """Second pass to output code"""

    def __str__(self) -> str:
        """
        Emits a string representation that fits on one line.
        """
        args: List[str] = []
        for field in dataclasses.fields(self):
            if field.name == "wrapper":
                continue
            val = getattr(self, field.name)
            args.append(
                f"{field.name}={val.get_name() if field.type is ir.Buffer else val}"
            )
        return f"{type(self).__name__}({', '.join(args)})"


@dataclasses.dataclass
class AllocateLine(MemoryPlanningLine):
    node: ir.Buffer

    def plan(self, state: MemoryPlanningState) -> MemoryPlanningLine:
        if self.node.get_name() in V.graph.removed_buffers:
            return NullLine(self.wrapper)

        # try to reuse a recently freed buffer
        key = buffer_reuse_key(self.node)
        if config.allow_buffer_reuse and key in state:
            free_line = state.pop(key)
            free_line.is_reused = True
            return ReuseLine(self.wrapper, free_line.node, self.node)

        if self.node.get_device().type == "cpu":
            static_shape = self.wrapper.static_shape_for_buffer_or_none(self.node)
            if static_shape is not None:
                state.total_allocated_buffer_size += int(
                    functools.reduce(operator.mul, static_shape, 1)
                )

        return self

    def codegen(self, code: IndentedBuffer) -> None:
        assert self.node.get_name() not in V.graph.removed_buffers
        line = self.wrapper.make_buffer_allocation(self.node)
        code.writeline(line)


@dataclasses.dataclass
class FreeIfNotReusedLine(MemoryPlanningLine):
    node: ir.Buffer
    is_reused: bool = False

    def plan(self, state: MemoryPlanningState) -> MemoryPlanningLine:
        if len(self.node.get_inputs_that_alias_output()) > 0:
            return self
        if isinstance(self.node.layout, ir.MultiOutputLayout):
            return self
        assert not self.is_reused
        if self.node.get_name() in V.graph.removed_buffers:
            return NullLine(self.wrapper)
        if config.allow_buffer_reuse:
            state.push(buffer_reuse_key(self.node), self)
        return self

    def codegen(self, code: IndentedBuffer) -> None:
        assert self.node.get_name() not in V.graph.removed_buffers
        if not self.is_reused:
            code.writeline(self.wrapper.make_buffer_free(self.node))


@dataclasses.dataclass
class ReuseLine(MemoryPlanningLine):
    node: ir.Buffer
    reused_as: ir.Buffer
    delete_old: bool = True

    def plan(self, state: MemoryPlanningState) -> MemoryPlanningLine:
        if self.node.get_name() in V.graph.removed_buffers:
            assert self.reused_as.get_name() in V.graph.removed_buffers
            return NullLine(self.wrapper)
        assert self.reused_as.get_name() not in V.graph.removed_buffers
        return self

    def codegen(self, code: IndentedBuffer) -> None:
        assert self.node.get_name() not in V.graph.removed_buffers
        assert self.reused_as.get_name() not in V.graph.removed_buffers
        code.writeline(
            self.wrapper.make_buffer_reuse(self.node, self.reused_as, self.delete_old)
        )


class NullLine(MemoryPlanningLine):
    pass


BufferName = str


class WrapperCodeGen(CodeGen):
    """
    Generate outer wrapper in Python that calls the kernels.
    """

    def __init__(self):
        super().__init__()
        self._names_iter: Iterator[int] = count()
        self.imports = IndentedBuffer()
        self.header = IndentedBuffer()
        self.prefix = IndentedBuffer()
        self.suffix = IndentedBuffer()
        self.wrapper_call = IndentedBuffer()
        self.kernel_autotune_defs = IndentedBuffer()
        self.kernel_autotune_calls = IndentedBuffer()
        self.kernel_autotune_names: Set[str] = set()
        # If the generated source code is exactly the same, reuse the
        # pre-existing kernel for it
        self.src_to_kernel: Dict[str, str] = {}
        self.kernel_numel_expr: Set[Tuple[str, GraphLowering]] = set()
        self.lines: List[Union[MemoryPlanningLine, LineContext]] = []
        self.declare = ""
        self.declare_maybe_reference = ""
        self.ending = ""
        self.open_bracket = "["
        self.closed_bracket = "]"
        self.comment = "#"
        self.namespace = ""
        self.none_str = "None"
        self.size = "size()"
        self.stride = "stride()"
        self.last_seen_device_guard_index: Optional[int] = None
        self.supports_intermediate_hooks = True
        self.expr_printer: Callable[[Any], str] = pexpr
        self.user_defined_kernel_cache: Dict[Tuple[Any, ...], Tuple[str, Any]] = {}
        self.unbacked_symbol_decls: Set[str] = set()  # str of sympy.Symbol
        self.allow_stack_allocation: Optional[bool] = None
        self.stack_allocated_buffers: Dict[BufferName, ir.Buffer] = {}
        self.computed_sizes: Set[sympy.Symbol] = set()

        # this is used for tracking which GraphLowering instance---parent graph
        # or (nested) subgraph---is currently codegened; the primary use case is
        # including the graph instance into a cache key to avoid cross-graph
        # caching during lowering of nested subgraphs
        self.codegened_graph_stack = []
        self.computed_sizes_stack = []

        self.write_header()
        self.write_prefix()
        self.write_kernel_autotune_defs_header()

        if not V.graph.aot_mode:
            for name, hashed in V.graph.constant_reprs.items():
                # include a hash so our code cache puts different constants into different files
                self.write_constant(name, hashed)

        self.allocated: Set[BufferName] = set()
        self.freed: Set[BufferName] = set()

        # maps from reusing buffer to reused buffer
        self.reuses: Dict[BufferName, BufferName] = {}

        self.write_get_raw_stream = functools.lru_cache(None)(  # type: ignore[assignment]
            self.write_get_raw_stream
        )

        @functools.lru_cache(None)
        def add_import_once(line: str) -> None:
            self.imports.writeline(line)
            if config.triton.autotune_at_compile_time:
                self.kernel_autotune_calls.writeline(line)

        self.add_import_once = add_import_once
        self._metas: Dict[str, str] = {}
        self._meta_vars: Set[str] = set()
        self.multi_kernel_state = MultiKernelState()

        # intermediate tensor value printing utility
        self.debug_printer = DebugPrinterManager(
            debug_printer_level=config.aot_inductor.debug_intermediate_value_printer
        )

    def write_constant(self, name: str, hashed: str) -> None:
        self.header.writeline(f"{name} = None  # {hashed}")

    def write_header(self) -> None:
        context = torch._guards.TracingContext.try_get()
        aot_config_comment = ""
        if context is not None and context.aot_graph_name is not None:
            aot_config_comment = f"# AOT ID: {context.aot_graph_name}"
        aot_inductor_debug_utils = ""
        if int(config.aot_inductor.debug_intermediate_value_printer) > 0:
            aot_inductor_debug_utils = "from torch._inductor.codegen.debug_utils import _print_debugging_tensor_value_info"
        self.imports.splice(
            f"""
                {aot_config_comment}
                from ctypes import c_void_p, c_long, c_int
                import torch
                import math
                import random
                import os
                import tempfile
                from math import inf, nan
                from torch._inductor.hooks import run_intermediate_hooks
                from torch._inductor.utils import maybe_profile
                from torch._inductor.codegen.memory_planning import _align as align
                from torch import device, empty_strided
                from {async_compile.__name__} import AsyncCompile
                from torch._inductor.select_algorithm import extern_kernels
                from torch._inductor.codegen.multi_kernel import MultiKernelCall
                {aot_inductor_debug_utils}
            """,
            strip=True,
        )
        self.header.splice(
            """
                aten = torch.ops.aten
                inductor_ops = torch.ops.inductor
                _quantized = torch.ops._quantized
                assert_size_stride = torch._C._dynamo.guards.assert_size_stride
                empty_strided_cpu = torch._C._dynamo.guards._empty_strided_cpu
                empty_strided_cuda = torch._C._dynamo.guards._empty_strided_cuda
                empty_strided_xpu = torch._C._dynamo.guards._empty_strided_xpu
                reinterpret_tensor = torch._C._dynamo.guards._reinterpret_tensor
                alloc_from_pool = torch.ops.inductor._alloc_from_pool
                async_compile = AsyncCompile()
            """,
            strip=True,
        )

    def include_extra_header(self, header: str):
        pass

    def write_kernel_autotune_defs_header(self) -> None:
        self.kernel_autotune_defs.splice(
            f"""
                import torch
                from torch._dynamo.testing import rand_strided
                from torch._dynamo.utils import preserve_rng_state
                from torch._inductor.select_algorithm import AlgorithmSelectorCache
                from {async_compile.__name__} import AsyncCompile

                async_compile = AsyncCompile()
                generate_example_value = AlgorithmSelectorCache.generate_example_value
                empty_strided_cuda = torch._C._dynamo.guards._empty_strided_cuda
            """
        )

    @cache_on_self
    def write_triton_header_once(self) -> None:
        import_str = f"""
            import triton
            import triton.language as tl
            from {triton_heuristics.__name__} import grid, split_scan_grid, grid_combo_kernels, start_graph, end_graph
            """
        self.imports.splice(import_str, strip=True)
        if config.triton.autotune_at_compile_time:
            self.kernel_autotune_calls.splice(import_str)
        self.write_get_raw_stream_header_once()

    @cache_on_self
    def write_get_raw_stream_header_once(self) -> None:
        self.imports.writeline(
            V.graph.device_ops.import_get_raw_stream_as("get_raw_stream")
        )
        if config.triton.autotune_at_compile_time:
            self.kernel_autotune_calls.writeline(
                V.graph.device_ops.import_get_raw_stream_as("get_raw_stream")
            )

    def add_meta_once(self, meta: TritonMetaParams) -> str:
        meta = repr(meta)
        if meta not in self._metas:
            var = f"meta{len(self._metas)}"
            self._metas[meta] = var
            self.header.writeline(f"{var} = {meta}")
            if config.triton.autotune_at_compile_time:
                self.kernel_autotune_calls.writeline(f"{var} = {meta}")
                self._meta_vars.add(var)
        return self._metas[meta]

    @cache_on_self
    def get_output_refs(self) -> List[str]:
        return [x.codegen_reference(self.wrapper_call) for x in V.graph.graph_outputs]

    def mark_output_type(self) -> None:
        return

    def codegen_input_size_asserts(self) -> None:
        for name, buf in V.graph.graph_inputs.items():
            if isinstance(buf, sympy.Expr):
                continue

            # comparing strides for 0 size tensor is tricky. Ignore them for now.
            if sympy_product(buf.get_size()) == 0:
                continue
            size = self.codegen_shape_tuple(buf.get_size())
            stride = self.codegen_shape_tuple(buf.get_stride())
            self.prefix.writeline(f"assert_size_stride({name}, {size}, {stride})")

    def codegen_input_nan_asserts(self) -> None:
        self.prefix.writeline("# make sure graph inputs are not nan/inf")
        for name, buf in V.graph.graph_inputs.items():
            if isinstance(buf, sympy.Expr):
                continue

            line = f"assert not {name}.isnan().any().item()"
            self.prefix.writeline(line)
            line = f"assert not {name}.isinf().any().item()"
            self.prefix.writeline(line)

    def write_prefix(self) -> None:
        self.prefix.splice(
            """

            async_compile.wait(globals())
            del async_compile

            def call(args):
            """
        )
        with self.prefix.indent():
            if config.triton.debug_sync_graph:
                self.prefix.writeline(V.graph.device_ops.synchronize())
            if V.graph.graph_inputs:
                lhs = ", ".join(V.graph.graph_input_names)
                if len(V.graph.graph_input_names) == 1:
                    lhs += ","
                self.prefix.writeline(f"{lhs} = args")
                self.prefix.writeline("args.clear()")

            self.codegen_inputs(self.prefix, V.graph.graph_inputs)
            if config.size_asserts:
                self.codegen_input_size_asserts()
            if config.nan_asserts:
                self.codegen_input_nan_asserts()

    # this function (and below) takes a graph as input so
    # that stream caching happens per graph instance. this
    # is important for nested subgraph codegening.
    def write_get_raw_stream(self, device_idx: int, graph=None) -> str:
        self.write_get_raw_stream_header_once()
        name = f"stream{device_idx}"
        self.writeline(f"{name} = get_raw_stream({device_idx})")
        return name

    def get_codegened_graph(self):
        return self.codegened_graph_stack[-1]

    def push_codegened_graph(self, graph):
        self.codegened_graph_stack.append(graph)

    def pop_codegened_graph(self):
        return self.codegened_graph_stack.pop()

    def push_computed_sizes(self, computed_sizes):
        from copy import deepcopy

        return self.computed_sizes_stack.append(deepcopy(computed_sizes))

    def pop_computed_sizes(self):
        return self.computed_sizes_stack.pop()

    def next_kernel_suffix(self) -> str:
        return f"{next(self._names_iter)}"

    def codegen_device_guard_enter(self, device_idx: int) -> None:
        self.writeline(
            EnterDeviceContextManagerLine(device_idx, self.last_seen_device_guard_index)
        )
        if config.triton.autotune_at_compile_time:
            # mimic logic of EnterDeviceContextManagerLine.codegen for the autotune code block
            self.write_triton_header_once()
            self.kernel_autotune_calls.writeline(
                f"with {V.graph.device_ops.device_guard(device_idx)}:"
            )
            self.kernel_autotune_calls.do_indent()
            self.kernel_autotune_calls.writeline(
                V.graph.device_ops.set_device(device_idx)
            )
            self.kernel_autotune_calls.writeline(
                f"stream{device_idx} = get_raw_stream({device_idx})"
            )
        self.last_seen_device_guard_index = device_idx

    def codegen_device_guard_exit(self) -> None:
        self.writeline(ExitDeviceContextManagerLine())
        if config.triton.autotune_at_compile_time:
            self.kernel_autotune_calls.do_unindent()

    def generate_return(self, output_refs: List[str]) -> None:
        if output_refs:
            self.wrapper_call.writeline("return (" + ", ".join(output_refs) + ", )")
        else:
            self.wrapper_call.writeline("return ()")

    def generate_before_suffix(self, result: IndentedBuffer) -> None:
        return

    def generate_end(self, result: IndentedBuffer) -> None:
        return

    def generate_fallback_kernel(self, fallback_kernel, args):
        self.generate_extern_kernel_alloc(fallback_kernel, args)

    def generate_extern_kernel_alloc(self, extern_kernel, args):
        # If it's a NoneLayout then the extern_kernel should essentially be
        # treated as if it doesn't return anything
        no_return = isinstance(extern_kernel.layout, ir.NoneLayout)
        output_name = extern_kernel.get_name()
        origin_node = extern_kernel.get_origin_node()
        kernel_name = extern_kernel.get_kernel_name()
        ending = self.ending
        if config.memory_planning and "view_as_complex" in kernel_name:
            # view operation fallbacks cause issues since inductor
            # doesn't know the memory is still needed and might reuse it.
            ending = f".clone(){ending}"

        if no_return:
            self.writeline(f"{self.declare}{kernel_name}({', '.join(args)}){ending}")
        else:
            self.writeline(
                f"{self.declare}{output_name} = {kernel_name}({', '.join(args)}){ending}"
            )
            if (
                self.supports_intermediate_hooks
                and config.generate_intermediate_hooks
                and origin_node is not None
            ):
                counters["inductor"]["intermediate_hooks"] += 1
                self.writeline(
                    f"run_intermediate_hooks({origin_node.name!r}, {output_name})"
                )

    def generate_extern_kernel_out(
        self, kernel: str, out: str, out_view: Optional[str], args: List[str]
    ):
        # add debug printer code for triton kernel calls at (jit) inductor level
        debug_printer_manager = V.graph.wrapper_code.debug_printer
        debug_printer_manager.set_printer_args(args, kernel, None, None, "extern")
        args.append(f"out={out_view if out_view else out}")
        with debug_printer_manager:
            self.writeline(f"{kernel}({', '.join(args)})")

    def generate_user_defined_triton_kernel(
        self,
        kernel_name: str,
        raw_args: List[Any],
        grid: List[Any],
        configs,
        triton_meta,
        constexprs,
    ):
        grid_fn, code = user_defined_kernel_grid_fn_code(
            kernel_name, configs, grid, wrapper=self
        )
        # Must happen after free symbols are already codegened
        # Emit the grid wrapper function right before the call
        for line in code.split("\n"):
            self.writeline(line)

        args = [self.val_to_arg_str(v) for v in raw_args]
        arg_types = [
            arg.get_dtype() if hasattr(arg, "get_dtype") else type(arg)
            for arg in raw_args
        ]
        self.generate_kernel_call(
            kernel_name, args, grid_fn=grid_fn, arg_types=arg_types, raw_args=raw_args
        )

    def generate_scatter_fallback(
        self,
        output,
        inputs,
        cpp_kernel_name,
        python_kernel_name,
        src_is_tensor,
        reduce,
        kwargs,
    ):
        line = f"{python_kernel_name}({','.join(map(str, inputs))}"
        if python_kernel_name.startswith("aten.scatter_reduce"):
            line += ", ".join([""] + kwargs)
        else:
            if reduce:
                line += f", reduce={repr(reduce)}"
        line += ")"
        self.writeline(line)

    def generate_index_put_fallback(self, kernel, x, indices, values, accumulate):
        indices_str = f"{self.open_bracket}{', '.join(indices)}{self.closed_bracket}"
        args = [x, indices_str, values, accumulate]
        self.writeline(self.wrap_kernel_call(kernel, args))

    def generate_extern_kernel_alloc_and_find_schema_if_needed(
        self,
        buf_name: str,
        python_kernel_name: str,
        cpp_kernel_name: str,
        codegen_args: List[str],
        cpp_op_schema: str,
        cpp_kernel_key: str,
        cpp_kernel_overload_name: str = "",
        op_overload: Optional[torch._ops.OpOverload] = None,
        raw_args=None,
        outputs=None,
    ):
        self.writeline(f"{buf_name} = {python_kernel_name}({', '.join(codegen_args)})")

    def generate(self, is_inference):
        with dynamo_timed("WrapperCodeGen.generate"):
            return self._generate(is_inference)

    def _generate(self, is_inference):
        if config.profile_bandwidth:
            self.write_triton_header_once()
        result = IndentedBuffer()
        result.splice(self.imports)
        result.writeline("")
        result.splice(self.header)
        # We do not want the cpp header for intermediate const graph. Headers would be
        # rendered by the main module instead.
        if V.graph.aot_mode and V.graph.cpp_wrapper and V.graph.is_const_graph:
            result = IndentedBuffer()

        with contextlib.ExitStack() as stack:
            stack.enter_context(self.wrapper_call.indent())
            if config.profiler_mark_wrapper_call:
                self.generate_profiler_mark_wrapper_call(stack)
            if config.profile_bandwidth:
                self.generate_start_graph()

            # We disable planning during training because it presently increases peak memory consumption.
            if is_inference and config.memory_planning:
                self.memory_plan()
                # TODO: integrate memory planning & stack allocation?
                self.allow_stack_allocation = False
            else:
                self.memory_plan_reuse()

            if config.triton.store_cubin:
                self.generate_reset_kernel_saved_flags()

            for line in self.lines:
                if isinstance(line, WrapperLine):
                    line.codegen(self.wrapper_call)
                else:
                    self.wrapper_call.writeline(line)

            output_refs = self.get_output_refs()
            self.mark_output_type()
            if config.triton.debug_sync_graph:
                self.wrapper_call.writeline(V.graph.device_ops.synchronize())

            if config.profile_bandwidth:
                self.generate_end_graph()

            if config.triton.store_cubin:
                self.generate_save_uncompiled_kernels()

            if config.triton.autotune_at_compile_time:
                self.generate_and_run_autotune_block()

            self.generate_return(output_refs)

        self.finalize_prefix()
        result.splice(self.prefix)

        with result.indent():
            result.splice(self.wrapper_call)

        self.generate_before_suffix(result)
        result.splice(self.suffix)

        self.generate_end(result)

        self.add_benchmark_harness(result)

        return result.getvaluewithlinemap()

    def generate_and_run_autotune_block(self):
        """
        Compose self.kernel_autotune_defs and self.kernel_autotune_calls into a single block of
        code and execute it to trigger Triton kernel compilation and auto-tuning
        """
        self.kernel_autotune_defs.splice(
            """
            async_compile.wait(globals())
            del async_compile
        """
        )
        scope = {}  # type: ignore[var-annotated]
        tuning_code = (
            self.kernel_autotune_defs.getvalue() + self.kernel_autotune_calls.getvalue()
        )
        if output_code_log.level == logging.DEBUG:
            # Save the autotuning code block into a file
            # Create a temporary file
            with tempfile.NamedTemporaryFile(
                dir=cache_dir(), suffix=".py", delete=False
            ) as f:
                f.write(tuning_code.encode("utf-8"))
                file_path = f.name
            output_code_log.debug(
                "\nCompile-time auto-tuning code: \n%s\nAuto-tuning code written to %s",
                tuning_code,
                file_path,
            )
        # Execute the code to autotune kernels
        exec(tuning_code, scope)

    def memory_plan(self):
        from .memory_planning import MemoryPlanner

        self.lines = MemoryPlanner(self).plan(self.lines)

    def memory_plan_reuse(self):
        out_names = V.graph.get_output_names()

        while (
            self.lines
            and isinstance(self.lines[-1], MemoryPlanningLine)
            # TODO: this seems legit, NullLine has no node
            and self.lines[-1].node.name not in out_names  # type: ignore[attr-defined]
        ):
            # these lines will be pointless
            self.lines.pop()

        # codegen allocations in two passes
        planning_states = [MemoryPlanningState()]
        past_planning_states = []
        for i in range(len(self.lines)):
            line = self.lines[i]
            if isinstance(line, MemoryPlanningLine):
                self.lines[i] = line.plan(planning_states[-1])
            elif isinstance(line, EnterSubgraphLine):
                planning_states.append(MemoryPlanningState())
            elif isinstance(line, ExitSubgraphLine):
                past_planning_states.append(planning_states.pop())
        past_planning_states.append(planning_states.pop())
        assert len(planning_states) == 0

        # conservatively use the sum of all allocated buffer sizes
        # in potentially nested scopes as the total allocated size
        total_allocated_buffer_size = sum(
            s.total_allocated_buffer_size for s in past_planning_states
        )

        self.allow_stack_allocation = (
            self.allow_stack_allocation is not False
            and config.allow_stack_allocation
            and total_allocated_buffer_size <= MAX_STACK_ALLOCATION_SIZE
        )

    def codegen_input_size_var_decl(self, code: IndentedBuffer, name):
        code.writeline(f"{self.declare}{name}_size = {name}.{self.size}{self.ending}")

    def codegen_input_stride_var_decl(self, code: IndentedBuffer, name):
        code.writeline(
            f"{self.declare}{name}_stride = {name}.{self.stride}{self.ending}"
        )

    def codegen_inputs(
        self, code: IndentedBuffer, graph_inputs: Dict[str, ir.TensorBox]
    ):
        """Assign all symbolic shapes to locals"""

        @functools.lru_cache(None)
        def sizeof(name):
            self.codegen_input_size_var_decl(code, name)
            return f"{name}_size"

        @functools.lru_cache(None)
        def strideof(name):
            self.codegen_input_stride_var_decl(code, name)
            return f"{name}_stride"

        # Assign all symbolic shapes needed to local variables
        bound_vars: Set[sympy.Symbol] = set()

        def is_expr(x):
            return isinstance(x[1], sympy.Expr)

        graph_inputs_expr = list(filter(is_expr, graph_inputs.items()))
        graph_inputs_tensors = list(
            filter(lambda x: not is_expr(x), graph_inputs.items())
        )

        for name, shape in graph_inputs_expr:
            if isinstance(shape, sympy.Symbol) and shape not in bound_vars:
                code.writeline(f"{self.declare}{shape} = {name}{self.ending}")
                bound_vars.add(shape)

        for name, value in graph_inputs_tensors:
            shapes = value.get_size()
            for dim, shape in enumerate(shapes):
                if isinstance(shape, sympy.Symbol) and shape not in bound_vars:
                    code.writeline(
                        f"{self.declare}{shape} = {sizeof(name)}[{dim}]{self.ending}"
                    )
                    bound_vars.add(shape)

        for name, value in graph_inputs_tensors:
            shapes = value.get_stride()
            for dim, shape in enumerate(shapes):
                if isinstance(shape, sympy.Symbol) and shape not in bound_vars:
                    code.writeline(
                        f"{self.declare}{shape} = {strideof(name)}[{dim}]{self.ending}"
                    )
                    bound_vars.add(shape)

    def ensure_size_computed(self, sym: sympy.Symbol):
        if isinstance(sym, sympy.Symbol) and symbol_is_type(sym, SymT.PRECOMPUTED_SIZE):
            if sym in self.computed_sizes:
                return
            self.computed_sizes.add(sym)
            expr = V.graph.sizevars.inv_precomputed_replacements[sym]
            self.writeline(
                f"{self.declare}{sym} = {self.expr_printer(expr)}{self.ending}"
            )

    def finalize_prefix(self):
        pass

    def codegen_python_sizevar(self, x: Expr, *, simplify: bool = True) -> str:
        return pexpr(x, simplify=simplify)

    def codegen_sizevar(self, x: Expr) -> str:
        return self.codegen_python_sizevar(x)

    def codegen_tuple_access(self, basename: str, name: str, index: str) -> str:
        return f"{basename}[{index}]"

    def codegen_python_shape_tuple(self, shape: Tuple[Expr, ...]) -> str:
        parts = list(map(self.codegen_python_sizevar, shape))
        if len(parts) == 0:
            return "()"
        if len(parts) == 1:
            return f"({parts[0]}, )"
        return f"({', '.join(parts)})"

    def codegen_shape_tuple(self, shape: Tuple[Expr, ...]) -> str:
        return self.codegen_python_shape_tuple(shape)

    def codegen_alloc_from_pool(self, name, offset, dtype, shape, stride) -> str:
        return "alloc_from_pool({})".format(
            ", ".join(
                [
                    name,
                    pexpr(offset),  # bytes not numel
                    str(dtype),
                    self.codegen_shape_tuple(shape),
                    self.codegen_shape_tuple(stride),
                ]
            )
        )

    def codegen_reinterpret_view(
        self, data, size, stride, offset, writer, dtype=None
    ) -> str:
        if (
            size == data.layout.size
            and stride == data.layout.stride
            and offset == data.layout.offset
        ):
            if dtype is not None and dtype != data.dtype:
                return f"aten.view.dtype({data.get_name()}, {dtype})"
            else:
                return f"{data.get_name()}"
        else:
            size = self.codegen_shape_tuple(size)
            stride = self.codegen_shape_tuple(stride)
            offset = self.codegen_sizevar(offset)
            if dtype is not None and dtype != data.dtype:
                return f"aten.view.dtype(reinterpret_tensor({data.get_name()}, {size}, {stride}, {offset}), {dtype})"
            else:
                return (
                    f"reinterpret_tensor({data.get_name()}, {size}, {stride}, {offset})"
                )

    def codegen_device_copy(self, src, dst):
        self.writeline(f"{dst}.copy_({src})")

    def codegen_multi_output(self, name, value):
        self.writeline(f"{self.declare}{name} = {value}{self.ending}")

    def codegen_dynamic_scalar(self, node):
        (data,) = (t.codegen_reference() for t in node.inputs)
        if len(node.keypath) == 0:
            self.writeline(f"{node.sym} = {data}.item()")
        elif len(node.keypath) == 1 and isinstance(node.keypath[0], ConvertIntKey):
            self.writeline(f"{node.sym} = 1 if {data}.item() else 0")
        elif len(node.keypath) == 1 and isinstance(node.keypath[0], DivideByKey):
            self.writeline(f"{node.sym}_undivided = {data}.item()")
            self.writeline(
                f"assert {node.sym}_undivided % {node.keypath[0].divisor} == 0, "
                f"f'{{{node.sym}_undivided}} not divisible by {node.keypath[0].divisor}'"
            )
            self.writeline(
                f"{node.sym} = {node.sym}_undivided // {node.keypath[0].divisor}"
            )
        else:
            raise AssertionError(f"unrecognized keypath {node.keypath}")
        # No one should ever use this buffer, but for uniformity
        # define the variable and assign it None
        self.writeline(f"{node.get_name()} = None")

    def benchmark_compiled_module(self, output):
        def add_fake_input(name, shape, stride, device, dtype):
            output.writeline(
                f"{name} = rand_strided("
                f"{self.codegen_python_shape_tuple(shape)}, "
                f"{self.codegen_python_shape_tuple(stride)}, "
                f"device='{device}', dtype={dtype})"
            )

        def add_expr_input(name, val):
            output.writeline(f"{name} = {val}")

        def add_torchbind_input(name, value):
            import pickle

            output.writeline(f"{name} = pickle.loads({pickle.dumps(value)!r})")

        output.writelines(
            ["", "", "def benchmark_compiled_module(times=10, repeat=10):"]
        )
        with output.indent():
            output.splice(
                """
                from torch._dynamo.testing import rand_strided
                from torch._inductor.utils import print_performance
                """,
                strip=True,
            )

            for name, value in V.graph.constants.items():
                # all the constants are global variables, that's why we need
                # these 'global var_name' lines
                output.writeline(f"global {name}")
                add_fake_input(
                    name, value.size(), value.stride(), value.device, value.dtype
                )

            if len(V.graph.torchbind_constants) > 0:
                output.writeline("import pickle")
                for name, torchbind_obj in V.graph.torchbind_constants.items():
                    # all the constants are global variables, that's why we need
                    # these 'global var_name' lines
                    output.writeline(f"global {name}")
                    add_torchbind_input(name, torchbind_obj)

            for name, value in V.graph.graph_inputs.items():
                if isinstance(value, sympy.Symbol) and isinstance(
                    V.graph.sizevars.var_to_val.get(value, None), SingletonInt
                ):
                    # Inductor should only work with dense -> dense graph, and
                    # SingletonInts belong to metadata that should only live on
                    # the subclass.
                    continue
                if isinstance(value, sympy.Expr):  # Don't need to add symbolic
                    # TODO: this fallback and those below actually will generate possibly
                    # invalid benchmark code, because it's not guaranteed 42
                    # is actually a valid value for the kernel in question.
                    # See https://github.com/pytorch/pytorch/issues/124686
                    add_expr_input(name, V.graph.sizevars.size_hint(value, fallback=42))
                else:
                    shape = [
                        V.graph.sizevars.size_hint(x, fallback=42)
                        for x in value.get_size()
                    ]
                    stride = [
                        V.graph.sizevars.size_hint(x, fallback=42)
                        for x in value.get_stride()
                    ]
                    add_fake_input(
                        name,
                        shape,
                        stride,
                        value.get_device(),
                        value.get_dtype(),
                    )

            call_str = f"call([{', '.join(V.graph.graph_inputs.keys())}])"
            output.writeline(f"fn = lambda: {call_str}")
            output.writeline("return print_performance(fn, times=times, repeat=repeat)")

    def add_benchmark_harness(self, output):
        """
        Append a benchmark harness to generated code for debugging
        """
        if not config.benchmark_harness:
            return

        self.benchmark_compiled_module(output)

        output.writelines(["", "", 'if __name__ == "__main__":'])
        with output.indent():
            output.writelines(
                [
                    "from torch._inductor.wrapper_benchmark import compiled_module_main",
                    f"compiled_module_main('{get_benchmark_name()}', benchmark_compiled_module)",
                ]
            )

    def define_kernel(
        self, name: str, kernel: str, metadata: Optional[str] = None, gpu=True
    ):
        metadata_comment = f"{metadata}\n" if metadata else ""
        body = f"\n\n{metadata_comment}{name} = {kernel}"
        self.header.splice(body)
        if config.triton.autotune_at_compile_time:
            self.kernel_autotune_defs.splice(body)

    def define_user_defined_triton_kernel(self, kernel, configs, kwargs):
        from torch.utils._triton import patch_triton_dtype_repr

        patch_triton_dtype_repr()

        original_name = kernel.__name__

        from .common import KernelArgType, SizeArg, TensorArg

        signature: List[KernelArgType] = []
        constants: Dict[int, Any] = {}
        non_constant_indices = []
        equal_to_1_arg_idx: List[int] = []
        for idx, key in enumerate(kernel.arg_names):
            if key not in kwargs:
                continue
            arg = kwargs[key]
            if idx in kernel.constexprs:
                constants[idx] = arg
            else:
                non_constant_indices.append(idx)
                if isinstance(arg, ir.Buffer):
                    signature.append(
                        TensorArg(
                            name=key,
                            buffer=arg.get_name(),
                            dtype=arg.get_dtype(),
                        )
                    )
                elif isinstance(arg, ir.ReinterpretView):
                    # for ReinterpretView we use the underlying
                    # buffer name and note the (possibly non-zero)
                    # offset relative to the underlying buffer
                    signature.append(
                        TensorArg(
                            name=key,
                            buffer=arg.data.get_name(),
                            dtype=arg.get_dtype(),
                            offset=arg.layout.offset,
                        )
                    )
                else:
                    signature.append(SizeArg(key, arg))
                    if isinstance(
                        arg, (int, sympy.Integer)
                    ) and V.graph.sizevars.statically_known_equals(
                        arg, 1  # type: ignore[arg-type]
                    ):
                        equal_to_1_arg_idx.append(idx)
        index_dtype = "tl.int32"
        triton_meta = {
            "signature": signature_to_meta(
                signature,
                size_dtype=index_dtype,
                indices=non_constant_indices,
            ),
            "device": DeviceProperties.create(
                V.graph.scheduler.get_current_device_or_throw()
            ),
            # Triton compiler includes equal_to_1 args into constants even
            # when they are not constexpr. otherwise there may be a segfault
            # during launching the Inductor-compiled Triton kernel.
            # TODO(aakhundov): add None args to constants, too. currently, this
            # causes CUDA errors in test_aot_inductor.test_triton_kernel_with_none_input.
            # https://github.com/pytorch/pytorch/issues/120478#issuecomment-1962822307
            # https://github.com/openai/triton/blob/231efe9ed2d200be0f69a07c298e4342b08efe3d/python/triton/runtime/jit.py#L384
            "constants": {
                **constants,
                **dict.fromkeys(equal_to_1_arg_idx, 1),
            },
            "configs": [
                config_of(
                    signature,
                    indices=non_constant_indices,
                )
            ],
        }

        # Distinguish between different functions using function id
        cache_key: List[Any] = [id(kernel.fn)]
        if len(configs) > 0:
            for arg in kwargs.values():
                # We need to key on non tensor arg only in autotune mode
                if not isinstance(arg, (ir.Buffer, ir.ReinterpretView)):
                    cache_key.append(arg)
        cache_key.append(str(triton_meta))
        cache_key = tuple(cache_key)

        if cache_key in self.user_defined_kernel_cache:
            return self.user_defined_kernel_cache[cache_key]

        name = f"{original_name}_{len(self.user_defined_kernel_cache)}"
        # Add to the cache for the next use
        self.user_defined_kernel_cache[cache_key] = (name, triton_meta)

        compile_wrapper = IndentedBuffer()
        compile_wrapper.writeline(f"async_compile.triton({original_name!r}, '''")

        from .triton import gen_common_triton_imports, TritonKernel

        compile_wrapper.splice(gen_common_triton_imports())

        inductor_meta = {
            "kernel_name": name,
            **TritonKernel.inductor_meta_common(),
        }

        configs = [
            {
                "kwargs": config.kwargs,
                "num_warps": config.num_warps,
                "num_stages": config.num_stages,
            }
            for config in configs
        ]

        compile_wrapper.splice(
            f"""
            @triton_heuristics.user_autotune(
                configs={configs!r},
                inductor_meta={inductor_meta!r},
                triton_meta={triton_meta!r},
                filename=__file__,
                custom_kernel=True,
            )
            @triton.jit
            """
        )
        compile_wrapper.splice(kernel.src, strip=True)

        # Also include any possible kernel being called indirectly
        from triton import JITFunction  # type: ignore[name-defined, attr-defined]
        from triton.language import constexpr  # type: ignore[name-defined]

        # global constexpr vars handled above
        symbols_included = {original_name}

        def traverse(cur_kernel):
            # here we extract the unqualified names (i.e., not attributes and
            # without prepended module name) loaded in the kernel code, which
            # are matched with the co_names and __globals__ below to codegen
            # the respective imports necessary for the kernel compilation
            unqualified_loads = {
                inst.argval
                for inst in dis.Bytecode(cur_kernel.fn)
                if inst.opname == "LOAD_GLOBAL"
            }
            global_annotations = cur_kernel.fn.__globals__.get("__annotations__", {})
            for symbol_name in cur_kernel.fn.__code__.co_names:
                if symbol_name in symbols_included:
                    continue
                if symbol_name in cur_kernel.fn.__globals__:
                    symbol = cur_kernel.fn.__globals__[symbol_name]
                    if isinstance(symbol, JITFunction):
                        compile_wrapper.newline()
                        compile_wrapper.writeline("@triton.jit")
                        compile_wrapper.splice(symbol.src, strip=True)
                        symbols_included.add(symbol_name)
                        traverse(symbol)
                    elif isinstance(symbol, (int, str, bool, constexpr)):
                        compile_wrapper.newline()
                        if isinstance(symbol, constexpr):
                            symbol_str = f"tl.constexpr({symbol.value!r})"
                        else:
                            symbol_str = f"{symbol!r}"
                        if annotation := global_annotations.get(symbol_name):
                            annotion_code = ""
                            if isinstance(annotation, type):
                                annotation_code = (
                                    f": {annotation.__module__}.{annotation.__name__}"
                                )
                            else:
                                annotation_code = f": {annotation!r}"
                            compile_wrapper.writeline(
                                f"{symbol_name}{annotation_code} = {symbol_str}"
                            )
                        else:
                            compile_wrapper.writeline(f"{symbol_name} = {symbol!r}")
                        symbols_included.add(symbol_name)
                    elif (
                        symbol_name in unqualified_loads
                        and symbol_name != "tl"  # already imported
                        and hasattr(symbol, "__module__")
                        # only codegen imports from triton; JITFunctions
                        # imported from other modules will be codegened
                        # in the separate branch above
                        and symbol.__module__.startswith("triton")
                    ):
                        # a global symbol imported from triton is referenced
                        # without module qualification (i.e., `store` instead
                        # of `tl.store`): need to codegen an import
                        compile_wrapper.writeline(
                            f"from {symbol.__module__} import {symbol.__name__} as {symbol_name}"
                        )
                        symbols_included.add(symbol_name)

        traverse(kernel)

        current_device = V.graph.scheduler.get_current_device_or_throw()
        compile_wrapper.writeline(f"''', device_str='{current_device.type}')")
        _, lineno = inspect.getsourcelines(kernel.fn)
        srcfile = inspect.getsourcefile(kernel.fn)
        metadata = f"# Original path: {srcfile}:{lineno}"
        self.define_kernel(
            name,
            compile_wrapper.getvalue(),
            metadata,
        )
        return name, triton_meta

    def generate_numel_expr(self, kernel_name: str, tree, suffix: Optional[str] = None):
        expr = f"{kernel_name}_{tree.prefix}numel"
        if suffix is not None:
            expr += f"_{suffix}"
        if (expr, V.graph) not in self.kernel_numel_expr:
            # declare expr once in each graph (scope)
            self.kernel_numel_expr.add((expr, V.graph))
            self.writeline(
                f"{self.declare}{expr} = {self.expr_printer(tree.numel)}{self.ending}"
            )
        else:
            self.writeline(f"{expr} = {self.expr_printer(tree.numel)}{self.ending}")
        # We can get symbolic expressions here, like s0*64
        # It is fine to have them here, but we need to handle them correctly as their own type
        # This is tricky to do, so we wrap in a custom type, distinct from scalars, but also from sympy*
        # scalars as well.
        # This is handled in `generate_args_decl` which has a correct comment of: TODO: only works for
        # constant now, need type info. I agree, this needs type info, and while this is not true type info
        # it suffices as a type hint for the purposes of producing the correct code for this type.
        return SymbolicCallArg(expr, tree.numel)

    def generate_workspace_allocation(self, nbytes, device, zero_fill):
        if isinstance(nbytes, sympy.Expr):
            nbytes = V.graph.sizevars.size_hint(nbytes)
        line = self.make_allocation(
            "workspace", device, torch.uint8, shape=(nbytes,), stride=(1,)
        )
        self.writeline(line)
        if config.triton.autotune_at_compile_time:
            self.kernel_autotune_calls.writeline(line)
        if zero_fill:
            self.writeline(f"workspace.zero_(){self.ending}")
            if config.triton.autotune_at_compile_time:
                self.kernel_autotune_calls.writeline(f"workspace.zero_(){self.ending}")

    def wrap_kernel_call(self, name, call_args):
        return f"{name}({', '.join(call_args)}){self.ending}"

    def generate_profiler_mark_wrapper_call(self, stack):
        self.wrapper_call.writeline("from torch.profiler import record_function")
        self.wrapper_call.writeline(
            f"with record_function('graph_{V.graph.graph_id}_inductor_wrapper_call'):"
        )
        stack.enter_context(self.wrapper_call.indent())

    def generate_start_graph(self):
        self.wrapper_call.writeline("start_graph()")

    def generate_end_graph(self):
        self.wrapper_call.writeline(f"end_graph({config.profile_bandwidth_output!r})")

    def generate_reset_kernel_saved_flags(self):
        self.wrapper_call.splice(
            f"""
            for kernel in globals().values():
                if isinstance(kernel, {triton_heuristics.__name__}.CachingAutotuner):
                    kernel.cuda_kernel_saved = False
            """
        )

    def generate_save_uncompiled_kernels(self):
        """
        Precompile and save the CUBINs of the Triton kernels that haven't
        been precompiled and saved as a side effect of running the generated
        JIT model (Python wrapper). This can happen when the model contains
        control flow: only one pass through the control flow operators covers
        the kernels that are saved, the remaining kernels are not launched,
        hence not saved. The main purpose of this codegen is to compile and
        save the Triton kernels outside the active control flow path for
        subsequent AOTInductor code generation and compilation.
        """
        self.wrapper_call.splice(
            f"""
            for kernel in globals().values():
                if isinstance(kernel, {triton_heuristics.__name__}.CachingAutotuner):
                    if not kernel.cuda_kernel_saved:
                        if len(kernel.launchers) == 0:
                            kernel.precompile()
                        kernel.save_gpu_kernel(
                            grid=(0, 0, 0),   # use dummy grid
                            stream="stream",  # use dummy stream
                            launcher=kernel.launchers[0],
                        )
            """
        )

    def generate_default_grid(
        self,
        kernel_name: str,
        grid: List[Any],
        gpu: bool = True,
        grid_callable: Optional[Callable[..., Any]] = None,
        **grid_extra_kwags,
    ):
        return grid

    def prepare_triton_kernel_call(self, device_index, call_args):
        def wrap_arg(arg):
            if isinstance(arg, str):
                # dynamo wraps unspec variable as 0d CPU tensor, need convert to scalar
                return arg + ".item()" if should_unwrap_unspec_arg(arg) else arg
            elif isinstance(arg, (int, float, bool, SymbolicCallArg)):
                return str(arg)
            else:
                return self.expr_printer(V.graph.sizevars.simplify(arg))

        call_args = [wrap_arg(arg) for arg in call_args]

        if device_index is None:
            current_device = V.graph.scheduler.get_current_device_or_throw()
            device_index = current_device.index

        return device_index, call_args

    def generate_example_arg_value(self, arg, arg_type, raw_arg=None, index=None):
        if isinstance(arg_type, torch_dtype):
            if V.graph.try_get_buffer(arg) is not None:
                buf_name = arg
                buf = V.graph.get_buffer(arg)
            else:
                assert (
                    raw_arg is not None
                ), "V.graph.get_buffer(arg) and raw_arg can't be None at the same time"
                buf_name = f"tmp_arg_{index}"
                buf = raw_arg

            size = V.graph.sizevars.size_hints(
                buf.get_size(),
                fallback=config.unbacked_symint_fallback,
            )
            stride = V.graph.sizevars.size_hints(
                buf.get_stride(),
                fallback=config.unbacked_symint_fallback,
            )
            device = buf.get_device()
            dtype = buf.get_dtype()
            offset = V.graph.sizevars.size_hint(
                buf.layout.offset,
                fallback=config.unbacked_symint_fallback,
            )
            value = f"generate_example_value({size}, {stride}, '{device}', {dtype}, {offset})"
            self.kernel_autotune_calls.writeline(f"{buf_name} = {value}")
            return buf_name
        elif issubclass(arg_type, sympy.Basic) or isinstance(arg, SymbolicCallArg):
            # arg is a symbol or symbolic expression
            if isinstance(arg, str):
                if arg in self._meta_vars:
                    return arg
                if raw_arg is None:
                    return "None"
                arg = raw_arg
            if isinstance(arg, SymbolicCallArg):
                arg = arg.inner_expr
            if arg in V.graph.sizevars.inv_precomputed_replacements:
                arg = V.graph.sizevars.inv_precomputed_replacements[arg]
            return str(
                V.graph.sizevars.size_hint(
                    arg,
                    fallback=config.unbacked_symint_fallback,
                )
            )
        elif isinstance(arg, (str, int, float, bool)):
            return str(arg)
        elif isinstance(arg, list):
            return f"[{', '.join(self.generate_example_arg_value(a, type(a)) for a in arg)}]"
        else:
            raise NotImplementedError(f"Unsupported type {type(arg)}")

    def _grid_dim_str(self, grid_per_dim):
        if isinstance(grid_per_dim, list):
            return (
                "[" + ", ".join(self._grid_dim_str(item) for item in grid_per_dim) + "]"
            )
        else:
            return pexpr(grid_per_dim)

    def generate_kernel_call(
        self,
        kernel_name,
        call_args,
        grid=None,
        device_index=None,
        gpu=True,
        triton=True,
        arg_types=None,
        raw_args=None,
        grid_fn: str = "grid",
        triton_meta=None,
        autotune_configs=None,
        grid_extra_kwargs="",
    ):
        """
        Generates kernel call code.

        gpu: Defines whether the backend is GPU. Otherwise the backend is CPU.

        triton: Defines whether the backend uses Triton for codegen. Otherwise it uses the CUDA language when gpu=True,
                and C++ when gpu=False.
        """
        if not (triton or gpu):
            self.writeline(self.wrap_kernel_call(kernel_name, call_args))
            return

        device_index, call_args_str = self.prepare_triton_kernel_call(
            device_index, call_args
        )
        call_args_str = ", ".join(call_args_str)
        stream_name = self.write_get_raw_stream(device_index, V.graph)

        if not triton:
            stream_ptr = f"c_void_p({stream_name})"
            self.writeline(
                f"{kernel_name}.{kernel_name}({call_args_str}, {stream_ptr})"
            )
            return

<<<<<<< HEAD
        self.write_triton_header_once()
        if grid is None:
            grid_str = grid_fn
        else:
            grid_str = ", ".join(self._grid_dim_str(item) for item in grid)
            if grid_extra_kwargs:
                grid_str = f"{grid_str}, {grid_extra_kwargs}"
            grid_str = f"{grid_fn}({grid_str})"
        # add debug printer code for triton kernel calls at (jit) inductor level
        debug_printer_manager = V.graph.wrapper_code.debug_printer
        debug_printer_manager.set_printer_args(call_args, kernel_name, arg_types, None)
        with debug_printer_manager:
            self.writeline(
                f"{kernel_name}.run({call_args_str}, grid={grid_str}, stream={stream_name})"
            )
        if (
            config.triton.autotune_at_compile_time
            and kernel_name not in self.kernel_autotune_names
        ):
            # Create example args for autotune in a separate epilogue
            assert arg_types is not None and len(call_args) == len(
                arg_types
            ), "call_args and arg_types do not match"

            tensor_args = {}
            all_args = []
            if raw_args is None:
                # create a dummy raw_args for uniform behavior in the following loop
                raw_args = [None] * len(call_args)
            else:
                assert len(raw_args) == len(
                    call_args
                ), "call_args and raw_args do not match"
=======
                    for i, (arg, arg_type, raw_arg) in enumerate(
                        zip(call_args, arg_types, raw_args)
                    ):
                        key = None
                        if isinstance(arg, str) and "=" in str(arg):
                            # arg may be passed in a kwarg style, and then we need to extract its value
                            key, arg = arg.split("=")

                        if isinstance(arg_type, torch_dtype):
                            # workspace allocation is already generated by `generate_workspace_allocation()`
                            # in `TritonKernel.call_kernel()`.
                            if arg == "workspace":
                                arg_str = "workspace"
                                tensor_args[arg] = arg_str
                            elif arg not in tensor_args:
                                arg_str = self.generate_example_arg_value(
                                    arg, arg_type, raw_arg, i
                                )
                                tensor_args[arg] = arg_str
                            else:
                                arg_str = tensor_args[arg]
                        else:
                            arg_str = self.generate_example_arg_value(
                                arg, arg_type, raw_arg, i
                            )
                        all_args.append(arg_str if key is None else f"{key}={arg_str}")
>>>>>>> 663e7600

            for i, (arg, arg_type, raw_arg) in enumerate(
                zip(call_args, arg_types, raw_args)
            ):
                key = None
                if isinstance(arg, str) and "=" in str(arg):
                    # arg may be passed in a kwarg style, and then we need to extract its value
                    key, arg = arg.split("=")

                if isinstance(arg_type, torch_dtype):
                    if arg not in tensor_args:
                        arg_str = self.generate_example_arg_value(
                            arg, arg_type, raw_arg, i
                        )
                        tensor_args[arg] = arg_str
                    else:
                        arg_str = tensor_args[arg]
                else:
                    arg_str = self.generate_example_arg_value(arg, arg_type, raw_arg, i)
                all_args.append(arg_str if key is None else f"{key}={arg_str}")

            if grid is None:
                grid_str = grid_fn
            else:
                grid_str = ", ".join(
                    self.generate_example_arg_value(g, type(g)) for g in grid
                )
                if grid_extra_kwargs:
                    grid_str = f"{grid_str}, {grid_extra_kwargs}"
                grid_str = f"{grid_fn}({grid_str})"

            self.kernel_autotune_calls.writeline(
                f"{kernel_name}.run({', '.join(all_args)}, grid={grid_str}, stream={stream_name})"
            )
            self.kernel_autotune_calls.writeline(
                f"del {', '.join(arg for arg in tensor_args.values())}\n",
            )
            self.kernel_autotune_names.add(kernel_name)

    def writeline(self, line):
        self.lines.append(line)

    def writelines(self, lines):
        for line in lines:
            self.writeline(line)

    def enter_context(self, ctx):
        self.lines.append(LineContext(ctx))

    def val_to_arg_str(self, s, type_=None):
        from torch.utils._triton import dtype_to_string, has_triton_package

        if has_triton_package():
            import triton

        if isinstance(s, SymTypes):
            return pexpr(s.node.expr)
        elif isinstance(s, sympy.Expr):
            return pexpr(s)
        elif isinstance(s, (tuple, list)):

            @dataclasses.dataclass
            class Shim:
                ref: Any

                def __repr__(self):
                    return self.ref

            return repr(type(s)(Shim(self.val_to_arg_str(a)) for a in s))
        elif isinstance(s, torch._ops.OpOverload):
            return _get_qualified_name(s)
        elif isinstance(s, (ir.Buffer, ReinterpretView)):
            return s.codegen_reference()
        elif has_triton_package() and isinstance(s, triton.language.dtype):  # type: ignore[possibly-undefined]
            return dtype_to_string(s)
        else:
            return repr(s)

    # The following methods are for memory management
    def make_buffer_allocation(self, buffer):
        device = buffer.get_device()
        dtype = buffer.get_dtype()
        shape = tuple(buffer.get_size())
        stride = tuple(buffer.get_stride())
        return self.make_allocation(buffer.get_name(), device, dtype, shape, stride)

    def make_allocation(self, name, device, dtype, shape, stride):
        if device.type in ("cpu", "cuda", "xpu"):
            # optimized path for faster allocations, saving ~2us versus the stuff below
            return (
                f"{name} = empty_strided_{device.type}("
                f"{self.codegen_shape_tuple(shape)}, "
                f"{self.codegen_shape_tuple(stride)}, "
                f"{dtype})"
            )
        # all other devices:
        return (
            f"{name} = empty_strided("
            f"{self.codegen_shape_tuple(shape)}, "
            f"{self.codegen_shape_tuple(stride)}, "
            f"device='{device.type}', dtype={dtype})"
        )

    def make_tensor_alias(self, new_name, old_name, comment=""):
        return f"{self.declare}{new_name} = {old_name}{self.ending}  {self.comment} {comment}"

    def make_buffer_free(self, buffer):
        return f"del {buffer.get_name()}"

    def make_free_by_names(self, names_to_del: List[str]):
        return f"del {', '.join(name for name in names_to_del)}"

    def codegen_exact_buffer_reuse(self, old_name: str, new_name: str, del_line: str):
        return f"{self.declare_maybe_reference}{new_name} = {old_name}{del_line}{self.ending}  {self.comment} reuse"

    def make_buffer_reuse(self, old: ir.Buffer, new: ir.Buffer, delete_old: bool):
        assert old.get_dtype() == new.get_dtype()
        old_name = old.get_name()
        new_name = new.get_name()
        del_line = ";"
        if old_name not in V.graph.get_output_names() and delete_old:
            del_line = f"; {self.make_buffer_free(old)}"

        if old.get_size() == new.get_size() and old.get_stride() == new.get_stride():
            if old_name in self.stack_allocated_buffers:
                self.stack_allocated_buffers[new_name] = new
            return self.codegen_exact_buffer_reuse(old_name, new_name, del_line)

        reinterpret_view = self.codegen_reinterpret_view(
            old, new.get_size(), new.get_stride(), 0, self.wrapper_call
        )
        if reinterpret_view in self.stack_allocated_buffers:
            self.stack_allocated_buffers[new_name] = new
        return f"{self.declare_maybe_reference}{new_name} = {reinterpret_view}{del_line}  {self.comment} reuse"

    def codegen_deferred_allocation(self, name, layout):
        self.writeline(
            DeferredLine(
                name,
                f"{self.declare_maybe_reference}{name} = {layout.view.codegen_reference()}{self.ending}  "
                f"{self.comment} alias",
            )
        )

    def codegen_allocation(self, buffer: ir.Buffer):
        name = buffer.get_name()

        if name in V.graph.removed_buffers or name in self.allocated:
            return
        self.allocated.add(name)
        if isinstance(
            buffer.get_defining_op(),
            (ir.ExternKernelAlloc, ir.MultiOutput),
        ):
            return

        layout = buffer.get_layout()
        if isinstance(layout, ir.MutationLayoutSHOULDREMOVE):
            return
        if isinstance(layout, ir.NoneLayout):
            return
        if isinstance(layout, ir.NonOwningLayout):
            assert isinstance(
                layout.view, ir.ReinterpretView
            ), f"unexpected {type(layout.view)}: {layout.view}"
            assert isinstance(layout.view.data, ir.StorageBox), type(layout.view.data)
            assert isinstance(layout.view.data.data, ir.Buffer), type(layout.view.data)
            self.codegen_allocation(layout.view.data.data)
            self.codegen_deferred_allocation(name, layout)
            return

        self.writeline(AllocateLine(self, buffer))

    def codegen_free(self, buffer):
        name = buffer.get_name()

        # can be freed but not reused
        if isinstance(buffer, ir.InputBuffer):
            self.writeline(self.make_buffer_free(buffer))
            return

        if not self.can_reuse(buffer):
            return
        self.freed.add(name)

        self.writeline(FreeIfNotReusedLine(self, buffer))

    def can_reuse(self, input_buffer, output_buffer=None):
        name = input_buffer.get_name()
        return not (
            name in V.graph.removed_buffers
            or name in V.graph.graph_inputs
            or name in V.graph.constants
            or name in V.graph.torchbind_constants
            or name in V.graph.never_reuse_buffers
            or name in self.freed
        )

    def did_reuse(self, buffer, reused_buffer):
        # Check whether a given buffer was reused by a possible reuser in the wrapper codegen
        # Can be consulted from inside ir codegen, e.g. to determine whether a copy is needed
        return (
            buffer.get_name() in self.reuses
            and self.reuses[buffer.get_name()] == reused_buffer.get_name()
        )

    def codegen_inplace_reuse(self, input_buffer: ir.Buffer, output_buffer: ir.Buffer):
        assert buffer_reuse_key(input_buffer) == buffer_reuse_key(output_buffer)
        self.codegen_allocation(input_buffer)
        self.freed.add(input_buffer.get_name())
        self.allocated.add(output_buffer.get_name())
        self.reuses[output_buffer.get_name()] = input_buffer.get_name()
        self.writeline(ReuseLine(self, input_buffer, output_buffer))

    def codegen_unbacked_symbol_decl(self, symbol):
        name = str(symbol)
        if name in self.unbacked_symbol_decls:
            return name
        else:
            # When in CppWrapperCpu, we should only generate the declaration once
            self.unbacked_symbol_decls.add(name)
            return self.declare + name

    def codegen_subgraph_prefix(self, subgraph, outer_inputs, outer_outputs):
        for inner_input, outer_input in zip(subgraph.graph.graph_inputs, outer_inputs):
            self.writeline(f"{self.declare}{inner_input} = {outer_input}{self.ending}")

    def codegen_subgraph_suffix(self, subgraph, outer_inputs, outer_outputs):
        for inner_output, outer_output in zip(
            subgraph.graph.graph_outputs, outer_outputs
        ):
            self.writeline(
                f"{outer_output} = {inner_output.codegen_reference()}{self.ending}"
            )

    def codegen_subgraph(self, subgraph, outer_inputs, outer_outputs):
        try:
            self.push_codegened_graph(subgraph.graph)
            self.writeline(f"{self.comment} subgraph: {subgraph.name}")
            self.codegen_subgraph_prefix(subgraph, outer_inputs, outer_outputs)
            parent_graph = V.graph
            with V.set_graph_handler(subgraph.graph):
                subgraph.graph.codegen_subgraph(
                    parent_graph=parent_graph,
                )
            self.codegen_subgraph_suffix(subgraph, outer_inputs, outer_outputs)
        finally:
            self.pop_codegened_graph()

    def codegen_conditional(self, conditional):
        name = conditional.get_name()

        self.writeline(f"{name} = [None] * {len(conditional.outputs)}")

        outer_inputs = [buf.codegen_reference() for buf in conditional.operands]
        outer_outputs = [f"{name}[{i}]" for i in range(len(conditional.outputs))]

        predicate = conditional.predicate.codegen_reference()
        if not isinstance(conditional.predicate, ir.ShapeAsConstantBuffer):
            # move the Tensor predicate to host
            predicate = f"{predicate}.item()"

        self.writeline(f"{name} = [None] * {len(conditional.outputs)}")
        self.writeline(f"if {predicate}:")
        self.writeline(EnterSubgraphLine(self, conditional.true_subgraph.graph))
        self.codegen_subgraph(conditional.true_subgraph, outer_inputs, outer_outputs)
        self.writeline(ExitSubgraphLine(self))
        self.writeline("else:")
        self.writeline(EnterSubgraphLine(self, conditional.false_subgraph.graph))
        self.codegen_subgraph(conditional.false_subgraph, outer_inputs, outer_outputs)
        self.writeline(ExitSubgraphLine(self))

    def codegen_while_loop(self, while_loop):
        name = while_loop.get_name()
        outer_carried_inputs = [
            buf.codegen_reference() for buf in while_loop.carried_inputs
        ]
        outer_additional_inputs = [
            buf.codegen_reference() for buf in while_loop.additional_inputs
        ]

        self.writeline(f"{name} = [None] * {len(outer_carried_inputs)}")
        for i, inp in enumerate(outer_carried_inputs):
            # set the initial state before the loop
            self.writeline(f"{name}[{i}] = {inp}")

        cond_outer_inputs = [
            *[f"{name}[{i}]" for i in range(len(outer_carried_inputs))],
            *outer_additional_inputs,
        ]
        cond_outer_outputs = [f"{name}_cond_result"]
        body_outer_inputs = list(
            cond_outer_inputs
        )  # same inputs for cond_fn and body_fn
        # Carry over the state from body_fn. Note: We only carry over
        # the carried_inputs part of the inputs, the additional ones
        # are passed in as they're before.
        body_outer_outputs = body_outer_inputs[: len(outer_carried_inputs)]

        self.writeline("while True:")
        self.writeline(EnterSubgraphLine(self, while_loop.cond_subgraph.graph))
        self.codegen_subgraph(
            while_loop.cond_subgraph, cond_outer_inputs, cond_outer_outputs
        )
        self.writeline(
            f"if not {cond_outer_outputs[0]}.item(): break"
        )  # condition doesn't hold
        self.writeline(ExitSubgraphLine(self))
        self.writeline(EnterSubgraphLine(self, while_loop.body_subgraph.graph))
        self.codegen_subgraph(
            while_loop.body_subgraph, body_outer_inputs, body_outer_outputs
        )
        self.writeline(ExitSubgraphLine(self))

    @staticmethod
    def statically_known_int_or_none(x):
        try:
            if getattr(x, "free_symbols", None):
                # _maybe_evaluate_static will return (s0 // (2 // s0)) as 2, but
                # the actual codegen will still generate the full expression here.
                return None
            if isinstance(x, int):
                return x
            val = V.graph._shape_env._maybe_evaluate_static(x)
            return int(val)
        except Exception:
            return None

    @staticmethod
    def statically_known_list_of_ints_or_none(lst):
        result = []
        for x in lst:
            num = WrapperCodeGen.statically_known_int_or_none(x)
            if num is None:
                return None
            result.append(num)
        return result

    @staticmethod
    def is_statically_known_list_of_ints(lst):
        return WrapperCodeGen.statically_known_list_of_ints_or_none(lst) is not None

    @staticmethod
    def static_shape_for_buffer_or_none(buffer):
        return WrapperCodeGen.statically_known_list_of_ints_or_none(buffer.get_size())

    @staticmethod
    def can_prove_buffer_has_static_shape(buffer):
        return WrapperCodeGen.static_shape_for_buffer_or_none(buffer) is not None<|MERGE_RESOLUTION|>--- conflicted
+++ resolved
@@ -1675,61 +1675,53 @@
 
         gpu: Defines whether the backend is GPU. Otherwise the backend is CPU.
 
-        triton: Defines whether the backend uses Triton for codegen. Otherwise it uses the CUDA language when gpu=True,
-                and C++ when gpu=False.
+        triton: Defines whether the GPU backend uses Triton for codegen.
+                Otherwise it uses the CUDA language for codegen.
+                Only valid when gpu == True.
         """
-        if not (triton or gpu):
-            self.writeline(self.wrap_kernel_call(kernel_name, call_args))
-            return
-
-        device_index, call_args_str = self.prepare_triton_kernel_call(
-            device_index, call_args
-        )
-        call_args_str = ", ".join(call_args_str)
-        stream_name = self.write_get_raw_stream(device_index, V.graph)
-
-        if not triton:
-            stream_ptr = f"c_void_p({stream_name})"
-            self.writeline(
-                f"{kernel_name}.{kernel_name}({call_args_str}, {stream_ptr})"
-            )
-            return
-
-<<<<<<< HEAD
-        self.write_triton_header_once()
-        if grid is None:
-            grid_str = grid_fn
-        else:
-            grid_str = ", ".join(self._grid_dim_str(item) for item in grid)
-            if grid_extra_kwargs:
-                grid_str = f"{grid_str}, {grid_extra_kwargs}"
-            grid_str = f"{grid_fn}({grid_str})"
-        # add debug printer code for triton kernel calls at (jit) inductor level
-        debug_printer_manager = V.graph.wrapper_code.debug_printer
-        debug_printer_manager.set_printer_args(call_args, kernel_name, arg_types, None)
-        with debug_printer_manager:
-            self.writeline(
-                f"{kernel_name}.run({call_args_str}, grid={grid_str}, stream={stream_name})"
-            )
-        if (
-            config.triton.autotune_at_compile_time
-            and kernel_name not in self.kernel_autotune_names
-        ):
-            # Create example args for autotune in a separate epilogue
-            assert arg_types is not None and len(call_args) == len(
-                arg_types
-            ), "call_args and arg_types do not match"
-
-            tensor_args = {}
-            all_args = []
-            if raw_args is None:
-                # create a dummy raw_args for uniform behavior in the following loop
-                raw_args = [None] * len(call_args)
-            else:
-                assert len(raw_args) == len(
-                    call_args
-                ), "call_args and raw_args do not match"
-=======
+        if gpu:
+            device_index, call_args_str = self.prepare_triton_kernel_call(
+                device_index, call_args
+            )
+            call_args_str = ", ".join(call_args_str)
+            stream_name = self.write_get_raw_stream(device_index, V.graph)
+            if triton:
+                self.write_triton_header_once()
+                if grid is None:
+                    grid_str = grid_fn
+                else:
+                    grid_str = ", ".join(self._grid_dim_str(item) for item in grid)
+                    if grid_extra_kwargs:
+                        grid_str = f"{grid_str}, {grid_extra_kwargs}"
+                    grid_str = f"{grid_fn}({grid_str})"
+                # add debug printer code for triton kernel calls at (jit) inductor level
+                debug_printer_manager = V.graph.wrapper_code.debug_printer
+                debug_printer_manager.set_printer_args(
+                    call_args, kernel_name, arg_types, None
+                )
+                with debug_printer_manager:
+                    self.writeline(
+                        f"{kernel_name}.run({call_args_str}, grid={grid_str}, stream={stream_name})"
+                    )
+                if (
+                    config.triton.autotune_at_compile_time
+                    and kernel_name not in self.kernel_autotune_names
+                ):
+                    # Create example args for autotune in a separate epilogue
+                    assert arg_types is not None and len(call_args) == len(
+                        arg_types
+                    ), "call_args and arg_types do not match"
+
+                    tensor_args = {}
+                    all_args = []
+                    if raw_args is None:
+                        # create a dummy raw_args for uniform behavior in the following loop
+                        raw_args = [None] * len(call_args)
+                    else:
+                        assert len(raw_args) == len(
+                            call_args
+                        ), "call_args and raw_args do not match"
+
                     for i, (arg, arg_type, raw_arg) in enumerate(
                         zip(call_args, arg_types, raw_args)
                     ):
@@ -1756,45 +1748,31 @@
                                 arg, arg_type, raw_arg, i
                             )
                         all_args.append(arg_str if key is None else f"{key}={arg_str}")
->>>>>>> 663e7600
-
-            for i, (arg, arg_type, raw_arg) in enumerate(
-                zip(call_args, arg_types, raw_args)
-            ):
-                key = None
-                if isinstance(arg, str) and "=" in str(arg):
-                    # arg may be passed in a kwarg style, and then we need to extract its value
-                    key, arg = arg.split("=")
-
-                if isinstance(arg_type, torch_dtype):
-                    if arg not in tensor_args:
-                        arg_str = self.generate_example_arg_value(
-                            arg, arg_type, raw_arg, i
+
+                    if grid is None:
+                        grid_str = grid_fn
+                    else:
+                        grid_str = ", ".join(
+                            self.generate_example_arg_value(g, type(g)) for g in grid
                         )
-                        tensor_args[arg] = arg_str
-                    else:
-                        arg_str = tensor_args[arg]
-                else:
-                    arg_str = self.generate_example_arg_value(arg, arg_type, raw_arg, i)
-                all_args.append(arg_str if key is None else f"{key}={arg_str}")
-
-            if grid is None:
-                grid_str = grid_fn
+                        if grid_extra_kwargs:
+                            grid_str = f"{grid_str}, {grid_extra_kwargs}"
+                        grid_str = f"{grid_fn}({grid_str})"
+
+                    self.kernel_autotune_calls.writeline(
+                        f"{kernel_name}.run({', '.join(all_args)}, grid={grid_str}, stream={stream_name})"
+                    )
+                    self.kernel_autotune_calls.writeline(
+                        f"del {', '.join(arg for arg in tensor_args.values())}\n",
+                    )
+                    self.kernel_autotune_names.add(kernel_name)
             else:
-                grid_str = ", ".join(
-                    self.generate_example_arg_value(g, type(g)) for g in grid
+                stream_ptr = f"c_void_p({stream_name})"
+                self.writeline(
+                    f"{kernel_name}.{kernel_name}({call_args_str}, {stream_ptr})"
                 )
-                if grid_extra_kwargs:
-                    grid_str = f"{grid_str}, {grid_extra_kwargs}"
-                grid_str = f"{grid_fn}({grid_str})"
-
-            self.kernel_autotune_calls.writeline(
-                f"{kernel_name}.run({', '.join(all_args)}, grid={grid_str}, stream={stream_name})"
-            )
-            self.kernel_autotune_calls.writeline(
-                f"del {', '.join(arg for arg in tensor_args.values())}\n",
-            )
-            self.kernel_autotune_names.add(kernel_name)
+        else:
+            self.writeline(self.wrap_kernel_call(kernel_name, call_args))
 
     def writeline(self, line):
         self.lines.append(line)
