--- conflicted
+++ resolved
@@ -180,20 +180,17 @@
         # Grid contains ints/Expr, so utilize wrapper's expr printer for codegen
         sympy_grid = tuple(_convert_to_sympy_expr(g) for g in grid)
         return (
-<<<<<<< HEAD
             wrapper.codegen_python_shape_tuple(sympy_grid),
-            wrapper.codegen_python_shape_tuple(
-                tuple(wrapper.generate_example_arg_value(g) for g in sympy_grid)
-=======
-            wrapper.codegen_shape_tuple(sympy_grid),
-            wrapper.codegen_shape_tuple(
-                tuple(
-                    wrapper.generate_example_arg_value(g, type(g)) for g in sympy_grid
+            (
+                wrapper.codegen_python_shape_tuple(
+                    tuple(
+                        wrapper.generate_example_arg_value(g, type(g))
+                        for g in sympy_grid
+                    )
                 )
->>>>>>> e248c1d7
-            )
-            if config.triton.autotune_at_compile_time
-            else None,
+                if config.triton.autotune_at_compile_time
+                else None
+            ),
         )
 
     def writeline(line: str, example_grid: Optional[str] = None):
@@ -497,9 +494,12 @@
         self.expr_printer: Callable[[Any], str] = pexpr
         self.user_defined_kernel_cache: Dict[Tuple[Any, ...], Tuple[str, Any]] = {}
         self.unbacked_symbol_decls: Set[str] = set()  # str of sympy.Symbol
-        self.allow_stack_allocation: Optional[bool] = None
+        self.allow_stack_allocation: Optional[bool] = config.allow_stack_allocation
         self.stack_allocated_buffers: Dict[BufferName, ir.Buffer] = {}
         self.computed_sizes: Set[sympy.Symbol] = set()
+        self.codegen_autotune_only = (
+            config.triton.autotune_at_compile_time and V.graph.cpp_wrapper
+        )
 
         # this is used for tracking which GraphLowering instance---parent graph
         # or (nested) subgraph---is currently codegened; the primary use case is
@@ -522,10 +522,6 @@
 
         # maps from reusing buffer to reused buffer
         self.reuses: Dict[BufferName, BufferName] = {}
-
-        self.write_get_raw_stream = functools.lru_cache(None)(  # type: ignore[assignment]
-            self.write_get_raw_stream
-        )
 
         @functools.lru_cache(None)
         def add_import_once(line: str) -> None:
@@ -610,40 +606,35 @@
 
     @cache_on_self
     def write_triton_header_once(self) -> None:
+        if V.graph.device_ops is None:
+            # The model is cpu-only
+            return
         import_str = f"""
             import triton
             import triton.language as tl
-<<<<<<< HEAD
-            from {} import grid, split_scan_grid, start_graph, end_graph
-            {}
-            """.format(
-            triton_heuristics.__name__,
-            V.graph.device_ops.import_get_raw_stream_as("get_raw_stream"),
-        )
+            from {triton_heuristics.__name__} import grid, split_scan_grid, grid_combo_kernels, start_graph, end_graph
+            """
         if config.triton.autotune_at_compile_time:
             self.kernel_autotune_calls.splice(import_str)
+            self.write_get_raw_stream_header_once()
             if V.graph.cpp_wrapper:
                 # For cpp wrapper, we only need to generate the autotune code block in python
                 return
-        self.header.splice(import_str)
-=======
-            from {triton_heuristics.__name__} import grid, split_scan_grid, grid_combo_kernels, start_graph, end_graph
-            """
         self.imports.splice(import_str, strip=True)
-        if config.triton.autotune_at_compile_time:
-            self.kernel_autotune_calls.splice(import_str)
         self.write_get_raw_stream_header_once()
 
     @cache_on_self
     def write_get_raw_stream_header_once(self) -> None:
-        self.imports.writeline(
-            V.graph.device_ops.import_get_raw_stream_as("get_raw_stream")
-        )
         if config.triton.autotune_at_compile_time:
             self.kernel_autotune_calls.writeline(
                 V.graph.device_ops.import_get_raw_stream_as("get_raw_stream")
             )
->>>>>>> e248c1d7
+            if V.graph.cpp_wrapper:
+                # For cpp wrapper, we only need to generate the autotune code block in python
+                return
+        self.imports.writeline(
+            V.graph.device_ops.import_get_raw_stream_as("get_raw_stream")
+        )
 
     def add_meta_once(self, meta: TritonMetaParams) -> str:
         meta = repr(meta)
@@ -715,9 +706,17 @@
     # this function (and below) takes a graph as input so
     # that stream caching happens per graph instance. this
     # is important for nested subgraph codegening.
+    @functools.lru_cache(None)  # noqa: B019
     def write_get_raw_stream(self, device_idx: int, graph=None) -> str:
         self.write_get_raw_stream_header_once()
         name = f"stream{device_idx}"
+        if config.triton.autotune_at_compile_time:
+            self.kernel_autotune_calls.writeline(
+                f"{name} = get_raw_stream({device_idx})"
+            )
+            if V.graph.cpp_wrapper:
+                # For cpp wrapper, we only need to generate the autotune code block in python
+                return name
         self.writeline(f"{name} = get_raw_stream({device_idx})")
         return name
 
@@ -831,18 +830,28 @@
         grid_fn, code = user_defined_kernel_grid_fn_code(
             kernel_name, configs, grid, wrapper=self
         )
-        # Must happen after free symbols are already codegened
-        # Emit the grid wrapper function right before the call
-        for line in code.split("\n"):
-            self.writeline(line)
-
-        args = [self.val_to_arg_str(v) for v in raw_args]
+        if not self.codegen_autotune_only:
+            # When codegen_autotune_only, not insert Triton kernel code into the main block
+            #
+            # Must happen after free symbols are already codegened
+            # Emit the grid wrapper function right before the call
+            for line in code.split("\n"):
+                self.writeline(line)
+
+        args = [self.val_to_arg_str_python(v) for v in raw_args]
         arg_types = [
             arg.get_dtype() if hasattr(arg, "get_dtype") else type(arg)
             for arg in raw_args
         ]
-        self.generate_kernel_call(
-            kernel_name, args, grid_fn=grid_fn, arg_types=arg_types, raw_args=raw_args
+        # Because generate_kernel_call can be overriden by a subclass, explictly call
+        # WrapperCodeGen.generate_kernel_call here
+        WrapperCodeGen.generate_kernel_call(
+            self,
+            kernel_name,
+            args,
+            grid_fn=grid_fn,
+            arg_types=arg_types,
+            raw_args=raw_args,
         )
 
     def generate_scatter_fallback(
@@ -1287,15 +1296,11 @@
             )
 
     def define_kernel(
-<<<<<<< HEAD
         self,
         kernel_name: str,
         kernel_body: str,
         metadata: Optional[str] = None,
-        cuda=True,
-=======
-        self, name: str, kernel: str, metadata: Optional[str] = None, gpu=True
->>>>>>> e248c1d7
+        gpu=True,
     ):
         #
         metadata_comment = metadata.replace("\n", "\n#") if metadata else ""
@@ -1597,20 +1602,15 @@
             """
         )
 
-<<<<<<< HEAD
-    def generate_default_grid(self, kernel_name: str, grid_args: List[Any]):
-        return grid_args
-=======
     def generate_default_grid(
         self,
         kernel_name: str,
-        grid: List[Any],
+        grid_args: List[Any],
         gpu: bool = True,
         grid_callable: Optional[Callable[..., Any]] = None,
         **grid_extra_kwags,
     ):
-        return grid
->>>>>>> e248c1d7
+        return grid_args
 
     def prepare_triton_kernel_call(self, device_index, call_args):
         def wrap_arg(arg):
@@ -1705,10 +1705,7 @@
         grid_fn: str = "grid",
         triton_meta=None,
         autotune_configs=None,
-<<<<<<< HEAD
-=======
         grid_extra_kwargs="",
->>>>>>> e248c1d7
     ):
         """
         Generates kernel call code.
@@ -1724,11 +1721,74 @@
                 device_index, call_args
             )
             call_args_str = ", ".join(call_args_str)
-            stream_name = self.write_get_raw_stream(device_index, V.graph)
+            stream_name = WrapperCodeGen.write_get_raw_stream(
+                self, device_index, V.graph
+            )
             if triton:
-<<<<<<< HEAD
-=======
                 self.write_triton_header_once()
+                if (
+                    config.triton.autotune_at_compile_time
+                    and kernel_name not in self.kernel_autotune_names
+                ):
+                    # Create example args for autotune in a separate epilogue
+                    assert arg_types is not None and len(call_args) == len(
+                        arg_types
+                    ), "call_args and arg_types do not match"
+
+                    tensor_args = {}
+                    all_args = []
+                    if raw_args is None:
+                        # create a dummy raw_args for uniform behavior in the following loop
+                        raw_args = [None] * len(call_args)
+                    else:
+                        assert len(raw_args) == len(
+                            call_args
+                        ), "call_args and raw_args do not match"
+
+                    for i, (arg, arg_type, raw_arg) in enumerate(
+                        zip(call_args, arg_types, raw_args)
+                    ):
+                        key = None
+                        if isinstance(arg, str) and "=" in str(arg):
+                            # arg may be passed in a kwarg style, and then we need to extract its value
+                            key, arg = arg.split("=")
+
+                        if isinstance(arg_type, torch_dtype):
+                            if arg not in tensor_args:
+                                arg_str = self.generate_example_arg_value(
+                                    arg, arg_type, raw_arg, i
+                                )
+                                tensor_args[arg] = arg_str
+                            else:
+                                arg_str = tensor_args[arg]
+                        else:
+                            arg_str = self.generate_example_arg_value(
+                                arg, arg_type, raw_arg, i
+                            )
+                        all_args.append(arg_str if key is None else f"{key}={arg_str}")
+
+                    if grid is None:
+                        grid_str = grid_fn
+                    else:
+                        grid_str = ", ".join(
+                            self.generate_example_arg_value(g, type(g)) for g in grid
+                        )
+                        if grid_extra_kwargs:
+                            grid_str = f"{grid_str}, {grid_extra_kwargs}"
+                        grid_str = f"{grid_fn}({grid_str})"
+
+                    self.kernel_autotune_calls.writeline(
+                        f"{kernel_name}.run({', '.join(all_args)}, grid={grid_str}, stream={stream_name})"
+                    )
+                    self.kernel_autotune_calls.writeline(
+                        f"del {', '.join(arg for arg in tensor_args.values())}\n",
+                    )
+                    self.kernel_autotune_names.add(kernel_name)
+
+                if self.codegen_autotune_only:
+                    # For cpp wrapper, we only need to generate the autotune code block in python
+                    return
+
                 if grid is None:
                     grid_str = grid_fn
                 else:
@@ -1745,82 +1805,6 @@
                     self.writeline(
                         f"{kernel_name}.run({call_args_str}, grid={grid_str}, stream={stream_name})"
                     )
->>>>>>> e248c1d7
-                if (
-                    config.triton.autotune_at_compile_time
-                    and kernel_name not in self.kernel_autotune_names
-                ):
-                    # Create example args for autotune in a separate epilogue
-                    assert arg_types is not None and len(call_args) == len(
-                        arg_types
-                    ), "call_args and arg_types do not match"
-
-                    tensor_args = {}
-                    all_args = []
-                    if raw_args is None:
-                        # create a dummy raw_args for uniform behavior in the following loop
-                        raw_args = [None] * len(call_args)
-                    else:
-                        assert len(raw_args) == len(
-                            call_args
-                        ), "call_args and raw_args do not match"
-
-                    for i, (arg, arg_type, raw_arg) in enumerate(
-                        zip(call_args, arg_types, raw_args)
-                    ):
-                        key = None
-                        if isinstance(arg, str) and "=" in str(arg):
-                            # arg may be passed in a kwarg style, and then we need to extract its value
-                            key, arg = arg.split("=")
-
-                        if isinstance(arg_type, torch_dtype):
-                            if arg not in tensor_args:
-                                arg_str = self.generate_example_arg_value(
-                                    arg, arg_type, raw_arg, i
-                                )
-                                tensor_args[arg] = arg_str
-                            else:
-                                arg_str = tensor_args[arg]
-                        else:
-                            arg_str = self.generate_example_arg_value(
-                                arg, arg_type, raw_arg, i
-                            )
-                        all_args.append(arg_str if key is None else f"{key}={arg_str}")
-
-                    if grid is None:
-                        grid_str = grid_fn
-                    else:
-                        grid_str = ", ".join(
-                            self.generate_example_arg_value(g, type(g)) for g in grid
-                        )
-                        if grid_extra_kwargs:
-                            grid_str = f"{grid_str}, {grid_extra_kwargs}"
-                        grid_str = f"{grid_fn}({grid_str})"
-
-                    self.kernel_autotune_calls.writeline(
-                        f"{kernel_name}.run({', '.join(all_args)}, grid={grid_str}, stream={stream_name})"
-                    )
-                    self.kernel_autotune_calls.writeline(
-                        f"del {', '.join(arg for arg in tensor_args.values())}\n",
-                    )
-<<<<<<< HEAD
-                    self.kernel_autotun_names.add(kernel_name)
-
-                if config.triton.autotune_at_compile_time and V.graph.cpp_wrapper:
-                    # For cpp wrapper, we only need to generate the autotune code block in python
-                    return
-
-                if grid is None:
-                    grid_str = grid_fn
-                else:
-                    grid_str = ", ".join(pexpr(item) for item in grid)
-                    grid_str = f"{grid_fn}({grid_str})"
-                self.writeline(
-                    f"{kernel_name}.run({call_args_str}, grid={grid_str}, stream={stream_name})"
-                )
-=======
-                    self.kernel_autotune_names.add(kernel_name)
->>>>>>> e248c1d7
             else:
                 stream_ptr = f"c_void_p({stream_name})"
                 self.writeline(
@@ -1858,7 +1842,7 @@
                 def __repr__(self):
                     return self.ref
 
-            return repr(type(s)(Shim(self.val_to_arg_str(a)) for a in s))
+            return repr(type(s)(Shim(self.val_to_arg_str_python(a)) for a in s))
         elif isinstance(s, torch._ops.OpOverload):
             return _get_qualified_name(s)
         elif isinstance(s, (ir.Buffer, ReinterpretView)):
@@ -1926,14 +1910,25 @@
         )
         if reinterpret_view in self.stack_allocated_buffers:
             self.stack_allocated_buffers[new_name] = new
-        return f"{self.declare_maybe_reference}{new_name} = {reinterpret_view}{del_line}  {self.comment} reuse"
+        move_begin = (
+            "std::move(" if V.graph.cpp_wrapper and config.abi_compatible else ""
+        )
+        move_end = ")" if V.graph.cpp_wrapper and config.abi_compatible else ""
+        return (
+            f"{self.declare_maybe_reference}{new_name} = {move_begin}{reinterpret_view}{move_end}{del_line}"
+            f"  {self.comment} reuse"
+        )
 
     def codegen_deferred_allocation(self, name, layout):
+        move_begin = (
+            "std::move(" if V.graph.cpp_wrapper and config.abi_compatible else ""
+        )
+        move_end = ")" if V.graph.cpp_wrapper and config.abi_compatible else ""
         self.writeline(
             DeferredLine(
                 name,
-                f"{self.declare_maybe_reference}{name} = {layout.view.codegen_reference()}{self.ending}  "
-                f"{self.comment} alias",
+                f"{self.declare_maybe_reference}{name} = {move_begin}{layout.view.codegen_reference()}{move_end}{self.ending}"
+                f"  {self.comment} alias",
             )
         )
 
