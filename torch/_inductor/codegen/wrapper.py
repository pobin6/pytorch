--- conflicted
+++ resolved
@@ -1669,11 +1669,10 @@
 
         gpu: Defines whether the backend is GPU. Otherwise the backend is CPU.
 
-        triton: Defines whether the GPU backend uses Triton for codegen.
-                Otherwise it uses the CUDA language for codegen.
-<<<<<<< HEAD
+        triton: Defines whether the backend uses Triton for codegen. Otherwise it uses the CUDA language when gpu=True,
+                and C++ when gpu=False.
         """
-        if not (triton or cuda):
+        if not (triton or gpu):
             self.writeline(self.wrap_kernel_call(kernel_name, call_args))
             return
 
@@ -1689,52 +1688,6 @@
                 f"{kernel_name}.{kernel_name}({call_args_str}, {stream_ptr})"
             )
             return
-=======
-                Only valid when gpu == True.
-        """
-        if gpu:
-            device_index, call_args_str = self.prepare_triton_kernel_call(
-                device_index, call_args
-            )
-            call_args_str = ", ".join(call_args_str)
-            stream_name = self.write_get_raw_stream(device_index, V.graph)
-            if triton:
-                self.write_triton_header_once()
-                if grid is None:
-                    grid_str = grid_fn
-                else:
-                    grid_str = ", ".join(self._grid_dim_str(item) for item in grid)
-                    if grid_extra_kwargs:
-                        grid_str = f"{grid_str}, {grid_extra_kwargs}"
-                    grid_str = f"{grid_fn}({grid_str})"
-                # add debug printer code for triton kernel calls at (jit) inductor level
-                debug_printer_manager = V.graph.wrapper_code.debug_printer
-                debug_printer_manager.set_printer_args(
-                    call_args, kernel_name, arg_types, None
-                )
-                with debug_printer_manager:
-                    self.writeline(
-                        f"{kernel_name}.run({call_args_str}, grid={grid_str}, stream={stream_name})"
-                    )
-                if (
-                    config.triton.autotune_at_compile_time
-                    and kernel_name not in self.kernel_autotune_names
-                ):
-                    # Create example args for autotune in a separate epilogue
-                    assert arg_types is not None and len(call_args) == len(
-                        arg_types
-                    ), "call_args and arg_types do not match"
-
-                    tensor_args = {}
-                    all_args = []
-                    if raw_args is None:
-                        # create a dummy raw_args for uniform behavior in the following loop
-                        raw_args = [None] * len(call_args)
-                    else:
-                        assert len(raw_args) == len(
-                            call_args
-                        ), "call_args and raw_args do not match"
->>>>>>> b8eef500
 
         self.write_triton_header_once()
         if grid is None:
@@ -1744,9 +1697,13 @@
             if grid_extra_kwargs:
                 grid_str = f"{grid_str}, {grid_extra_kwargs}"
             grid_str = f"{grid_fn}({grid_str})"
-        self.writeline(
-            f"{kernel_name}.run({call_args_str}, grid={grid_str}, stream={stream_name})"
-        )
+        # add debug printer code for triton kernel calls at (jit) inductor level
+        debug_printer_manager = V.graph.wrapper_code.debug_printer
+        debug_printer_manager.set_printer_args(call_args, kernel_name, arg_types, None)
+        with debug_printer_manager:
+            self.writeline(
+                f"{kernel_name}.run({call_args_str}, grid={grid_str}, stream={stream_name})"
+            )
         if (
             config.triton.autotune_at_compile_time
             and kernel_name not in self.kernel_autotune_names
