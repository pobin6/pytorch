from __future__ import annotations

import atexit
import collections
import dataclasses
import json
import logging
import os
import sys
import typing
from abc import abstractmethod
from typing import Any, Callable, Dict, Generic, List, Optional, Type, TypeVar, Union
from typing_extensions import override, TypeAlias

from torch._inductor import config


try:
    import redis
except ImportError:
    redis = None  # type: ignore[assignment]


log = logging.getLogger(__name__)


if config.is_fbcode():
    from rfe.scubadata.scubadata_py3 import (  # type: ignore[import-not-found]
        Sample as Sample_,
    )

    Sample: TypeAlias = Sample_
else:
    Sample: TypeAlias = Type[object]  # type: ignore[misc,no-redef]


_T = TypeVar("_T")
_U = TypeVar("_U")


class RemoteCacheBackend(Generic[_T]):
    """
    A backend implementation for accessing a remote/distributed cache.  Only
    works with bytes in/out.  For structured data use a RemoteCache.
    """

    def __init__(self) -> None:
        self._name = f"backend:{type(self).__name__}"

    @abstractmethod
    def _get(self, key: str) -> Optional[_T]:
<<<<<<< HEAD
=======
        pass

    @abstractmethod
    def _put(self, key: str, data: _T) -> None:
>>>>>>> 9b2e453e
        pass

    def get(self, key: str) -> Optional[_T]:
        try:
            value = self._get(key)
            cache_stats.get(self._name, value)
        except Exception:
            cache_stats.exception(self._name)
            raise
        return value

    def put(self, key: str, data: _T) -> None:
        try:
            self._put(key, data)
            cache_stats.put(self._name)
        except Exception:
            cache_stats.exception(self._name)
            raise


# Serde that encodes from _T to _U and decodes from _U to _T.
class RemoteCacheSerde(Generic[_T, _U]):
    @abstractmethod
<<<<<<< HEAD
    def _put(self, key: str, data: _T) -> None:
        pass

    def get(self, key: str) -> Optional[_T]:
        try:
            value = self._get(key)
            cache_stats.get(self._name, value)
        except Exception:
            cache_stats.exception(self._name)
            raise
        return value

    def put(self, key: str, data: _T) -> None:
        try:
            self._put(key, data)
            cache_stats.put(self._name)
        except Exception:
            cache_stats.exception(self._name)
            raise


# Serde that encodes from _T to _U and decodes from _U to _T.
class RemoteCacheSerde(Generic[_T, _U]):
    @abstractmethod
=======
>>>>>>> 9b2e453e
    def encode(self, data: _T) -> _U:
        pass

    @abstractmethod
    def decode(self, data: _U) -> _T:
        pass


JsonDataTy = Optional[
    Union[int, float, str, bool, Dict[str, "JsonDataTy"], List["JsonDataTy"]]
]


class RemoteCacheJsonSerde(RemoteCacheSerde[JsonDataTy, bytes]):
    def encode(self, data: JsonDataTy) -> bytes:
        return bytes(json.dumps(data), "ascii")

    def decode(self, data: bytes) -> JsonDataTy:
        return json.loads(data)


class RemoteCachePassthroughSerde(RemoteCacheSerde[_T, _T]):
    def encode(self, data: _T) -> _T:
        return data

    def decode(self, data: _T) -> _T:
        return data


# This class is the top of a RemoteCache. A RemoteCache is fundamentally made of
# three parts:
#
# 1. The controller (this class).
# 2. A serializer/deserializer (instance of RemoteCacheSerde).
# 3. A backend (instance of RemoteCacheBackend).
#
# To write (`put`), the RemoteCache takes data, uses the RemoteCacheSerde to
# convert it for the backend and passes it to the backend.
#
# Conversly when reading (`get`), the RemoteCache takes data from the backend,
# uses the RemoteCacheSerde to convert it and returns it.
#
# The RemoteCacheBackend is generic on _U - which is the type of data the
# backend can directly cache (usually `bytes`).
#
# The RemoteCacheSerde is responsible for converting between _T (the type of
# data the RemoteCache accepts in `put` and returns in `get`) and _U.
#
# When instantiating a RemoteCache you should override, not directly create a
# RemoteCache. The reason is that when logging cache use (`TORCH_LOGS=cache`) we
# use the concrete type of the RemoteCache as the reported cache. See
# RemoteFxGraphCache below as an example.
class RemoteCache(Generic[_T]):
    backend_override_cls: Optional[Callable[[], RemoteCacheBackend[Any]]] = None

    def __init__(
        self, backend: RemoteCacheBackend[_U], serde: RemoteCacheSerde[_T, _U]
    ) -> None:
        # Support for testing to mock out the backend on a class-by-class basis.
        if (override_cls := self.__class__.backend_override_cls) is not None:
            self.backend = override_cls()
        else:
            self.backend = backend
        self.serde = serde

    # See if the cache contains `key`. Returns `None` if the value is not
    # present in the cache.
    def get(self, key: str) -> Optional[_T]:
        sample = self._create_sample()
        try:
            result = self._get(key, sample)
            cache_stats.get(type(self).__name__, result)
        except Exception:
            cache_stats.exception(type(self).__name__)
            raise
        self._log_sample(sample)
        return result

    # Add `value` to the cache with the key `key`. Note that `None` is not a
    # valid value even if _T supports it (because you can't tell the difference
    # between `None` and a missing cache entry).
    def put(self, key: str, value: _T) -> None:
        assert value is not None
        sample = self._create_sample()
        try:
            self._put(key, value, sample)
            cache_stats.put(type(self).__name__)
        except Exception:
            cache_stats.exception(type(self).__name__)
            raise
        self._log_sample(sample)

    # Used to convert data from the cache into structured data.
    def _decode(self, data: _U, sample: Optional[Sample]) -> _T:  # type: ignore[override]
        return self.serde.decode(data)  # type: ignore[arg-type]

    # Used to convert structured data into data for the cache.
    def _encode(self, value: _T, sample: Optional[Sample]) -> object:  # returns _U
        return self.serde.encode(value)

    # Get structured data from the cache.
    # Separate from `get` so that it can be overridden.
    def _get(self, key: str, sample: Optional[Sample]) -> Optional[_T]:
        if data := self._backend_get(key):
            return self._decode(data, sample)
        return None

    # Get unstructured data from the cache.
    # Separate from `get` so that it can be overridden.
    # Returns _U - but we aren't actually generic on _U
    def _backend_get(self, key: str) -> object:
        return self.backend.get(key)

    # Put structured data into the cache.
    # Separate from `put` so that it can be overridden.
    def _put(self, key: str, value: _T, sample: Optional[Sample]) -> None:
        data = self._encode(value, sample)
        self._backend_put(key, data)

    # Put unstructured data into the cache.
    # Separate from `put` so that it can be overridden.
    # Takes data: _U - but we aren't actually generic on _U
    def _backend_put(self, key: str, data: object) -> None:
        self.backend.put(key, data)

    # Create a logging Sample - used with internal loggers to monitor cache
    # effectiveness.
    def _create_sample(self) -> Optional[Sample]:
        return None

    # Write the logging Sample to the logger.
    def _log_sample(self, sample: Optional[Sample]) -> None:
        pass


class RedisRemoteCacheBackend(RemoteCacheBackend[bytes]):
    """
    A Redis implementation of a remote/distributed cache.
    """

    _key_fmt: str
    _redis: Optional[redis.Redis] = None

    def __init__(self, cache_id: str) -> None:
        super().__init__()
        if not redis:
            # We had trouble importing redis - just skip init.
            return

        self._key_fmt = f"pt2:{cache_id}:{{key}}"
        self._redis = redis.Redis(
            host=os.environ.get("TORCHINDUCTOR_REDIS_HOST", "localhost"),
            port=int(os.environ.get("TORCHINDUCTOR_REDIS_PORT", 6379)),
        )

    def __get_key(self, key: str) -> str:
        return self._key_fmt.format(key=key)

    @override
    def _get(self, key: str) -> Optional[bytes]:
        if not self._redis:
            # Either redis wasn't found or we already had some trouble...
            return None

        try:
            value = self._redis.get(self.__get_key(key))
        except redis.exceptions.ConnectionError:
            # Redis is lazy and doesn't actually attempt to connect until the
            # first use. Mark is as unavailable now.
            self._redis = None
            return None

        # In theory redis.get() can return an Awaitable as well...
        assert value is None or isinstance(value, bytes)
        return value

    @override
    def _put(self, key: str, data: bytes) -> None:
        if not self._redis:
            # Either redis wasn't found or we already had some trouble...
            return

        try:
            self._redis.set(self.__get_key(key), data)
        except redis.exceptions.ConnectionError:
            # Redis is lazy and doesn't actually attempt to connect until the
            # first use. Mark is as unavailable now.
            self._redis = None


class RedisRemoteCache(RemoteCache[JsonDataTy]):
    def __init__(self, key: str) -> None:
        # Special test handling: If we're just going to override the backend
        # anyway don't require redis
        if self.__class__.backend_override_cls:
            # This is totally bogus but it works for now...
            backend = typing.cast(RemoteCacheBackend[bytes], None)
        else:
            backend = RedisRemoteCacheBackend(key)
        serde = RemoteCacheJsonSerde()
        super().__init__(backend, serde)


class RemoteAutotuneCache(RedisRemoteCache):
    pass


class RemoteFxGraphCache(RedisRemoteCache):
    pass


<<<<<<< HEAD
=======
class RemoteAOTAutogradCache(RedisRemoteCache):
    pass


>>>>>>> 9b2e453e
def create_cache(
    key: str,
    is_fbcode: bool,
    fb_cache_cls: str,
    oss_cache_cls: str,
) -> Optional[RemoteCache[JsonDataTy]]:
    try:
        if is_fbcode:
            import torch._inductor.fb.remote_cache

            cache_cls = getattr(torch._inductor.fb.remote_cache, fb_cache_cls)
            return cache_cls(key)
        else:
            this_module = sys.modules[__name__]

            cache_cls = getattr(this_module, oss_cache_cls)
            return cache_cls(key)

    except Exception:
        log.warning("Unable to create a remote cache", exc_info=True)
        return None


# Some simple stat capture
@dataclasses.dataclass
class _CacheStat:
    miss: int = 0
    hit: int = 0
    put: int = 0
    exception: int = 0

    def __str__(self) -> str:
        return f"{{hit: {self.hit}, miss: {self.miss}, put: {self.put}, exception: {self.exception}}}"


class _CacheStats:
    _stats: Dict[str, _CacheStat]

    def __init__(self) -> None:
        self._stats = collections.defaultdict(_CacheStat)

    def miss(self, name: str, count: int = 1) -> None:
        self._stats[name].miss += count

    def hit(self, name: str, count: int = 1) -> None:
        self._stats[name].hit += count

    def get(self, name: str, value: Optional[object]) -> None:
        if value is None:
            self.miss(name)
        else:
            self.hit(name)

    def put(self, name: str, count: int = 1) -> None:
        self._stats[name].put += count

    def exception(self, name: str, count: int = 1) -> None:
        self._stats[name].exception += count


cache_stats = _CacheStats()


@atexit.register
def dump_cache_stats() -> None:
    if not log.isEnabledFor(logging.INFO):
        return

    import io

    out = io.StringIO()

    if not cache_stats._stats:
        print(" None", file=out)
    else:
        print(file=out)
        for k, v in sorted(cache_stats._stats.items()):
            print(f"  {k}: {v}", file=out)

    log.info("Cache Metrics:%s", out.getvalue())<|MERGE_RESOLUTION|>--- conflicted
+++ resolved
@@ -49,13 +49,10 @@
 
     @abstractmethod
     def _get(self, key: str) -> Optional[_T]:
-<<<<<<< HEAD
-=======
         pass
 
     @abstractmethod
     def _put(self, key: str, data: _T) -> None:
->>>>>>> 9b2e453e
         pass
 
     def get(self, key: str) -> Optional[_T]:
@@ -79,33 +76,6 @@
 # Serde that encodes from _T to _U and decodes from _U to _T.
 class RemoteCacheSerde(Generic[_T, _U]):
     @abstractmethod
-<<<<<<< HEAD
-    def _put(self, key: str, data: _T) -> None:
-        pass
-
-    def get(self, key: str) -> Optional[_T]:
-        try:
-            value = self._get(key)
-            cache_stats.get(self._name, value)
-        except Exception:
-            cache_stats.exception(self._name)
-            raise
-        return value
-
-    def put(self, key: str, data: _T) -> None:
-        try:
-            self._put(key, data)
-            cache_stats.put(self._name)
-        except Exception:
-            cache_stats.exception(self._name)
-            raise
-
-
-# Serde that encodes from _T to _U and decodes from _U to _T.
-class RemoteCacheSerde(Generic[_T, _U]):
-    @abstractmethod
-=======
->>>>>>> 9b2e453e
     def encode(self, data: _T) -> _U:
         pass
 
@@ -317,13 +287,10 @@
     pass
 
 
-<<<<<<< HEAD
-=======
 class RemoteAOTAutogradCache(RedisRemoteCache):
     pass
 
 
->>>>>>> 9b2e453e
 def create_cache(
     key: str,
     is_fbcode: bool,
