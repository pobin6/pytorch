--- conflicted
+++ resolved
@@ -1744,18 +1744,8 @@
             ):
                 dtype = may_get_constant_buffer_dtype(value)
 
-<<<<<<< HEAD
-            if not supported_dtype_of_cpp_wrapper(dtype, self.cuda):  # type: ignore[arg-type] # next PR
-                raise CppWrapperCodeGenError(f"Unsupported input dtype {dtype}")
-
-    def init_wrapper_code(self) -> None:
-        self.cuda = "cuda" in self.device_types
-        if self.cpp_wrapper:
-            self.validate_can_generate_cpp_wrapper()
-=======
-            if not supported_dtype_of_cpp_wrapper(dtype, self.device_type):
+            if not supported_dtype_of_cpp_wrapper(dtype, self.device_type):  # type: ignore[arg-type]
                 raise CppWrapperCodegenError(f"Unsupported input dtype {dtype}")
->>>>>>> 65faa59a
 
     def init_wrapper_code(
         self,
