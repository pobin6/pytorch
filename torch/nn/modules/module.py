from collections import OrderedDict, namedtuple
import itertools
import warnings
import functools
import weakref

import torch
from torch._prims_common import DeviceLikeType
from ..parameter import Parameter
import torch.utils.hooks as hooks

from torch import Tensor, device, dtype
from typing import Union, Tuple, Any, Callable, Iterator, Set, Optional, overload, TypeVar, Mapping, Dict, List
from typing_extensions import Self
from ...utils.hooks import RemovableHandle
from torch.utils._python_dispatch import is_traceable_wrapper_subclass

__all__ = ['register_module_forward_pre_hook', 'register_module_forward_hook',
           'register_module_full_backward_pre_hook', 'register_module_backward_hook',
           'register_module_full_backward_hook', 'register_module_buffer_registration_hook',
           'register_module_module_registration_hook', 'register_module_parameter_registration_hook', 'Module']

_grad_t = Union[Tuple[Tensor, ...], Tensor]
# See https://mypy.readthedocs.io/en/latest/generics.html#generic-methods-and-generic-self for the use
# of `T` to annotate `self`. Many methods of `Module` return `self` and we want those return values to be
# the type of the subclass, not the looser type of `Module`.
T = TypeVar('T', bound='Module')


class _IncompatibleKeys(namedtuple('IncompatibleKeys', ['missing_keys', 'unexpected_keys'])):
    def __repr__(self):
        if not self.missing_keys and not self.unexpected_keys:
            return '<All keys matched successfully>'
        return super().__repr__()

    __str__ = __repr__


def _addindent(s_, numSpaces):
    s = s_.split('\n')
    # don't do anything for single-line stuff
    if len(s) == 1:
        return s_
    first = s.pop(0)
    s = [(numSpaces * ' ') + line for line in s]
    s = '\n'.join(s)
    s = first + '\n' + s
    return s

r"""This tracks hooks common to all modules that are executed immediately before
.registering the buffer/module/parameter"""
_global_buffer_registration_hooks: Dict[int, Callable] = OrderedDict()
_global_module_registration_hooks: Dict[int, Callable] = OrderedDict()
_global_parameter_registration_hooks: Dict[int, Callable] = OrderedDict()

class _WrappedHook:
    def __init__(self, hook: Callable, module: Optional["Module"] = None):
        self.hook: Callable = hook
        functools.update_wrapper(self, hook)

        self.with_module: bool = False

        if module is not None:
            self.module: weakref.ReferenceType[Module] = weakref.ref(module)
            self.with_module = True

    def __call__(self, *args: Any, **kwargs: Any) -> Any:
        if self.with_module:
            module = self.module()
            if module is None:
                raise RuntimeError("You are trying to call the hook of a dead Module!")
            return self.hook(module, *args, **kwargs)
        return self.hook(*args, **kwargs)

    def __getstate__(self) -> Dict:
        result = {"hook": self.hook, "with_module": self.with_module}
        if self.with_module:
            result["module"] = self.module()

        return result

    def __setstate__(self, state: Dict):
        self.hook = state["hook"]
        self.with_module = state["with_module"]

        if self.with_module:
            if state["module"] is None:
                raise RuntimeError("You are trying to revive the hook of a dead Module!")
            self.module = weakref.ref(state["module"])


r"""This tracks hooks common to all modules that are executed before/after
calling forward and backward. This is global state used for debugging/profiling
purposes"""
_global_backward_pre_hooks: Dict[int, Callable] = OrderedDict()
_global_backward_hooks: Dict[int, Callable] = OrderedDict()
_global_is_full_backward_hook: Optional[bool] = None
_global_forward_pre_hooks: Dict[int, Callable] = OrderedDict()
_global_forward_hooks: Dict[int, Callable] = OrderedDict()
_global_forward_hooks_always_called: Dict[int, bool] = OrderedDict()

_EXTRA_STATE_KEY_SUFFIX = '_extra_state'


def register_module_buffer_registration_hook(hook: Callable[..., None]) -> RemovableHandle:
    r"""Register a buffer registration hook common to all modules.

    .. warning ::

        This adds global state to the `nn.Module` module

    The hook will be called every time :func:`register_buffer` is invoked.
    It should have the following signature::

        hook(module, name, buffer) -> None or new buffer

    The hook can modify the input or return a single modified value in the hook.

    Returns:
        :class:`torch.utils.hooks.RemovableHandle`:
            a handle that can be used to remove the added hook by calling
            ``handle.remove()``
    """
    handle = hooks.RemovableHandle(_global_buffer_registration_hooks)
    _global_buffer_registration_hooks[handle.id] = hook
    return handle


def register_module_module_registration_hook(hook: Callable[..., None]) -> RemovableHandle:
    r"""Register a module registration hook common to all modules.

    .. warning ::

        This adds global state to the `nn.Module` module

    The hook will be called every time :func:`register_module` is invoked.
    It should have the following signature::

        hook(module, name, submodule) -> None or new submodule

    The hook can modify the input or return a single modified value in the hook.

    Returns:
        :class:`torch.utils.hooks.RemovableHandle`:
            a handle that can be used to remove the added hook by calling
            ``handle.remove()``
    """
    handle = hooks.RemovableHandle(_global_module_registration_hooks)
    _global_module_registration_hooks[handle.id] = hook
    return handle


def register_module_parameter_registration_hook(hook: Callable[..., None]) -> RemovableHandle:
    r"""Register a parameter registration hook common to all modules.

    .. warning ::

        This adds global state to the `nn.Module` module

    The hook will be called every time :func:`register_parameter` is invoked.
    It should have the following signature::

        hook(module, name, param) -> None or new parameter

    The hook can modify the input or return a single modified value in the hook.

    Returns:
        :class:`torch.utils.hooks.RemovableHandle`:
            a handle that can be used to remove the added hook by calling
            ``handle.remove()``
    """
    handle = hooks.RemovableHandle(_global_parameter_registration_hooks)
    _global_parameter_registration_hooks[handle.id] = hook
    return handle


def register_module_forward_pre_hook(hook: Callable[..., None]) -> RemovableHandle:
    r"""Register a forward pre-hook common to all modules.

    .. warning ::

        This adds global state to the `nn.module` module
        and it is only intended for debugging/profiling purposes.

    The hook will be called every time before :func:`forward` is invoked.
    It should have the following signature::

        hook(module, input) -> None or modified input

    The input contains only the positional arguments given to the module.
    Keyword arguments won't be passed to the hooks and only to the ``forward``.
    The hook can modify the input. User can either return a tuple or a
    single modified value in the hook. We will wrap the value into a tuple
    if a single value is returned(unless that value is already a tuple).

    This hook has precedence over the specific module hooks registered with
    ``register_forward_pre_hook``.

    Returns:
        :class:`torch.utils.hooks.RemovableHandle`:
            a handle that can be used to remove the added hook by calling
            ``handle.remove()``
    """
    handle = hooks.RemovableHandle(_global_forward_pre_hooks)
    _global_forward_pre_hooks[handle.id] = hook
    return handle


def register_module_forward_hook(hook: Callable[..., None], *, always_call: bool = False) -> RemovableHandle:
    r"""Register a global forward hook for all the modules.

    .. warning ::

        This adds global state to the `nn.module` module
        and it is only intended for debugging/profiling purposes.

    The hook will be called every time after :func:`forward` has computed an output.
    It should have the following signature::

        hook(module, input, output) -> None or modified output

    The input contains only the positional arguments given to the module.
    Keyword arguments won't be passed to the hooks and only to the ``forward``.
    The hook can modify the output. It can modify the input inplace but
    it will not have effect on forward since this is called after
    :func:`forward` is called.

    Parameters:
        hook (Callable): The user defined hook to be registered.
        always_call (bool): If ``True`` the ``hook`` will be run regardless of
            whether an exception is raised while calling the Module.
            Default: ``False``
    Returns:
        :class:`torch.utils.hooks.RemovableHandle`:
            a handle that can be used to remove the added hook by calling
            ``handle.remove()``

    This hook will be executed before specific module hooks registered with
    ``register_forward_hook``.
    """
    handle = hooks.RemovableHandle(_global_forward_hooks,
                                   extra_dict=_global_forward_hooks_always_called)
    _global_forward_hooks[handle.id] = hook
    if always_call:
        _global_forward_hooks_always_called[handle.id] = True
    return handle


def register_module_backward_hook(
    hook: Callable[['Module', _grad_t, _grad_t], Union[None, _grad_t]]
) -> RemovableHandle:
    r"""Register a backward hook common to all the modules.

    This function is deprecated in favor of
    :func:`torch.nn.modules.module.register_module_full_backward_hook`
    and the behavior of this function will change in future versions.

    Returns:
        :class:`torch.utils.hooks.RemovableHandle`:
            a handle that can be used to remove the added hook by calling
            ``handle.remove()``

    """
    global _global_is_full_backward_hook
    if _global_is_full_backward_hook is True:
        raise RuntimeError("Cannot use both regular backward hooks and full backward hooks as a "
                           "global Module hook. Please use only one of them.")

    _global_is_full_backward_hook = False

    handle = hooks.RemovableHandle(_global_backward_hooks)
    _global_backward_hooks[handle.id] = hook
    return handle


def register_module_full_backward_pre_hook(
    hook: Callable[['Module', _grad_t], Union[None, _grad_t]]
) -> RemovableHandle:
    r"""Register a backward pre-hook common to all the modules.

    .. warning ::
        This adds global state to the `nn.module` module
        and it is only intended for debugging/profiling purposes.

    Hooks registered using this function behave in the same way as those
    registered by :meth:`torch.nn.Module.register_full_backward_pre_hook`.
    Refer to its documentation for more details.

    Hooks registered using this function will be called before hooks registered
    using :meth:`torch.nn.Module.register_full_backward_pre_hook`.

    Returns:
        :class:`torch.utils.hooks.RemovableHandle`:
            a handle that can be used to remove the added hook by calling
            ``handle.remove()``

    """
    handle = hooks.RemovableHandle(_global_backward_pre_hooks)
    _global_backward_pre_hooks[handle.id] = hook
    return handle


def register_module_full_backward_hook(
    hook: Callable[['Module', _grad_t, _grad_t], Union[None, _grad_t]]
) -> RemovableHandle:
    r"""Register a backward hook common to all the modules.

    .. warning ::
        This adds global state to the `nn.module` module
        and it is only intended for debugging/profiling purposes.

    Hooks registered using this function behave in the same way as those
    registered by :meth:`torch.nn.Module.register_full_backward_hook`.
    Refer to its documentation for more details.

    Hooks registered using this function will be called before hooks registered
    using :meth:`torch.nn.Module.register_full_backward_hook`.

    Returns:
        :class:`torch.utils.hooks.RemovableHandle`:
            a handle that can be used to remove the added hook by calling
            ``handle.remove()``

    """
    global _global_is_full_backward_hook
    if _global_is_full_backward_hook is False:
        raise RuntimeError("Cannot use both regular backward hooks and full backward hooks as a "
                           "global Module hook. Please use only one of them.")

    _global_is_full_backward_hook = True

    handle = hooks.RemovableHandle(_global_backward_hooks)
    _global_backward_hooks[handle.id] = hook
    return handle


# Trick mypy into not applying contravariance rules to inputs by defining
# forward as a value, rather than a function.  See also
# https://github.com/python/mypy/issues/8795
def _forward_unimplemented(self, *input: Any) -> None:
    r"""Define the computation performed at every call.

    Should be overridden by all subclasses.

    .. note::
        Although the recipe for forward pass needs to be defined within
        this function, one should call the :class:`Module` instance afterwards
        instead of this since the former takes care of running the
        registered hooks while the latter silently ignores them.
    """
    raise NotImplementedError(f"Module [{type(self).__name__}] is missing the required \"forward\" function")


class Module:
    r"""Base class for all neural network modules.

    Your models should also subclass this class.

    Modules can also contain other Modules, allowing to nest them in
    a tree structure. You can assign the submodules as regular attributes::

        import torch.nn as nn
        import torch.nn.functional as F

        class Model(nn.Module):
            def __init__(self):
                super().__init__()
                self.conv1 = nn.Conv2d(1, 20, 5)
                self.conv2 = nn.Conv2d(20, 20, 5)

            def forward(self, x):
                x = F.relu(self.conv1(x))
                return F.relu(self.conv2(x))

    Submodules assigned in this way will be registered, and will have their
    parameters converted too when you call :meth:`to`, etc.

    .. note::
        As per the example above, an ``__init__()`` call to the parent class
        must be made before assignment on the child.

    :ivar training: Boolean represents whether this module is in training or
                    evaluation mode.
    :vartype training: bool
    """

    dump_patches: bool = False

    _version: int = 1
    r"""This allows better BC support for :meth:`load_state_dict`. In
    :meth:`state_dict`, the version number will be saved as in the attribute
    `_metadata` of the returned state dict, and thus pickled. `_metadata` is a
    dictionary with keys that follow the naming convention of state dict. See
    ``_load_from_state_dict`` on how to use this information in loading.

    If new parameters/buffers are added/removed from a module, this number shall
    be bumped, and the module's `_load_from_state_dict` method can compare the
    version number and do appropriate changes if the state dict is from before
    the change."""

    training: bool
    _parameters: Dict[str, Optional[Parameter]]
    _buffers: Dict[str, Optional[Tensor]]
    _non_persistent_buffers_set: Set[str]
    _backward_pre_hooks: Dict[int, Callable]
    _backward_hooks: Dict[int, Callable]
    _is_full_backward_hook: Optional[bool]
    _forward_hooks: Dict[int, Callable]
    # Marks whether the corresponding _forward_hooks accept kwargs or not.
    # As JIT does not support Set[int], this dict is used as a set, where all
    # hooks represented in this dict accept kwargs.
    _forward_hooks_with_kwargs: Dict[int, bool]
    # forward hooks that should always be called even if an exception is raised
    _forward_hooks_always_called: Dict[int, bool]
    _forward_pre_hooks: Dict[int, Callable]
    # Marks whether the corresponding _forward_hooks accept kwargs or not.
    # As JIT does not support Set[int], this dict is used as a set, where all
    # hooks represented in this dict accept kwargs.
    _forward_pre_hooks_with_kwargs: Dict[int, bool]
    _state_dict_hooks: Dict[int, Callable]
    _load_state_dict_pre_hooks: Dict[int, Callable]
    _state_dict_pre_hooks: Dict[int, Callable]
    _load_state_dict_post_hooks: Dict[int, Callable]
    _modules: Dict[str, Optional['Module']]
    call_super_init: bool = False
    _compiled_call_impl : Optional[Callable] = None

    def __init__(self, *args, **kwargs) -> None:
        """Initialize internal Module state, shared by both nn.Module and ScriptModule."""
        torch._C._log_api_usage_once("python.nn_module")

        # Backward compatibility: no args used to be allowed when call_super_init=False
        if self.call_super_init is False and bool(kwargs):
            raise TypeError("{}.__init__() got an unexpected keyword argument '{}'"
                            "".format(type(self).__name__, next(iter(kwargs))))

        if self.call_super_init is False and bool(args):
            raise TypeError(f"{type(self).__name__}.__init__() takes 1 positional argument but {len(args) + 1} were"
                            " given")

        """
        Calls super().__setattr__('a', a) instead of the typical self.a = a
        to avoid Module.__setattr__ overhead. Module's __setattr__ has special
        handling for parameters, submodules, and buffers but simply calls into
        super().__setattr__ for all other attributes.
        """
        super().__setattr__('training', True)
        super().__setattr__('_parameters', OrderedDict())
        super().__setattr__('_buffers', OrderedDict())
        super().__setattr__('_non_persistent_buffers_set', set())
        super().__setattr__('_backward_pre_hooks', OrderedDict())
        super().__setattr__('_backward_hooks', OrderedDict())
        super().__setattr__('_is_full_backward_hook', None)
        super().__setattr__('_forward_hooks', OrderedDict())
        super().__setattr__('_forward_hooks_with_kwargs', OrderedDict())
        super().__setattr__('_forward_hooks_always_called', OrderedDict())
        super().__setattr__('_forward_pre_hooks', OrderedDict())
        super().__setattr__('_forward_pre_hooks_with_kwargs', OrderedDict())
        super().__setattr__('_state_dict_hooks', OrderedDict())
        super().__setattr__('_state_dict_pre_hooks', OrderedDict())
        super().__setattr__('_load_state_dict_pre_hooks', OrderedDict())
        super().__setattr__('_load_state_dict_post_hooks', OrderedDict())
        super().__setattr__('_modules', OrderedDict())

        if self.call_super_init:
            super().__init__(*args, **kwargs)

    forward: Callable[..., Any] = _forward_unimplemented

    def register_buffer(self, name: str, tensor: Optional[Tensor], persistent: bool = True) -> None:
        r"""Add a buffer to the module.

        This is typically used to register a buffer that should not to be
        considered a model parameter. For example, BatchNorm's ``running_mean``
        is not a parameter, but is part of the module's state. Buffers, by
        default, are persistent and will be saved alongside parameters. This
        behavior can be changed by setting :attr:`persistent` to ``False``. The
        only difference between a persistent buffer and a non-persistent buffer
        is that the latter will not be a part of this module's
        :attr:`state_dict`.

        Buffers can be accessed as attributes using given names.

        Args:
            name (str): name of the buffer. The buffer can be accessed
                from this module using the given name
            tensor (Tensor or None): buffer to be registered. If ``None``, then operations
                that run on buffers, such as :attr:`cuda`, are ignored. If ``None``,
                the buffer is **not** included in the module's :attr:`state_dict`.
            persistent (bool): whether the buffer is part of this module's
                :attr:`state_dict`.

        Example::

            >>> # xdoctest: +SKIP("undefined vars")
            >>> self.register_buffer('running_mean', torch.zeros(num_features))

        """
        if persistent is False and isinstance(self, torch.jit.ScriptModule):
            raise RuntimeError("ScriptModule does not support non-persistent buffers")

        if '_buffers' not in self.__dict__:
            raise AttributeError(
                "cannot assign buffer before Module.__init__() call")
        elif not isinstance(name, str):
            raise TypeError(f"buffer name should be a string. Got {torch.typename(name)}")
        elif '.' in name:
            raise KeyError("buffer name can't contain \".\"")
        elif name == '':
            raise KeyError("buffer name can't be empty string \"\"")
        elif hasattr(self, name) and name not in self._buffers:
            raise KeyError(f"attribute '{name}' already exists")
        elif tensor is not None and not isinstance(tensor, torch.Tensor):
            raise TypeError(f"cannot assign '{torch.typename(tensor)}' object to buffer '{name}' "
                            "(torch Tensor or None required)"
                            )
        else:
            for hook in _global_buffer_registration_hooks.values():
                output = hook(self, name, tensor)
                if output is not None:
                    tensor = output
            self._buffers[name] = tensor
            if persistent:
                self._non_persistent_buffers_set.discard(name)
            else:
                self._non_persistent_buffers_set.add(name)

    def register_parameter(self, name: str, param: Optional[Parameter]) -> None:
        r"""Add a parameter to the module.

        The parameter can be accessed as an attribute using given name.

        Args:
            name (str): name of the parameter. The parameter can be accessed
                from this module using the given name
            param (Parameter or None): parameter to be added to the module. If
                ``None``, then operations that run on parameters, such as :attr:`cuda`,
                are ignored. If ``None``, the parameter is **not** included in the
                module's :attr:`state_dict`.
        """
        if '_parameters' not in self.__dict__:
            raise AttributeError(
                "cannot assign parameter before Module.__init__() call")

        elif not isinstance(name, str):
            raise TypeError(f"parameter name should be a string. Got {torch.typename(name)}")
        elif '.' in name:
            raise KeyError("parameter name can't contain \".\"")
        elif name == '':
            raise KeyError("parameter name can't be empty string \"\"")
        elif hasattr(self, name) and name not in self._parameters:
            raise KeyError(f"attribute '{name}' already exists")

        if param is None:
            self._parameters[name] = None
        elif not isinstance(param, Parameter):
            raise TypeError(f"cannot assign '{torch.typename(param)}' object to parameter '{name}' "
                            "(torch.nn.Parameter or None required)"
                            )
        elif param.grad_fn:
            raise ValueError(
                f"Cannot assign non-leaf Tensor to parameter '{name}'. Model "
                f"parameters must be created explicitly. To express '{name}' "
                "as a function of another Tensor, compute the value in "
                "the forward() method.")
        else:
            for hook in _global_parameter_registration_hooks.values():
                output = hook(self, name, param)
                if output is not None:
                    param = output
            self._parameters[name] = param

    def add_module(self, name: str, module: Optional['Module']) -> None:
        r"""Add a child module to the current module.

        The module can be accessed as an attribute using the given name.

        Args:
            name (str): name of the child module. The child module can be
                accessed from this module using the given name
            module (Module): child module to be added to the module.
        """
        if not isinstance(module, Module) and module is not None:
            raise TypeError(f"{torch.typename(module)} is not a Module subclass")
        elif not isinstance(name, str):
            raise TypeError(f"module name should be a string. Got {torch.typename(name)}")
        elif hasattr(self, name) and name not in self._modules:
            raise KeyError(f"attribute '{name}' already exists")
        elif '.' in name:
            raise KeyError(f"module name can't contain \".\", got: {name}")
        elif name == '':
            raise KeyError("module name can't be empty string \"\"")
        for hook in _global_module_registration_hooks.values():
            output = hook(self, name, module)
            if output is not None:
                module = output
        self._modules[name] = module

    def register_module(self, name: str, module: Optional['Module']) -> None:
        r"""Alias for :func:`add_module`."""
        self.add_module(name, module)

    def get_submodule(self, target: str) -> "Module":
        """Return the submodule given by ``target`` if it exists, otherwise throw an error.

        For example, let's say you have an ``nn.Module`` ``A`` that
        looks like this:

        .. code-block:: text

            A(
                (net_b): Module(
                    (net_c): Module(
                        (conv): Conv2d(16, 33, kernel_size=(3, 3), stride=(2, 2))
                    )
                    (linear): Linear(in_features=100, out_features=200, bias=True)
                )
            )

        (The diagram shows an ``nn.Module`` ``A``. ``A`` has a nested
        submodule ``net_b``, which itself has two submodules ``net_c``
        and ``linear``. ``net_c`` then has a submodule ``conv``.)

        To check whether or not we have the ``linear`` submodule, we
        would call ``get_submodule("net_b.linear")``. To check whether
        we have the ``conv`` submodule, we would call
        ``get_submodule("net_b.net_c.conv")``.

        The runtime of ``get_submodule`` is bounded by the degree
        of module nesting in ``target``. A query against
        ``named_modules`` achieves the same result, but it is O(N) in
        the number of transitive modules. So, for a simple check to see
        if some submodule exists, ``get_submodule`` should always be
        used.

        Args:
            target: The fully-qualified string name of the submodule
                to look for. (See above example for how to specify a
                fully-qualified string.)

        Returns:
            torch.nn.Module: The submodule referenced by ``target``

        Raises:
            AttributeError: If the target string references an invalid
                path or resolves to something that is not an
                ``nn.Module``
        """
        if target == "":
            return self

        atoms: List[str] = target.split(".")
        mod: torch.nn.Module = self

        for item in atoms:

            if not hasattr(mod, item):
                raise AttributeError(mod._get_name() + " has no "
                                     "attribute `" + item + "`")

            mod = getattr(mod, item)

            if not isinstance(mod, torch.nn.Module):
                raise AttributeError("`" + item + "` is not "
                                     "an nn.Module")

        return mod

    def get_parameter(self, target: str) -> "Parameter":
        """Return the parameter given by ``target`` if it exists, otherwise throw an error.

        See the docstring for ``get_submodule`` for a more detailed
        explanation of this method's functionality as well as how to
        correctly specify ``target``.

        Args:
            target: The fully-qualified string name of the Parameter
                to look for. (See ``get_submodule`` for how to specify a
                fully-qualified string.)

        Returns:
            torch.nn.Parameter: The Parameter referenced by ``target``

        Raises:
            AttributeError: If the target string references an invalid
                path or resolves to something that is not an
                ``nn.Parameter``
        """
        module_path, _, param_name = target.rpartition(".")

        mod: torch.nn.Module = self.get_submodule(module_path)

        if not hasattr(mod, param_name):
            raise AttributeError(mod._get_name() + " has no attribute `"
                                 + param_name + "`")

        param: torch.nn.Parameter = getattr(mod, param_name)

        if not isinstance(param, torch.nn.Parameter):
            raise AttributeError("`" + param_name + "` is not an "
                                 "nn.Parameter")

        return param

    def get_buffer(self, target: str) -> "Tensor":
        """Return the buffer given by ``target`` if it exists, otherwise throw an error.

        See the docstring for ``get_submodule`` for a more detailed
        explanation of this method's functionality as well as how to
        correctly specify ``target``.

        Args:
            target: The fully-qualified string name of the buffer
                to look for. (See ``get_submodule`` for how to specify a
                fully-qualified string.)

        Returns:
            torch.Tensor: The buffer referenced by ``target``

        Raises:
            AttributeError: If the target string references an invalid
                path or resolves to something that is not a
                buffer
        """
        module_path, _, buffer_name = target.rpartition(".")

        mod: torch.nn.Module = self.get_submodule(module_path)

        if not hasattr(mod, buffer_name):
            raise AttributeError(mod._get_name() + " has no attribute `"
                                 + buffer_name + "`")

        buffer: torch.Tensor = getattr(mod, buffer_name)

        if buffer_name not in mod._buffers:
            raise AttributeError("`" + buffer_name + "` is not a buffer")

        return buffer

    def get_extra_state(self) -> Any:
        """Return any extra state to include in the module's state_dict.

        Implement this and a corresponding :func:`set_extra_state` for your module
        if you need to store extra state. This function is called when building the
        module's `state_dict()`.

        Note that extra state should be picklable to ensure working serialization
        of the state_dict. We only provide provide backwards compatibility guarantees
        for serializing Tensors; other objects may break backwards compatibility if
        their serialized pickled form changes.

        Returns:
            object: Any extra state to store in the module's state_dict
        """
        raise RuntimeError(
            "Reached a code path in Module.get_extra_state() that should never be called. "
            "Please file an issue at https://github.com/pytorch/pytorch/issues/new?template=bug-report.yml "
            "to report this bug.")

    def set_extra_state(self, state: Any) -> None:
        """Set extra state contained in the loaded `state_dict`.

        This function is called from :func:`load_state_dict` to handle any extra state
        found within the `state_dict`. Implement this function and a corresponding
        :func:`get_extra_state` for your module if you need to store extra state within its
        `state_dict`.

        Args:
            state (dict): Extra state from the `state_dict`
        """
        raise RuntimeError(
            "Reached a code path in Module.set_extra_state() that should never be called. "
            "Please file an issue at https://github.com/pytorch/pytorch/issues/new?template=bug-report.yml "
            "to report this bug.")

    def _apply(self, fn, recurse=True):
        if recurse:
            for module in self.children():
                module._apply(fn)

        def compute_should_use_set_data(tensor, tensor_applied):
            if torch._has_compatible_shallow_copy_type(tensor, tensor_applied):
                # If the new tensor has compatible tensor type as the existing tensor,
                # the current behavior is to change the tensor in-place using `.data =`,
                # and the future behavior is to overwrite the existing tensor. However,
                # changing the current behavior is a BC-breaking change, and we want it
                # to happen in future releases. So for now we introduce the
                # `torch.__future__.get_overwrite_module_params_on_conversion()`
                # global flag to let the user control whether they want the future
                # behavior of overwriting the existing tensor or not.
                return not torch.__future__.get_overwrite_module_params_on_conversion()
            else:
                return False

        should_use_swap_tensors = torch.__future__.get_swap_module_params_on_conversion()

        for key, param in self._parameters.items():
            if param is None:
                continue
            # Tensors stored in modules are graph leaves, and we don't want to
            # track autograd history of `param_applied`, so we have to use
            # `with torch.no_grad():`
            with torch.no_grad():
                param_applied = fn(param)
            p_should_use_set_data = compute_should_use_set_data(param, param_applied)

            # subclasses may have multiple child tensors so we need to use swap_tensors
            p_should_use_swap_tensors = should_use_swap_tensors or is_traceable_wrapper_subclass(param_applied)

            param_grad = param.grad
<<<<<<< HEAD
            if should_use_swap_tensors:
=======
            if p_should_use_swap_tensors:
>>>>>>> 22ba180e
                try:
                    if param_grad is not None:
                        # Accessing param.grad makes its at::Tensor's use_count 2, which will prevent swapping.
                        # Decrement use count of the gradient by setting to None
                        param.grad = None
                    param_applied = torch.nn.Parameter(param_applied, requires_grad=param.requires_grad)
                    torch.utils.swap_tensors(param, param_applied)
                except Exception as e:
                    if param_grad is not None:
                        param.grad = param_grad
                    raise RuntimeError(f"_apply(): Couldn't swap {self._get_name()}.{key}") from e
                out_param = param
            elif p_should_use_set_data:
                param.data = param_applied
                out_param = param
            else:
                assert isinstance(param, Parameter)
                assert param.is_leaf
                out_param = Parameter(param_applied, param.requires_grad)
                self._parameters[key] = out_param

            if param_grad is not None:
                with torch.no_grad():
                    grad_applied = fn(param_grad)
                g_should_use_set_data = compute_should_use_set_data(param_grad, grad_applied)
<<<<<<< HEAD
                if should_use_swap_tensors:
=======
                if p_should_use_swap_tensors:
>>>>>>> 22ba180e
                    grad_applied.requires_grad_(param_grad.requires_grad)
                    try:
                        torch.utils.swap_tensors(param_grad, grad_applied)
                    except Exception as e:
                        raise RuntimeError(f"_apply(): Couldn't swap {self._get_name()}.{key}.grad") from e
                    out_param.grad = param_grad
                elif g_should_use_set_data:
                    assert out_param.grad is not None
                    out_param.grad.data = grad_applied
                else:
                    assert param_grad.is_leaf
                    out_param.grad = grad_applied.requires_grad_(param_grad.requires_grad)

        for key, buf in self._buffers.items():
            if buf is not None:
                self._buffers[key] = fn(buf)

        return self

    def apply(self: T, fn: Callable[['Module'], None]) -> T:
        r"""Apply ``fn`` recursively to every submodule (as returned by ``.children()``) as well as self.

        Typical use includes initializing the parameters of a model
        (see also :ref:`nn-init-doc`).

        Args:
            fn (:class:`Module` -> None): function to be applied to each submodule

        Returns:
            Module: self

        Example::

            >>> @torch.no_grad()
            >>> def init_weights(m):
            >>>     print(m)
            >>>     if type(m) == nn.Linear:
            >>>         m.weight.fill_(1.0)
            >>>         print(m.weight)
            >>> net = nn.Sequential(nn.Linear(2, 2), nn.Linear(2, 2))
            >>> net.apply(init_weights)
            Linear(in_features=2, out_features=2, bias=True)
            Parameter containing:
            tensor([[1., 1.],
                    [1., 1.]], requires_grad=True)
            Linear(in_features=2, out_features=2, bias=True)
            Parameter containing:
            tensor([[1., 1.],
                    [1., 1.]], requires_grad=True)
            Sequential(
              (0): Linear(in_features=2, out_features=2, bias=True)
              (1): Linear(in_features=2, out_features=2, bias=True)
            )

        """
        for module in self.children():
            module.apply(fn)
        fn(self)
        return self

    def cuda(self: T, device: Optional[Union[int, device]] = None) -> T:
        r"""Move all model parameters and buffers to the GPU.

        This also makes associated parameters and buffers different objects. So
        it should be called before constructing optimizer if the module will
        live on GPU while being optimized.

        .. note::
            This method modifies the module in-place.

        Args:
            device (int, optional): if specified, all parameters will be
                copied to that device

        Returns:
            Module: self
        """
        return self._apply(lambda t: t.cuda(device))

    def ipu(self: T, device: Optional[Union[int, device]] = None) -> T:
        r"""Move all model parameters and buffers to the IPU.

        This also makes associated parameters and buffers different objects. So
        it should be called before constructing optimizer if the module will
        live on IPU while being optimized.

        .. note::
            This method modifies the module in-place.

        Arguments:
            device (int, optional): if specified, all parameters will be
                copied to that device

        Returns:
            Module: self
        """
        return self._apply(lambda t: t.ipu(device))

    def xpu(self: T, device: Optional[Union[int, device]] = None) -> T:
        r"""Move all model parameters and buffers to the XPU.

        This also makes associated parameters and buffers different objects. So
        it should be called before constructing optimizer if the module will
        live on XPU while being optimized.

        .. note::
            This method modifies the module in-place.

        Arguments:
            device (int, optional): if specified, all parameters will be
                copied to that device

        Returns:
            Module: self
        """
        return self._apply(lambda t: t.xpu(device))

    def cpu(self: T) -> T:
        r"""Move all model parameters and buffers to the CPU.

        .. note::
            This method modifies the module in-place.

        Returns:
            Module: self
        """
        return self._apply(lambda t: t.cpu())

    def type(self: T, dst_type: Union[dtype, str]) -> T:
        r"""Casts all parameters and buffers to :attr:`dst_type`.

        .. note::
            This method modifies the module in-place.

        Args:
            dst_type (type or string): the desired type

        Returns:
            Module: self
        """
        return self._apply(lambda t: t.type(dst_type))

    def float(self: T) -> T:
        r"""Casts all floating point parameters and buffers to ``float`` datatype.

        .. note::
            This method modifies the module in-place.

        Returns:
            Module: self
        """
        return self._apply(lambda t: t.float() if t.is_floating_point() else t)

    def double(self: T) -> T:
        r"""Casts all floating point parameters and buffers to ``double`` datatype.

        .. note::
            This method modifies the module in-place.

        Returns:
            Module: self
        """
        return self._apply(lambda t: t.double() if t.is_floating_point() else t)

    def half(self: T) -> T:
        r"""Casts all floating point parameters and buffers to ``half`` datatype.

        .. note::
            This method modifies the module in-place.

        Returns:
            Module: self
        """
        return self._apply(lambda t: t.half() if t.is_floating_point() else t)

    def bfloat16(self: T) -> T:
        r"""Casts all floating point parameters and buffers to ``bfloat16`` datatype.

        .. note::
            This method modifies the module in-place.

        Returns:
            Module: self
        """
        return self._apply(lambda t: t.bfloat16() if t.is_floating_point() else t)

    def to_empty(self: T, *, device: Optional[DeviceLikeType], recurse: bool = True) -> T:
        r"""Move the parameters and buffers to the specified device without copying storage.

        Args:
            device (:class:`torch.device`): The desired device of the parameters
                and buffers in this module.
            recurse (bool): Whether parameters and buffers of submodules should
                be recursively moved to the specified device.

        Returns:
            Module: self
        """
        return self._apply(lambda t: torch.empty_like(t, device=device), recurse=recurse)

    @overload
    def to(self, device: Optional[DeviceLikeType] = ..., dtype: Optional[dtype] = ...,
           non_blocking: bool = ...) -> Self:
        ...

    @overload
    def to(self, dtype: dtype, non_blocking: bool = ...) -> Self:
        ...

    @overload
    def to(self, tensor: Tensor, non_blocking: bool = ...) -> Self:
        ...

    def to(self, *args, **kwargs):
        r"""Move and/or cast the parameters and buffers.

        This can be called as

        .. function:: to(device=None, dtype=None, non_blocking=False)
           :noindex:

        .. function:: to(dtype, non_blocking=False)
           :noindex:

        .. function:: to(tensor, non_blocking=False)
           :noindex:

        .. function:: to(memory_format=torch.channels_last)
           :noindex:

        Its signature is similar to :meth:`torch.Tensor.to`, but only accepts
        floating point or complex :attr:`dtype`\ s. In addition, this method will
        only cast the floating point or complex parameters and buffers to :attr:`dtype`
        (if given). The integral parameters and buffers will be moved
        :attr:`device`, if that is given, but with dtypes unchanged. When
        :attr:`non_blocking` is set, it tries to convert/move asynchronously
        with respect to the host if possible, e.g., moving CPU Tensors with
        pinned memory to CUDA devices.

        See below for examples.

        .. note::
            This method modifies the module in-place.

        Args:
            device (:class:`torch.device`): the desired device of the parameters
                and buffers in this module
            dtype (:class:`torch.dtype`): the desired floating point or complex dtype of
                the parameters and buffers in this module
            tensor (torch.Tensor): Tensor whose dtype and device are the desired
                dtype and device for all parameters and buffers in this module
            memory_format (:class:`torch.memory_format`): the desired memory
                format for 4D parameters and buffers in this module (keyword
                only argument)

        Returns:
            Module: self

        Examples::

            >>> # xdoctest: +IGNORE_WANT("non-deterministic")
            >>> linear = nn.Linear(2, 2)
            >>> linear.weight
            Parameter containing:
            tensor([[ 0.1913, -0.3420],
                    [-0.5113, -0.2325]])
            >>> linear.to(torch.double)
            Linear(in_features=2, out_features=2, bias=True)
            >>> linear.weight
            Parameter containing:
            tensor([[ 0.1913, -0.3420],
                    [-0.5113, -0.2325]], dtype=torch.float64)
            >>> # xdoctest: +REQUIRES(env:TORCH_DOCTEST_CUDA1)
            >>> gpu1 = torch.device("cuda:1")
            >>> linear.to(gpu1, dtype=torch.half, non_blocking=True)
            Linear(in_features=2, out_features=2, bias=True)
            >>> linear.weight
            Parameter containing:
            tensor([[ 0.1914, -0.3420],
                    [-0.5112, -0.2324]], dtype=torch.float16, device='cuda:1')
            >>> cpu = torch.device("cpu")
            >>> linear.to(cpu)
            Linear(in_features=2, out_features=2, bias=True)
            >>> linear.weight
            Parameter containing:
            tensor([[ 0.1914, -0.3420],
                    [-0.5112, -0.2324]], dtype=torch.float16)

            >>> linear = nn.Linear(2, 2, bias=None).to(torch.cdouble)
            >>> linear.weight
            Parameter containing:
            tensor([[ 0.3741+0.j,  0.2382+0.j],
                    [ 0.5593+0.j, -0.4443+0.j]], dtype=torch.complex128)
            >>> linear(torch.ones(3, 2, dtype=torch.cdouble))
            tensor([[0.6122+0.j, 0.1150+0.j],
                    [0.6122+0.j, 0.1150+0.j],
                    [0.6122+0.j, 0.1150+0.j]], dtype=torch.complex128)

        """
        device, dtype, non_blocking, convert_to_format = torch._C._nn._parse_to(*args, **kwargs)

        if dtype is not None:
            if not (dtype.is_floating_point or dtype.is_complex):
                raise TypeError('nn.Module.to only accepts floating point or complex '
                                f'dtypes, but got desired dtype={dtype}')
            if dtype.is_complex:
                warnings.warn(
                    "Complex modules are a new feature under active development whose design may change, "
                    "and some modules might not work as expected when using complex tensors as parameters or buffers. "
                    "Please file an issue at https://github.com/pytorch/pytorch/issues/new?template=bug-report.yml "
                    "if a complex module does not work as expected.")

        def convert(t):
            try:
                if convert_to_format is not None and t.dim() in (4, 5):
                    return t.to(
                        device,
                        dtype if t.is_floating_point() or t.is_complex() else None,
                        non_blocking,
                        memory_format=convert_to_format,
                    )
                return t.to(
                    device,
                    dtype if t.is_floating_point() or t.is_complex() else None,
                    non_blocking,
                )
            except NotImplementedError as e:
                if str(e) == "Cannot copy out of meta tensor; no data!":
                    raise NotImplementedError(
                        f"{e} Please use torch.nn.Module.to_empty() instead of torch.nn.Module.to() "
                        f"when moving module from meta to a different device."
                    ) from None
                else:
                    raise

        return self._apply(convert)

    def register_full_backward_pre_hook(
        self,
        hook: Callable[["Module", _grad_t], Union[None, _grad_t]],
        prepend: bool = False,
    ) -> RemovableHandle:
        r"""Register a backward pre-hook on the module.

        The hook will be called every time the gradients for the module are computed.
        The hook should have the following signature::

            hook(module, grad_output) -> tuple[Tensor] or None

        The :attr:`grad_output` is a tuple. The hook should
        not modify its arguments, but it can optionally return a new gradient with
        respect to the output that will be used in place of :attr:`grad_output` in
        subsequent computations. Entries in :attr:`grad_output` will be ``None`` for
        all non-Tensor arguments.

        For technical reasons, when this hook is applied to a Module, its forward function will
        receive a view of each Tensor passed to the Module. Similarly the caller will receive a view
        of each Tensor returned by the Module's forward function.

        .. warning ::
            Modifying inputs inplace is not allowed when using backward hooks and
            will raise an error.

        Args:
            hook (Callable): The user-defined hook to be registered.
            prepend (bool): If true, the provided ``hook`` will be fired before
                all existing ``backward_pre`` hooks on this
                :class:`torch.nn.modules.Module`. Otherwise, the provided
                ``hook`` will be fired after all existing ``backward_pre`` hooks
                on this :class:`torch.nn.modules.Module`. Note that global
                ``backward_pre`` hooks registered with
                :func:`register_module_full_backward_pre_hook` will fire before
                all hooks registered by this method.

        Returns:
            :class:`torch.utils.hooks.RemovableHandle`:
                a handle that can be used to remove the added hook by calling
                ``handle.remove()``

        """
        handle = hooks.RemovableHandle(self._backward_pre_hooks)
        self._backward_pre_hooks[handle.id] = hook
        if prepend:
            self._backward_pre_hooks.move_to_end(handle.id, last=False)  # type: ignore[attr-defined]
        return handle

    def register_backward_hook(
        self, hook: Callable[['Module', _grad_t, _grad_t], Union[None, _grad_t]]
    ) -> RemovableHandle:
        r"""Register a backward hook on the module.

        This function is deprecated in favor of :meth:`~torch.nn.Module.register_full_backward_hook` and
        the behavior of this function will change in future versions.

        Returns:
            :class:`torch.utils.hooks.RemovableHandle`:
                a handle that can be used to remove the added hook by calling
                ``handle.remove()``

        """
        if self._is_full_backward_hook is True:
            raise RuntimeError("Cannot use both regular backward hooks and full backward hooks on a "
                               "single Module. Please use only one of them.")

        self._is_full_backward_hook = False

        handle = hooks.RemovableHandle(self._backward_hooks)
        self._backward_hooks[handle.id] = hook
        return handle

    def register_full_backward_hook(
        self,
        hook: Callable[["Module", _grad_t, _grad_t], Union[None, _grad_t]],
        prepend: bool = False,
    ) -> RemovableHandle:
        r"""Register a backward hook on the module.

        The hook will be called every time the gradients with respect to a module
        are computed, i.e. the hook will execute if and only if the gradients with
        respect to module outputs are computed. The hook should have the following
        signature::

            hook(module, grad_input, grad_output) -> tuple(Tensor) or None

        The :attr:`grad_input` and :attr:`grad_output` are tuples that contain the gradients
        with respect to the inputs and outputs respectively. The hook should
        not modify its arguments, but it can optionally return a new gradient with
        respect to the input that will be used in place of :attr:`grad_input` in
        subsequent computations. :attr:`grad_input` will only correspond to the inputs given
        as positional arguments and all kwarg arguments are ignored. Entries
        in :attr:`grad_input` and :attr:`grad_output` will be ``None`` for all non-Tensor
        arguments.

        For technical reasons, when this hook is applied to a Module, its forward function will
        receive a view of each Tensor passed to the Module. Similarly the caller will receive a view
        of each Tensor returned by the Module's forward function.

        .. warning ::
            Modifying inputs or outputs inplace is not allowed when using backward hooks and
            will raise an error.

        Args:
            hook (Callable): The user-defined hook to be registered.
            prepend (bool): If true, the provided ``hook`` will be fired before
                all existing ``backward`` hooks on this
                :class:`torch.nn.modules.Module`. Otherwise, the provided
                ``hook`` will be fired after all existing ``backward`` hooks on
                this :class:`torch.nn.modules.Module`. Note that global
                ``backward`` hooks registered with
                :func:`register_module_full_backward_hook` will fire before
                all hooks registered by this method.

        Returns:
            :class:`torch.utils.hooks.RemovableHandle`:
                a handle that can be used to remove the added hook by calling
                ``handle.remove()``

        """
        if self._is_full_backward_hook is False:
            raise RuntimeError("Cannot use both regular backward hooks and full backward hooks on a "
                               "single Module. Please use only one of them.")

        self._is_full_backward_hook = True

        handle = hooks.RemovableHandle(self._backward_hooks)
        self._backward_hooks[handle.id] = hook
        if prepend:
            self._backward_hooks.move_to_end(handle.id, last=False)  # type: ignore[attr-defined]
        return handle

    def _get_backward_hooks(self):
        r"""Return the backward hooks for use in the call function.

        It returns two lists, one with the full backward hooks and one with the non-full
        backward hooks.
        """
        full_backward_hooks: List[Callable] = []
        if (_global_is_full_backward_hook is True):
            full_backward_hooks += _global_backward_hooks.values()
        if (self._is_full_backward_hook is True):
            full_backward_hooks += self._backward_hooks.values()

        non_full_backward_hooks: List[Callable] = []
        if (_global_is_full_backward_hook is False):
            non_full_backward_hooks += _global_backward_hooks.values()
        if (self._is_full_backward_hook is False):
            non_full_backward_hooks += self._backward_hooks.values()

        return full_backward_hooks, non_full_backward_hooks

    def _get_backward_pre_hooks(self):
        backward_pre_hooks: List[Callable] = []
        backward_pre_hooks += _global_backward_pre_hooks.values()
        backward_pre_hooks += self._backward_pre_hooks.values()

        return backward_pre_hooks

    def _maybe_warn_non_full_backward_hook(self, inputs, result, grad_fn):
        if not isinstance(result, torch.Tensor):
            if not (isinstance(result, tuple) and all(isinstance(r, torch.Tensor) for r in result)):
                warnings.warn("Using non-full backward hooks on a Module that does not return a "
                              "single Tensor or a tuple of Tensors is deprecated and will be removed "
                              "in future versions. This hook will be missing some of the grad_output. "
                              "Please use register_full_backward_hook to get the documented behavior.")
                return
        else:
            result = (result,)

        if not isinstance(inputs, torch.Tensor):
            if not (isinstance(inputs, tuple) and all(isinstance(i, torch.Tensor) for i in inputs)):
                warnings.warn("Using non-full backward hooks on a Module that does not take as input a "
                              "single Tensor or a tuple of Tensors is deprecated and will be removed "
                              "in future versions. This hook will be missing some of the grad_input. "
                              "Please use register_full_backward_hook to get the documented behavior.")
                return
        else:
            inputs = (inputs,)

        # At this point we are sure that inputs and result are tuple of Tensors
        out_grad_fn = {r.grad_fn for r in result if r.grad_fn is not None}
        if len(out_grad_fn) == 0 or (len(out_grad_fn) == 1 and grad_fn not in out_grad_fn):
            warnings.warn("Using a non-full backward hook when outputs are nested in python data structure "
                          "is deprecated and will be removed in future versions. This hook will be missing "
                          "some grad_output.")
        elif len(out_grad_fn) > 1:
            warnings.warn("Using a non-full backward hook when outputs are generated by different autograd Nodes "
                          "is deprecated and will be removed in future versions. This hook will be missing "
                          "some grad_output. Please use register_full_backward_hook to get the documented behavior.")
        else:
            # At this point the grad_output part of the hook will most likely be correct
            inputs_grad_fn = {i.grad_fn for i in inputs if i.grad_fn is not None}

            next_functions = {n[0] for n in grad_fn.next_functions}

            if inputs_grad_fn != next_functions:
                warnings.warn("Using a non-full backward hook when the forward contains multiple autograd Nodes "
                              "is deprecated and will be removed in future versions. This hook will be missing "
                              "some grad_input. Please use register_full_backward_hook to get the documented "
                              "behavior.")

    def register_forward_pre_hook(
        self,
        hook: Union[
            Callable[[T, Tuple[Any, ...]], Optional[Any]],
            Callable[[T, Tuple[Any, ...], Dict[str, Any]], Optional[Tuple[Any, Dict[str, Any]]]],
        ],
        *,
        prepend: bool = False,
        with_kwargs: bool = False,
    ) -> RemovableHandle:
        r"""Register a forward pre-hook on the module.

        The hook will be called every time before :func:`forward` is invoked.


        If ``with_kwargs`` is false or not specified, the input contains only
        the positional arguments given to the module. Keyword arguments won't be
        passed to the hooks and only to the ``forward``. The hook can modify the
        input. User can either return a tuple or a single modified value in the
        hook. We will wrap the value into a tuple if a single value is returned
        (unless that value is already a tuple). The hook should have the
        following signature::

            hook(module, args) -> None or modified input

        If ``with_kwargs`` is true, the forward pre-hook will be passed the
        kwargs given to the forward function. And if the hook modifies the
        input, both the args and kwargs should be returned. The hook should have
        the following signature::

            hook(module, args, kwargs) -> None or a tuple of modified input and kwargs

        Args:
            hook (Callable): The user defined hook to be registered.
            prepend (bool): If true, the provided ``hook`` will be fired before
                all existing ``forward_pre`` hooks on this
                :class:`torch.nn.modules.Module`. Otherwise, the provided
                ``hook`` will be fired after all existing ``forward_pre`` hooks
                on this :class:`torch.nn.modules.Module`. Note that global
                ``forward_pre`` hooks registered with
                :func:`register_module_forward_pre_hook` will fire before all
                hooks registered by this method.
                Default: ``False``
            with_kwargs (bool): If true, the ``hook`` will be passed the kwargs
                given to the forward function.
                Default: ``False``

        Returns:
            :class:`torch.utils.hooks.RemovableHandle`:
                a handle that can be used to remove the added hook by calling
                ``handle.remove()``
        """
        handle = hooks.RemovableHandle(
            self._forward_pre_hooks,
            extra_dict=self._forward_pre_hooks_with_kwargs
        )
        self._forward_pre_hooks[handle.id] = hook
        if with_kwargs:
            self._forward_pre_hooks_with_kwargs[handle.id] = True

        if prepend:
            self._forward_pre_hooks.move_to_end(handle.id, last=False)  # type: ignore[attr-defined]
        return handle

    def register_forward_hook(
        self,
        hook: Union[
            Callable[[T, Tuple[Any, ...], Any], Optional[Any]],
            Callable[[T, Tuple[Any, ...], Dict[str, Any], Any], Optional[Any]],
        ],
        *,
        prepend: bool = False,
        with_kwargs: bool = False,
        always_call: bool = False,
    ) -> RemovableHandle:
        r"""Register a forward hook on the module.

        The hook will be called every time after :func:`forward` has computed an output.

        If ``with_kwargs`` is ``False`` or not specified, the input contains only
        the positional arguments given to the module. Keyword arguments won't be
        passed to the hooks and only to the ``forward``. The hook can modify the
        output. It can modify the input inplace but it will not have effect on
        forward since this is called after :func:`forward` is called. The hook
        should have the following signature::

            hook(module, args, output) -> None or modified output

        If ``with_kwargs`` is ``True``, the forward hook will be passed the
        ``kwargs`` given to the forward function and be expected to return the
        output possibly modified. The hook should have the following signature::

            hook(module, args, kwargs, output) -> None or modified output

        Args:
            hook (Callable): The user defined hook to be registered.
            prepend (bool): If ``True``, the provided ``hook`` will be fired
                before all existing ``forward`` hooks on this
                :class:`torch.nn.modules.Module`. Otherwise, the provided
                ``hook`` will be fired after all existing ``forward`` hooks on
                this :class:`torch.nn.modules.Module`. Note that global
                ``forward`` hooks registered with
                :func:`register_module_forward_hook` will fire before all hooks
                registered by this method.
                Default: ``False``
            with_kwargs (bool): If ``True``, the ``hook`` will be passed the
                kwargs given to the forward function.
                Default: ``False``
            always_call (bool): If ``True`` the ``hook`` will be run regardless of
                whether an exception is raised while calling the Module.
                Default: ``False``

        Returns:
            :class:`torch.utils.hooks.RemovableHandle`:
                a handle that can be used to remove the added hook by calling
                ``handle.remove()``
        """
        handle = hooks.RemovableHandle(
            self._forward_hooks,
            extra_dict=[self._forward_hooks_with_kwargs, self._forward_hooks_always_called],
        )
        self._forward_hooks[handle.id] = hook
        if with_kwargs:
            self._forward_hooks_with_kwargs[handle.id] = True
        if always_call:
            self._forward_hooks_always_called[handle.id] = True
        if prepend:
            self._forward_hooks.move_to_end(handle.id, last=False)  # type: ignore[attr-defined]
        return handle

    def _slow_forward(self, *input, **kwargs):
        tracing_state = torch._C._get_tracing_state()
        if not tracing_state or isinstance(self.forward, torch._C.ScriptMethod):
            return self.forward(*input, **kwargs)
        recording_scopes = torch.jit._trace._trace_module_map is not None
        if recording_scopes:
            # type ignore was added because at this point one knows that
            # torch.jit._trace._trace_module_map is not Optional and has type Dict[Any, Any]
            name = torch.jit._trace._trace_module_map[self] if self in torch.jit._trace._trace_module_map else None  # type: ignore[index, operator] # noqa: B950
            if name:
                tracing_state.push_scope(name)
            else:
                recording_scopes = False
        try:
            result = self.forward(*input, **kwargs)
        finally:
            if recording_scopes:
                tracing_state.pop_scope()
        return result

    def _wrapped_call_impl(self, *args, **kwargs):
        if self._compiled_call_impl is not None:
            return self._compiled_call_impl(*args, **kwargs)  # type: ignore[misc]
        else:
            return self._call_impl(*args, **kwargs)

    def _call_impl(self, *args, **kwargs):
        forward_call = (self._slow_forward if torch._C._get_tracing_state() else self.forward)
        # If we don't have any hooks, we want to skip the rest of the logic in
        # this function, and just call forward.
        if not (self._backward_hooks or self._backward_pre_hooks or self._forward_hooks or self._forward_pre_hooks
                or _global_backward_pre_hooks or _global_backward_hooks
                or _global_forward_hooks or _global_forward_pre_hooks):
            return forward_call(*args, **kwargs)

        try:
            result = None
            called_always_called_hooks = set()

            full_backward_hooks, non_full_backward_hooks = [], []
            backward_pre_hooks = []
            if self._backward_pre_hooks or _global_backward_pre_hooks:
                backward_pre_hooks = self._get_backward_pre_hooks()

            if self._backward_hooks or _global_backward_hooks:
                full_backward_hooks, non_full_backward_hooks = self._get_backward_hooks()

            if _global_forward_pre_hooks or self._forward_pre_hooks:
                for hook_id, hook in (
                    *_global_forward_pre_hooks.items(),
                    *self._forward_pre_hooks.items(),
                ):
                    if hook_id in self._forward_pre_hooks_with_kwargs:
                        args_kwargs_result = hook(self, args, kwargs)  # type: ignore[misc]
                        if args_kwargs_result is not None:
                            if isinstance(args_kwargs_result, tuple) and len(args_kwargs_result) == 2:
                                args, kwargs = args_kwargs_result
                            else:
                                raise RuntimeError(
                                    "forward pre-hook must return None or a tuple "
                                    f"of (new_args, new_kwargs), but got {args_kwargs_result}."
                                )
                    else:
                        args_result = hook(self, args)
                        if args_result is not None:
                            if not isinstance(args_result, tuple):
                                args_result = (args_result,)
                            args = args_result

            bw_hook = None
            if full_backward_hooks or backward_pre_hooks:
                bw_hook = hooks.BackwardHook(self, full_backward_hooks, backward_pre_hooks)
                args = bw_hook.setup_input_hook(args)

            result = forward_call(*args, **kwargs)
            if _global_forward_hooks or self._forward_hooks:
                for hook_id, hook in (
                    *_global_forward_hooks.items(),
                    *self._forward_hooks.items(),
                ):
                    # mark that always called hook is run
                    if hook_id in self._forward_hooks_always_called or hook_id in _global_forward_hooks_always_called:
                        called_always_called_hooks.add(hook_id)

                    if hook_id in self._forward_hooks_with_kwargs:
                        hook_result = hook(self, args, kwargs, result)
                    else:
                        hook_result = hook(self, args, result)

                    if hook_result is not None:
                        result = hook_result

            if bw_hook:
                if not isinstance(result, (torch.Tensor, tuple)):
                    warnings.warn("For backward hooks to be called,"
                                  " module output should be a Tensor or a tuple of Tensors"
                                  f" but received {type(result)}")
                result = bw_hook.setup_output_hook(result)

            # Handle the non-full backward hooks
            if non_full_backward_hooks:
                var = result
                while not isinstance(var, torch.Tensor):
                    if isinstance(var, dict):
                        var = next(v for v in var.values() if isinstance(v, torch.Tensor))
                    else:
                        var = var[0]
                grad_fn = var.grad_fn
                if grad_fn is not None:
                    for hook in non_full_backward_hooks:
                        grad_fn.register_hook(_WrappedHook(hook, self))
                    self._maybe_warn_non_full_backward_hook(args, result, grad_fn)

            return result

        except Exception:
            # run always called hooks if they have not already been run
            # For now only forward hooks have the always_call option but perhaps
            # this functionality should be added to full backward hooks as well.
            for hook_id, hook in _global_forward_hooks.items():
                if hook_id in _global_forward_hooks_always_called and hook_id not in called_always_called_hooks:  # type: ignore[possibly-undefined]
                    try:
                        hook_result = hook(self, args, result)  # type: ignore[possibly-undefined]
                        if hook_result is not None:
                            result = hook_result
                    except Exception as e:
                        warnings.warn("global module forward hook with ``always_call=True`` raised an exception "
                                      f"that was silenced as another error was raised in forward: {str(e)}")
                        continue

            for hook_id, hook in self._forward_hooks.items():
                if hook_id in self._forward_hooks_always_called and hook_id not in called_always_called_hooks:  # type: ignore[possibly-undefined]
                    try:
                        if hook_id in self._forward_hooks_with_kwargs:
                            hook_result = hook(self, args, kwargs, result)  # type: ignore[possibly-undefined]
                        else:
                            hook_result = hook(self, args, result)  # type: ignore[possibly-undefined]
                        if hook_result is not None:
                            result = hook_result
                    except Exception as e:
                        warnings.warn("module forward hook with ``always_call=True`` raised an exception "
                                      f"that was silenced as another error was raised in forward: {str(e)}")
                        continue
            # raise exception raised in try block
            raise


    __call__ : Callable[..., Any] = _wrapped_call_impl

    def __getstate__(self):
        state = self.__dict__.copy()
        state.pop("_compiled_call_impl", None)
        return state

    def __setstate__(self, state):
        self.__dict__.update(state)

        # Support loading old checkpoints that don't have the following attrs:
        if '_forward_pre_hooks' not in self.__dict__:
            self._forward_pre_hooks = OrderedDict()
        if '_forward_pre_hooks_with_kwargs' not in self.__dict__:
            self._forward_pre_hooks_with_kwargs = OrderedDict()
        if '_forward_hooks_with_kwargs' not in self.__dict__:
            self._forward_hooks_with_kwargs = OrderedDict()
        if '_forward_hooks_always_called' not in self.__dict__:
            self._forward_hooks_always_called = OrderedDict()
        if '_state_dict_hooks' not in self.__dict__:
            self._state_dict_hooks = OrderedDict()
        if '_state_dict_pre_hooks' not in self.__dict__:
            self._state_dict_pre_hooks = OrderedDict()
        if '_load_state_dict_pre_hooks' not in self.__dict__:
            self._load_state_dict_pre_hooks = OrderedDict()
        if '_load_state_dict_post_hooks' not in self.__dict__:
            self._load_state_dict_post_hooks = OrderedDict()
        if '_non_persistent_buffers_set' not in self.__dict__:
            self._non_persistent_buffers_set = set()
        if '_is_full_backward_hook' not in self.__dict__:
            self._is_full_backward_hook = None
        if '_backward_pre_hooks' not in self.__dict__:
            self._backward_pre_hooks = OrderedDict()

    # On the return type:
    # We choose to return `Any` in the `__getattr__` type signature instead of a more strict `Union[Tensor, Module]`.
    # This is done for better interop with various type checkers for the end users.
    # Having a stricter return type doesn't play nicely with `register_buffer()` and forces
    # people to excessively use type-ignores, asserts, casts, etc.
    # See full discussion on the problems with returning `Union` here
    # https://github.com/microsoft/pyright/issues/4213
    def __getattr__(self, name: str) -> Any:
        if '_parameters' in self.__dict__:
            _parameters = self.__dict__['_parameters']
            if name in _parameters:
                return _parameters[name]
        if '_buffers' in self.__dict__:
            _buffers = self.__dict__['_buffers']
            if name in _buffers:
                return _buffers[name]
        if '_modules' in self.__dict__:
            modules = self.__dict__['_modules']
            if name in modules:
                return modules[name]
        raise AttributeError(f"'{type(self).__name__}' object has no attribute '{name}'")

    def __setattr__(self, name: str, value: Union[Tensor, 'Module']) -> None:
        def remove_from(*dicts_or_sets):
            for d in dicts_or_sets:
                if name in d:
                    if isinstance(d, dict):
                        del d[name]
                    else:
                        d.discard(name)

        params = self.__dict__.get('_parameters')
        if isinstance(value, Parameter):
            if params is None:
                raise AttributeError(
                    "cannot assign parameters before Module.__init__() call")
            remove_from(self.__dict__, self._buffers, self._modules, self._non_persistent_buffers_set)
            self.register_parameter(name, value)
        elif params is not None and name in params:
            if value is not None:
                raise TypeError(f"cannot assign '{torch.typename(value)}' as parameter '{name}' "
                                "(torch.nn.Parameter or None expected)"
                                )
            self.register_parameter(name, value)
        else:
            modules = self.__dict__.get('_modules')
            if isinstance(value, Module):
                if modules is None:
                    raise AttributeError(
                        "cannot assign module before Module.__init__() call")
                remove_from(self.__dict__, self._parameters, self._buffers, self._non_persistent_buffers_set)
                for hook in _global_module_registration_hooks.values():
                    output = hook(self, name, value)
                    if output is not None:
                        value = output
                modules[name] = value
            elif modules is not None and name in modules:
                if value is not None:
                    raise TypeError(f"cannot assign '{torch.typename(value)}' as child module '{name}' "
                                    "(torch.nn.Module or None expected)"
                                    )
                for hook in _global_module_registration_hooks.values():
                    output = hook(self, name, value)
                    if output is not None:
                        value = output
                modules[name] = value
            else:
                buffers = self.__dict__.get('_buffers')
                if buffers is not None and name in buffers:
                    if value is not None and not isinstance(value, torch.Tensor):
                        raise TypeError(f"cannot assign '{torch.typename(value)}' as buffer '{name}' "
                                        "(torch.Tensor or None expected)"
                                        )
                    for hook in _global_buffer_registration_hooks.values():
                        output = hook(self, name, value)
                        if output is not None:
                            value = output
                    buffers[name] = value
                else:
                    super().__setattr__(name, value)

    def __delattr__(self, name):
        if name in self._parameters:
            del self._parameters[name]
        elif name in self._buffers:
            del self._buffers[name]
            self._non_persistent_buffers_set.discard(name)
        elif name in self._modules:
            del self._modules[name]
        else:
            super().__delattr__(name)

    def _register_state_dict_hook(self, hook):
        r"""Register a state-dict hook.

        These hooks will be called with arguments: `self`, `state_dict`,
        `prefix`, `local_metadata`, after the `state_dict` of `self` is set.
        Note that only parameters and buffers of `self` or its children are
        guaranteed to exist in `state_dict`. The hooks may modify `state_dict`
        inplace or return a new one.
        """
        handle = hooks.RemovableHandle(self._state_dict_hooks)
        self._state_dict_hooks[handle.id] = hook
        return handle

    def register_state_dict_pre_hook(self, hook):
        r"""Register a pre-hook for the :meth:`~torch.nn.Module.state_dict` method.

        These hooks will be called with arguments: ``self``, ``prefix``,
        and ``keep_vars`` before calling ``state_dict`` on ``self``. The registered
        hooks can be used to perform pre-processing before the ``state_dict``
        call is made.
        """
        handle = hooks.RemovableHandle(self._state_dict_pre_hooks)
        self._state_dict_pre_hooks[handle.id] = hook
        return handle

    def _save_to_state_dict(self, destination, prefix, keep_vars):
        r"""Save module state to the `destination` dictionary.

        The `destination` dictionary will contain the state
        of the module, but not its descendants. This is called on every
        submodule in :meth:`~torch.nn.Module.state_dict`.

        In rare cases, subclasses can achieve class-specific behavior by
        overriding this method with custom logic.

        Args:
            destination (dict): a dict where state will be stored
            prefix (str): the prefix for parameters and buffers used in this
                module
        """
        for name, param in self._parameters.items():
            if param is not None:
                destination[prefix + name] = param if keep_vars else param.detach()
        for name, buf in self._buffers.items():
            if buf is not None and name not in self._non_persistent_buffers_set:
                destination[prefix + name] = buf if keep_vars else buf.detach()
        extra_state_key = prefix + _EXTRA_STATE_KEY_SUFFIX
        if getattr(self.__class__, "get_extra_state", Module.get_extra_state) is not Module.get_extra_state:
            destination[extra_state_key] = self.get_extra_state()

    # The user can pass an optional arbitrary mappable object to `state_dict`, in which case `state_dict` returns
    # back that same object. But if they pass nothing, an `OrderedDict` is created and returned.
    T_destination = TypeVar('T_destination', bound=Dict[str, Any])

    @overload
    def state_dict(self, *, destination: T_destination, prefix: str = ..., keep_vars: bool = ...) -> T_destination:
        ...

    @overload
    def state_dict(self, *, prefix: str = ..., keep_vars: bool = ...) -> Dict[str, Any]:
        ...

    # TODO: Change `*args` to `*` and remove the corresponding warning in docs when BC allows.
    # Also remove the logic for arg parsing together.
    def state_dict(self, *args, destination=None, prefix='', keep_vars=False):
        r"""Return a dictionary containing references to the whole state of the module.

        Both parameters and persistent buffers (e.g. running averages) are
        included. Keys are corresponding parameter and buffer names.
        Parameters and buffers set to ``None`` are not included.

        .. note::
            The returned object is a shallow copy. It contains references
            to the module's parameters and buffers.

        .. warning::
            Currently ``state_dict()`` also accepts positional arguments for
            ``destination``, ``prefix`` and ``keep_vars`` in order. However,
            this is being deprecated and keyword arguments will be enforced in
            future releases.

        .. warning::
            Please avoid the use of argument ``destination`` as it is not
            designed for end-users.

        Args:
            destination (dict, optional): If provided, the state of module will
                be updated into the dict and the same object is returned.
                Otherwise, an ``OrderedDict`` will be created and returned.
                Default: ``None``.
            prefix (str, optional): a prefix added to parameter and buffer
                names to compose the keys in state_dict. Default: ``''``.
            keep_vars (bool, optional): by default the :class:`~torch.Tensor` s
                returned in the state dict are detached from autograd. If it's
                set to ``True``, detaching will not be performed.
                Default: ``False``.

        Returns:
            dict:
                a dictionary containing a whole state of the module

        Example::

            >>> # xdoctest: +SKIP("undefined vars")
            >>> module.state_dict().keys()
            ['bias', 'weight']

        """
        # TODO: Remove `args` and the parsing logic when BC allows.
        if len(args) > 0:
            if destination is None:
                destination = args[0]
            if len(args) > 1 and prefix == '':
                prefix = args[1]
            if len(args) > 2 and keep_vars is False:
                keep_vars = args[2]
            # DeprecationWarning is ignored by default
            warnings.warn(
                "Positional args are being deprecated, use kwargs instead. Refer to "
                "https://pytorch.org/docs/main/generated/torch.nn.Module.html#torch.nn.Module.state_dict"
                " for details.")

        if destination is None:
            destination = OrderedDict()
            destination._metadata = OrderedDict()

        local_metadata = dict(version=self._version)
        if hasattr(destination, "_metadata"):
            destination._metadata[prefix[:-1]] = local_metadata

        for hook in self._state_dict_pre_hooks.values():
            hook(self, prefix, keep_vars)
        self._save_to_state_dict(destination, prefix, keep_vars)
        for name, module in self._modules.items():
            if module is not None:
                module.state_dict(destination=destination, prefix=prefix + name + '.', keep_vars=keep_vars)
        for hook in self._state_dict_hooks.values():
            hook_result = hook(self, destination, prefix, local_metadata)
            if hook_result is not None:
                destination = hook_result
        return destination

    def _register_load_state_dict_pre_hook(self, hook, with_module=False):
        r"""Register a pre-hook for the :meth:`~torch.nn.Module.load_state_dict` method.

        These hooks will be called with arguments: `state_dict`, `prefix`,
        `local_metadata`, `strict`, `missing_keys`, `unexpected_keys`,
        `error_msgs`, before loading `state_dict` into `self`. These arguments
        are exactly the same as those of `_load_from_state_dict`.

        If ``with_module`` is ``True``, then the first argument to the hook is
        an instance of the module.

        Arguments:
            hook (Callable): Callable hook that will be invoked before
                loading the state dict.
            with_module (bool, optional): Whether or not to pass the module
                instance to the hook as the first parameter.
        """
        handle = hooks.RemovableHandle(self._load_state_dict_pre_hooks)
        self._load_state_dict_pre_hooks[handle.id] = _WrappedHook(hook, self if with_module else None)
        return handle

    def register_load_state_dict_post_hook(self, hook):
        r"""Register a post hook to be run after module's ``load_state_dict`` is called.

        It should have the following signature::
            hook(module, incompatible_keys) -> None

        The ``module`` argument is the current module that this hook is registered
        on, and the ``incompatible_keys`` argument is a ``NamedTuple`` consisting
        of attributes ``missing_keys`` and ``unexpected_keys``. ``missing_keys``
        is a ``list`` of ``str`` containing the missing keys and
        ``unexpected_keys`` is a ``list`` of ``str`` containing the unexpected keys.

        The given incompatible_keys can be modified inplace if needed.

        Note that the checks performed when calling :func:`load_state_dict` with
        ``strict=True`` are affected by modifications the hook makes to
        ``missing_keys`` or ``unexpected_keys``, as expected. Additions to either
        set of keys will result in an error being thrown when ``strict=True``, and
        clearing out both missing and unexpected keys will avoid an error.

        Returns:
            :class:`torch.utils.hooks.RemovableHandle`:
                a handle that can be used to remove the added hook by calling
                ``handle.remove()``
        """
        handle = hooks.RemovableHandle(self._load_state_dict_post_hooks)
        self._load_state_dict_post_hooks[handle.id] = hook
        return handle


    def _load_from_state_dict(self, state_dict, prefix, local_metadata, strict,
                              missing_keys, unexpected_keys, error_msgs):
        r"""Copy parameters and buffers from :attr:`state_dict` into only this module, but not its descendants.

        This is called on every submodule
        in :meth:`~torch.nn.Module.load_state_dict`. Metadata saved for this
        module in input :attr:`state_dict` is provided as :attr:`local_metadata`.
        For state dicts without metadata, :attr:`local_metadata` is empty.
        Subclasses can achieve class-specific backward compatible loading using
        the version number at `local_metadata.get("version", None)`.
        Additionally, :attr:`local_metadata` can also contain the key
        `assign_to_params_buffers` that indicates whether keys should be
        assigned their corresponding tensor in the state_dict.

        .. note::
            :attr:`state_dict` is not the same object as the input
            :attr:`state_dict` to :meth:`~torch.nn.Module.load_state_dict`. So
            it can be modified.

        Args:
            state_dict (dict): a dict containing parameters and
                persistent buffers.
            prefix (str): the prefix for parameters and buffers used in this
                module
            local_metadata (dict): a dict containing the metadata for this module.
                See
            strict (bool): whether to strictly enforce that the keys in
                :attr:`state_dict` with :attr:`prefix` match the names of
                parameters and buffers in this module
            missing_keys (list of str): if ``strict=True``, add missing keys to
                this list
            unexpected_keys (list of str): if ``strict=True``, add unexpected
                keys to this list
            error_msgs (list of str): error messages should be added to this
                list, and will be reported together in
                :meth:`~torch.nn.Module.load_state_dict`
        """
        for hook in self._load_state_dict_pre_hooks.values():
            hook(state_dict, prefix, local_metadata, strict, missing_keys, unexpected_keys, error_msgs)

        persistent_buffers = {k: v for k, v in self._buffers.items() if k not in self._non_persistent_buffers_set}
        local_name_params = itertools.chain(self._parameters.items(), persistent_buffers.items())
        local_state = {k: v for k, v in local_name_params if v is not None}
        assign_to_params_buffers = local_metadata.get("assign_to_params_buffers", False)
        use_swap_tensors = torch.__future__.get_swap_module_params_on_conversion()

        for name, param in local_state.items():
            key = prefix + name
            if key in state_dict:
                input_param = state_dict[key]
                if not torch.overrides.is_tensor_like(input_param):
                    error_msgs.append(f'While copying the parameter named "{key}", '
                                      'expected torch.Tensor or Tensor-like object from checkpoint but '
                                      f'received {type(input_param)}'
                                      )
                    continue

                # This is used to avoid copying uninitialized parameters into
                # non-lazy modules, since they dont have the hook to do the checks
                # in such case, it will error when accessing the .shape attribute.
                is_param_lazy = torch.nn.parameter.is_lazy(param)
                # Backward compatibility: loading 1-dim tensor from 0.3.* to version 0.4+
                if not is_param_lazy and len(param.shape) == 0 and len(input_param.shape) == 1:
                    input_param = input_param[0]

                if not is_param_lazy and input_param.shape != param.shape:
                    # local shape should match the one in checkpoint
                    error_msgs.append('size mismatch for {}: copying a param with shape {} from checkpoint, '
                                      'the shape in current model is {}.'
                                      .format(key, input_param.shape, param.shape))
                    continue

                if param.is_meta and not input_param.is_meta and not assign_to_params_buffers:
                    warnings.warn(f'for {key}: copying from a non-meta parameter in the checkpoint to a meta '
                                  'parameter in the current model, which is a no-op. (Did you mean to '
                                  'pass `assign=True` to assign items in the state dictionary to their '
                                  'corresponding key in the module instead of copying them in place?)')

                try:
                    with torch.no_grad():
                        if use_swap_tensors:
                            new_input_param = param.module_load(input_param, assign=assign_to_params_buffers)
                            if id(new_input_param) == id(input_param) or id(new_input_param) == id(param):
                                raise RuntimeError("module_load returned one of self or other, please .detach() "
                                                   "the result if returning one of the inputs in module_load")
                            if (isinstance(param, torch.nn.Parameter)):
                                if not isinstance(new_input_param, torch.nn.Parameter):
                                    new_input_param = torch.nn.Parameter(new_input_param, requires_grad=param.requires_grad)
                                else:
                                    new_input_param.requires_grad_(param.requires_grad)
                            torch.utils.swap_tensors(param, new_input_param)
                            del new_input_param
                        elif assign_to_params_buffers:
                            # Shape checks are already done above
                            if (isinstance(param, torch.nn.Parameter)):
                                if not isinstance(input_param, torch.nn.Parameter):
                                    input_param = torch.nn.Parameter(input_param, requires_grad=param.requires_grad)
                                else:
                                    input_param.requires_grad_(param.requires_grad)
                            setattr(self, name, input_param)
                        else:
                            param.copy_(input_param)
                except Exception as ex:
                    action = "swapping" if use_swap_tensors else "copying"
                    error_msgs.append(f'While {action} the parameter named "{key}", '
                                      f'whose dimensions in the model are {param.size()} and '
                                      f'whose dimensions in the checkpoint are {input_param.size()}, '
                                      f'an exception occurred : {ex.args}.'
                                      )
            elif strict:
                missing_keys.append(key)

        extra_state_key = prefix + _EXTRA_STATE_KEY_SUFFIX
        if getattr(self.__class__, "set_extra_state", Module.set_extra_state) is not Module.set_extra_state:
            if extra_state_key in state_dict:
                self.set_extra_state(state_dict[extra_state_key])
            elif strict:
                missing_keys.append(extra_state_key)
        elif strict and (extra_state_key in state_dict):
            unexpected_keys.append(extra_state_key)

        if strict:
            for key in state_dict.keys():
                if key.startswith(prefix) and key != extra_state_key:
                    input_name = key[len(prefix):]
                    input_name = input_name.split('.', 1)[0]  # get the name of param/buffer/child
                    if input_name not in self._modules and input_name not in local_state:
                        unexpected_keys.append(key)

    def load_state_dict(self, state_dict: Mapping[str, Any],
                        strict: bool = True, assign: bool = False):
        r"""Copy parameters and buffers from :attr:`state_dict` into this module and its descendants.

        If :attr:`strict` is ``True``, then
        the keys of :attr:`state_dict` must exactly match the keys returned
        by this module's :meth:`~torch.nn.Module.state_dict` function.

        .. warning::
            If :attr:`assign` is ``True`` the optimizer must be created after
            the call to :attr:`load_state_dict` unless
            :func:`~torch.__future__.get_swap_module_params_on_conversion` is ``True``.

        Args:
            state_dict (dict): a dict containing parameters and
                persistent buffers.
            strict (bool, optional): whether to strictly enforce that the keys
                in :attr:`state_dict` match the keys returned by this module's
                :meth:`~torch.nn.Module.state_dict` function. Default: ``True``
            assign (bool, optional): When ``False``, the properties of the tensors
                in the current module are preserved while when ``True``, the
                properties of the Tensors in the state dict are preserved. The only
                exception is the ``requires_grad`` field of :class:`~torch.nn.Parameter`s
                for which the value from the module is preserved.
                Default: ``False``

        Returns:
            ``NamedTuple`` with ``missing_keys`` and ``unexpected_keys`` fields:
                * **missing_keys** is a list of str containing any keys that are expected
                    by this module but missing from the provided ``state_dict``.
                * **unexpected_keys** is a list of str containing the keys that are not
                    expected by this module but present in the provided ``state_dict``.

        Note:
            If a parameter or buffer is registered as ``None`` and its corresponding key
            exists in :attr:`state_dict`, :meth:`load_state_dict` will raise a
            ``RuntimeError``.
        """
        if not isinstance(state_dict, Mapping):
            raise TypeError(f"Expected state_dict to be dict-like, got {type(state_dict)}.")

        missing_keys: List[str] = []
        unexpected_keys: List[str] = []
        error_msgs: List[str] = []

        # copy state_dict so _load_from_state_dict can modify it
        metadata = getattr(state_dict, '_metadata', None)
        state_dict = OrderedDict(state_dict)
        if metadata is not None:
            # mypy isn't aware that "_metadata" exists in state_dict
            state_dict._metadata = metadata  # type: ignore[attr-defined]

        def load(module, local_state_dict, prefix=''):
            local_metadata = {} if metadata is None else metadata.get(prefix[:-1], {})
            if assign:
                local_metadata['assign_to_params_buffers'] = assign
            module._load_from_state_dict(
                local_state_dict, prefix, local_metadata, True, missing_keys, unexpected_keys, error_msgs)
            for name, child in module._modules.items():
                if child is not None:
                    child_prefix = prefix + name + '.'
                    child_state_dict = {k: v for k, v in local_state_dict.items() if k.startswith(child_prefix)}
                    load(child, child_state_dict, child_prefix)  # noqa: F821

            # Note that the hook can modify missing_keys and unexpected_keys.
            incompatible_keys = _IncompatibleKeys(missing_keys, unexpected_keys)
            for hook in module._load_state_dict_post_hooks.values():
                out = hook(module, incompatible_keys)
                assert out is None, (
                    "Hooks registered with ``register_load_state_dict_post_hook`` are not"
                    "expected to return new values, if incompatible_keys need to be modified,"
                    "it should be done inplace."
                )

        load(self, state_dict)
        del load

        if strict:
            if len(unexpected_keys) > 0:
                error_msgs.insert(
                    0, 'Unexpected key(s) in state_dict: {}. '.format(
                        ', '.join(f'"{k}"' for k in unexpected_keys)))
            if len(missing_keys) > 0:
                error_msgs.insert(
                    0, 'Missing key(s) in state_dict: {}. '.format(
                        ', '.join(f'"{k}"' for k in missing_keys)))

        if len(error_msgs) > 0:
            raise RuntimeError('Error(s) in loading state_dict for {}:\n\t{}'.format(
                               self.__class__.__name__, "\n\t".join(error_msgs)))
        return _IncompatibleKeys(missing_keys, unexpected_keys)

    def _named_members(self, get_members_fn, prefix='', recurse=True, remove_duplicate: bool = True):
        r"""Help yield various names + members of modules."""
        memo = set()
        modules = self.named_modules(prefix=prefix, remove_duplicate=remove_duplicate) if recurse else [(prefix, self)]
        for module_prefix, module in modules:
            members = get_members_fn(module)
            for k, v in members:
                if v is None or v in memo:
                    continue
                if remove_duplicate:
                    memo.add(v)
                name = module_prefix + ('.' if module_prefix else '') + k
                yield name, v

    def parameters(self, recurse: bool = True) -> Iterator[Parameter]:
        r"""Return an iterator over module parameters.

        This is typically passed to an optimizer.

        Args:
            recurse (bool): if True, then yields parameters of this module
                and all submodules. Otherwise, yields only parameters that
                are direct members of this module.

        Yields:
            Parameter: module parameter

        Example::

            >>> # xdoctest: +SKIP("undefined vars")
            >>> for param in model.parameters():
            >>>     print(type(param), param.size())
            <class 'torch.Tensor'> (20L,)
            <class 'torch.Tensor'> (20L, 1L, 5L, 5L)

        """
        for name, param in self.named_parameters(recurse=recurse):
            yield param

    def named_parameters(
            self,
            prefix: str = '',
            recurse: bool = True,
            remove_duplicate: bool = True
    ) -> Iterator[Tuple[str, Parameter]]:
        r"""Return an iterator over module parameters, yielding both the name of the parameter as well as the parameter itself.

        Args:
            prefix (str): prefix to prepend to all parameter names.
            recurse (bool): if True, then yields parameters of this module
                and all submodules. Otherwise, yields only parameters that
                are direct members of this module.
            remove_duplicate (bool, optional): whether to remove the duplicated
                parameters in the result. Defaults to True.

        Yields:
            (str, Parameter): Tuple containing the name and parameter

        Example::

            >>> # xdoctest: +SKIP("undefined vars")
            >>> for name, param in self.named_parameters():
            >>>     if name in ['bias']:
            >>>         print(param.size())

        """
        gen = self._named_members(
            lambda module: module._parameters.items(),
            prefix=prefix, recurse=recurse, remove_duplicate=remove_duplicate)
        yield from gen

    def buffers(self, recurse: bool = True) -> Iterator[Tensor]:
        r"""Return an iterator over module buffers.

        Args:
            recurse (bool): if True, then yields buffers of this module
                and all submodules. Otherwise, yields only buffers that
                are direct members of this module.

        Yields:
            torch.Tensor: module buffer

        Example::

            >>> # xdoctest: +SKIP("undefined vars")
            >>> for buf in model.buffers():
            >>>     print(type(buf), buf.size())
            <class 'torch.Tensor'> (20L,)
            <class 'torch.Tensor'> (20L, 1L, 5L, 5L)

        """
        for _, buf in self.named_buffers(recurse=recurse):
            yield buf

    def named_buffers(self, prefix: str = '', recurse: bool = True, remove_duplicate: bool = True) -> Iterator[Tuple[str, Tensor]]:
        r"""Return an iterator over module buffers, yielding both the name of the buffer as well as the buffer itself.

        Args:
            prefix (str): prefix to prepend to all buffer names.
            recurse (bool, optional): if True, then yields buffers of this module
                and all submodules. Otherwise, yields only buffers that
                are direct members of this module. Defaults to True.
            remove_duplicate (bool, optional): whether to remove the duplicated buffers in the result. Defaults to True.

        Yields:
            (str, torch.Tensor): Tuple containing the name and buffer

        Example::

            >>> # xdoctest: +SKIP("undefined vars")
            >>> for name, buf in self.named_buffers():
            >>>     if name in ['running_var']:
            >>>         print(buf.size())

        """
        gen = self._named_members(
            lambda module: module._buffers.items(),
            prefix=prefix, recurse=recurse, remove_duplicate=remove_duplicate)
        yield from gen

    def children(self) -> Iterator['Module']:
        r"""Return an iterator over immediate children modules.

        Yields:
            Module: a child module
        """
        for name, module in self.named_children():
            yield module

    def named_children(self) -> Iterator[Tuple[str, 'Module']]:
        r"""Return an iterator over immediate children modules, yielding both the name of the module as well as the module itself.

        Yields:
            (str, Module): Tuple containing a name and child module

        Example::

            >>> # xdoctest: +SKIP("undefined vars")
            >>> for name, module in model.named_children():
            >>>     if name in ['conv4', 'conv5']:
            >>>         print(module)

        """
        memo = set()
        for name, module in self._modules.items():
            if module is not None and module not in memo:
                memo.add(module)
                yield name, module

    def modules(self) -> Iterator['Module']:
        r"""Return an iterator over all modules in the network.

        Yields:
            Module: a module in the network

        Note:
            Duplicate modules are returned only once. In the following
            example, ``l`` will be returned only once.

        Example::

            >>> l = nn.Linear(2, 2)
            >>> net = nn.Sequential(l, l)
            >>> for idx, m in enumerate(net.modules()):
            ...     print(idx, '->', m)

            0 -> Sequential(
              (0): Linear(in_features=2, out_features=2, bias=True)
              (1): Linear(in_features=2, out_features=2, bias=True)
            )
            1 -> Linear(in_features=2, out_features=2, bias=True)

        """
        for _, module in self.named_modules():
            yield module

    def named_modules(self, memo: Optional[Set['Module']] = None, prefix: str = '', remove_duplicate: bool = True):
        r"""Return an iterator over all modules in the network, yielding both the name of the module as well as the module itself.

        Args:
            memo: a memo to store the set of modules already added to the result
            prefix: a prefix that will be added to the name of the module
            remove_duplicate: whether to remove the duplicated module instances in the result
                or not

        Yields:
            (str, Module): Tuple of name and module

        Note:
            Duplicate modules are returned only once. In the following
            example, ``l`` will be returned only once.

        Example::

            >>> l = nn.Linear(2, 2)
            >>> net = nn.Sequential(l, l)
            >>> for idx, m in enumerate(net.named_modules()):
            ...     print(idx, '->', m)

            0 -> ('', Sequential(
              (0): Linear(in_features=2, out_features=2, bias=True)
              (1): Linear(in_features=2, out_features=2, bias=True)
            ))
            1 -> ('0', Linear(in_features=2, out_features=2, bias=True))

        """
        if memo is None:
            memo = set()
        if self not in memo:
            if remove_duplicate:
                memo.add(self)
            yield prefix, self
            for name, module in self._modules.items():
                if module is None:
                    continue
                submodule_prefix = prefix + ('.' if prefix else '') + name
                yield from module.named_modules(memo, submodule_prefix, remove_duplicate)

    def train(self: T, mode: bool = True) -> T:
        r"""Set the module in training mode.

        This has any effect only on certain modules. See documentations of
        particular modules for details of their behaviors in training/evaluation
        mode, if they are affected, e.g. :class:`Dropout`, :class:`BatchNorm`,
        etc.

        Args:
            mode (bool): whether to set training mode (``True``) or evaluation
                         mode (``False``). Default: ``True``.

        Returns:
            Module: self
        """
        if not isinstance(mode, bool):
            raise ValueError("training mode is expected to be boolean")
        self.training = mode
        for module in self.children():
            module.train(mode)
        return self

    def eval(self: T) -> T:
        r"""Set the module in evaluation mode.

        This has any effect only on certain modules. See documentations of
        particular modules for details of their behaviors in training/evaluation
        mode, if they are affected, e.g. :class:`Dropout`, :class:`BatchNorm`,
        etc.

        This is equivalent with :meth:`self.train(False) <torch.nn.Module.train>`.

        See :ref:`locally-disable-grad-doc` for a comparison between
        `.eval()` and several similar mechanisms that may be confused with it.

        Returns:
            Module: self
        """
        return self.train(False)

    def requires_grad_(self: T, requires_grad: bool = True) -> T:
        r"""Change if autograd should record operations on parameters in this module.

        This method sets the parameters' :attr:`requires_grad` attributes
        in-place.

        This method is helpful for freezing part of the module for finetuning
        or training parts of a model individually (e.g., GAN training).

        See :ref:`locally-disable-grad-doc` for a comparison between
        `.requires_grad_()` and several similar mechanisms that may be confused with it.

        Args:
            requires_grad (bool): whether autograd should record operations on
                                  parameters in this module. Default: ``True``.

        Returns:
            Module: self
        """
        for p in self.parameters():
            p.requires_grad_(requires_grad)
        return self

    def zero_grad(self, set_to_none: bool = True) -> None:
        r"""Reset gradients of all model parameters.

        See similar function under :class:`torch.optim.Optimizer` for more context.

        Args:
            set_to_none (bool): instead of setting to zero, set the grads to None.
                See :meth:`torch.optim.Optimizer.zero_grad` for details.
        """
        if getattr(self, '_is_replica', False):
            warnings.warn(
                "Calling .zero_grad() from a module created with nn.DataParallel() has no effect. "
                "The parameters are copied (in a differentiable manner) from the original module. "
                "This means they are not leaf nodes in autograd and so don't accumulate gradients. "
                "If you need gradients in your forward method, consider using autograd.grad instead.")

        for p in self.parameters():
            if p.grad is not None:
                if set_to_none:
                    p.grad = None
                else:
                    if p.grad.grad_fn is not None:
                        p.grad.detach_()
                    else:
                        p.grad.requires_grad_(False)
                    p.grad.zero_()

    def share_memory(self: T) -> T:
        r"""See :meth:`torch.Tensor.share_memory_`."""
        return self._apply(lambda t: t.share_memory_())

    def _get_name(self):
        return self.__class__.__name__

    def extra_repr(self) -> str:
        r"""Set the extra representation of the module.

        To print customized extra information, you should re-implement
        this method in your own modules. Both single-line and multi-line
        strings are acceptable.
        """
        return ''

    def __repr__(self):
        # We treat the extra repr like the sub-module, one item per line
        extra_lines = []
        extra_repr = self.extra_repr()
        # empty string will be split into list ['']
        if extra_repr:
            extra_lines = extra_repr.split('\n')
        child_lines = []
        for key, module in self._modules.items():
            mod_str = repr(module)
            mod_str = _addindent(mod_str, 2)
            child_lines.append('(' + key + '): ' + mod_str)
        lines = extra_lines + child_lines

        main_str = self._get_name() + '('
        if lines:
            # simple one-liner info, which most builtin Modules will use
            if len(extra_lines) == 1 and not child_lines:
                main_str += extra_lines[0]
            else:
                main_str += '\n  ' + '\n  '.join(lines) + '\n'

        main_str += ')'
        return main_str

    def __dir__(self):
        module_attrs = dir(self.__class__)
        attrs = list(self.__dict__.keys())
        parameters = list(self._parameters.keys())
        modules = list(self._modules.keys())
        buffers = list(self._buffers.keys())
        keys = module_attrs + attrs + parameters + modules + buffers

        # Eliminate attrs that are not legal Python variable names
        keys = [key for key in keys if not key[0].isdigit()]

        return sorted(keys)

    def _replicate_for_data_parallel(self):
        replica = self.__new__(type(self))
        replica.__dict__ = self.__dict__.copy()

        # replicas do not have parameters themselves, the replicas reference the original
        # module.
        replica._parameters = OrderedDict()
        replica._buffers = replica._buffers.copy()
        replica._modules = replica._modules.copy()
        replica._is_replica = True  # type: ignore[assignment]

        return replica

    def compile(self, *args, **kwargs):
        """
        Compile this Module's forward using :func:`torch.compile`.

        This Module's `__call__` method is compiled and all arguments are passed as-is
        to :func:`torch.compile`.

        See :func:`torch.compile` for details on the arguments for this function.
        """
        self._compiled_call_impl = torch.compile(self._call_impl, *args, **kwargs)<|MERGE_RESOLUTION|>--- conflicted
+++ resolved
@@ -808,11 +808,7 @@
             p_should_use_swap_tensors = should_use_swap_tensors or is_traceable_wrapper_subclass(param_applied)
 
             param_grad = param.grad
-<<<<<<< HEAD
-            if should_use_swap_tensors:
-=======
             if p_should_use_swap_tensors:
->>>>>>> 22ba180e
                 try:
                     if param_grad is not None:
                         # Accessing param.grad makes its at::Tensor's use_count 2, which will prevent swapping.
@@ -838,11 +834,7 @@
                 with torch.no_grad():
                     grad_applied = fn(param_grad)
                 g_should_use_set_data = compute_should_use_set_data(param_grad, grad_applied)
-<<<<<<< HEAD
-                if should_use_swap_tensors:
-=======
                 if p_should_use_swap_tensors:
->>>>>>> 22ba180e
                     grad_applied.requires_grad_(param_grad.requires_grad)
                     try:
                         torch.utils.swap_tensors(param_grad, grad_applied)
