# mypy: allow-untyped-defs
# Copyright (c) Meta Platforms, Inc. and affiliates

import copy
import csv
import itertools
import logging
import re
from abc import ABC, abstractmethod
from collections import defaultdict
from enum import Enum
from typing import (
    Any,
    Callable,
    Dict,
    List,
    NamedTuple,
    Optional,
    Set,
    Tuple,
    TYPE_CHECKING,
    Union,
)

import torch
import torch.distributed as dist
from torch.distributed._composable.fsdp.fully_shard import FSDPModule, UnshardHandle
from torch.profiler import record_function

from .microbatch import merge_chunks, split_args_kwargs_into_chunks, TensorChunkSpec
from .stage import _PipelineStageBase


if TYPE_CHECKING:
    from torch.distributed import Work

__all__ = [
    "get_schedule_class",
    "PipelineScheduleSingle",
    "PipelineScheduleMulti",
    "Schedule1F1B",
    "ScheduleGPipe",
    "ScheduleInterleaved1F1B",
    "ScheduleLoopedBFS",
    "ScheduleInterleavedZeroBubble",
]

logger = logging.getLogger(__name__)


class _ComputationType(Enum):
    # TODO(whc) rename to _ActType?
    FORWARD = 1
    BACKWARD = 2
    WEIGHT = 3
    UNSHARD = 4
    RESHARD = 5
    SEND_F = 6
    RECV_F = 7
    SEND_B = 8
    RECV_B = 9

    def __str__(self):
        str_map = {
            _ComputationType.FORWARD: "F",
            _ComputationType.BACKWARD: "B",
            _ComputationType.WEIGHT: "W",
            _ComputationType.UNSHARD: "UNSHARD",
            _ComputationType.RESHARD: "RESHARD",
            _ComputationType.SEND_F: "SEND_F",
            _ComputationType.RECV_F: "RECV_F",
            _ComputationType.SEND_B: "SEND_B",
            _ComputationType.RECV_B: "RECV_B",
        }
        return str_map[self]

    @staticmethod
    def from_str(action):
        if action == "F":
            return _ComputationType.FORWARD
        elif action == "B":
            return _ComputationType.BACKWARD
        elif action == "W":
            return _ComputationType.WEIGHT
        elif action == "UNSHARD":
            return _ComputationType.UNSHARD
        elif action == "RESHARD":
            return _ComputationType.RESHARD
        elif action == "SEND_F":
            return _ComputationType.SEND_F
        elif action == "RECV_F":
            return _ComputationType.RECV_F
        elif action == "SEND_B":
            return _ComputationType.SEND_B
        elif action == "RECV_B":
            return _ComputationType.RECV_B
        else:
            raise RuntimeError(f"Invalid computation type {action}")


FORWARD = _ComputationType.FORWARD
BACKWARD = _ComputationType.BACKWARD
WEIGHT = _ComputationType.WEIGHT
UNSHARD = _ComputationType.UNSHARD
RESHARD = _ComputationType.RESHARD
SEND_F = _ComputationType.SEND_F
RECV_F = _ComputationType.RECV_F
SEND_B = _ComputationType.SEND_B
RECV_B = _ComputationType.RECV_B

# Convenience shorthand for compute actions only since they are used in 'simple schedule format'
F = FORWARD
B = BACKWARD
W = WEIGHT

# Helper to parse an action string like 1F0 into a tuple of (stage_index, computation_type, microbatch_index)
_action_regex = re.compile(
    r"(\d+)(F|B|W|UNSHARD|RESHARD|SEND_F|RECV_F|SEND_B|RECV_B)(\d*)"
)


class _Action(NamedTuple):
    stage_index: int
    computation_type: _ComputationType
    microbatch_index: Optional[int] = None

    def __repr__(self):
        repr = str(self.stage_index)
        repr += str(self.computation_type)
        if self.microbatch_index is not None:
            repr += str(self.microbatch_index)
        return repr

    @staticmethod
    def from_str(str):
        """
        Reverse of __repr__

        String should be formatted as [stage][action type][(microbatch)]
            e.g. `2F0`, `1UNSHARD`, `3SEND_F1`
        """
        if match := _action_regex.match(str):
            stage_index, computation_type, microbatch_index = match.groups()
            return _Action(
                int(stage_index),
                _ComputationType.from_str(computation_type),
                int(microbatch_index) if len(microbatch_index) else None,
            )
        elif str == "" or str.isspace():
            return None
        raise RuntimeError(
            f"Invalid action string: {str}, should be formatted as [stage][action type][(microbatch)] e.g. 2F0"
        )


def _format_pipeline_order(pipeline_order: Dict[int, List[Optional[_Action]]]) -> str:
    """
    Formats the pipeline order in a timestep (row) x rank (column) grid of actions
    and returns the formatted string
    """

    # don't mutate the original
    pipeline_order = copy.deepcopy(pipeline_order)

    # Replace None with ""
    for rank in pipeline_order:
        for i in range(len(pipeline_order[rank])):
            if pipeline_order[rank][i] is None:
                # TODO make a real 'None action' that prints as empty string and make mypy happy
                pipeline_order[rank][i] = ""  # type: ignore[call-overload]

    # Calculate the maximum number of steps across all ranks
    num_steps = max(len(actions) for actions in pipeline_order.values())
    step_labels = [
        "Step " + str(i).zfill(len(str(num_steps - 1))) for i in range(num_steps)
    ]
    # Sorting the dictionary by keys and retrieving values in that order
    rank_actions = [
        pipeline_order.get(key, [""] * num_steps) for key in sorted(pipeline_order)
    ]
    # Transpose the list of lists (rows to columns)
    transposed_actions = list(itertools.zip_longest(*rank_actions, fillvalue=""))
    # Generate column labels for ranks
    num_ranks = len(pipeline_order)
    rank_labels = ["Rank " + str(i) for i in range(num_ranks)]
    # Calculate the maximum length of each column, considering labels
    max_lengths = [
        max(len(str(item)) if item is not None else 0 for item in col)
        for col in zip(step_labels, *transposed_actions)
    ]
    # Format the header row with rank labels
    header_row = " " * (len(step_labels[0]) + 2) + " ".join(
        f"{label:<{max_lengths[i]}}" for i, label in enumerate(rank_labels)
    )
    # Format each row with its corresponding label
    formatted_rows = [
        f"{label}: "
        + " ".join(f"{str(item):<{max_lengths[i]}}" for i, item in enumerate(row))
        for label, row in zip(step_labels, transposed_actions)
    ]
    # Join the rows into a single string
    formatted_table = header_row + "\n" + "\n".join(formatted_rows) + "\n"
    return formatted_table


<<<<<<< HEAD
def _validate_pipeline_order(
    pipeline_order: Dict[int, List[Optional[_Action]]],
    num_microbatches: int,
    num_stages: int,
    enable_zero_bubble: bool = False,
):
    """
    pipeline_order[rank] = [(computation_type, microbatch_index, stage_index), ...]
    Validating that the pipeline order follows the rules:
    1. Forward action for a microbatch must be before the Backward action for that microbatch
    2. Recv for a microbatch must be before the send for that microbatch
    3. Microbatch index is handled in sequential order for each stage
    4. A later stage cannot operate on a microbatch before any of the previous stages have operated on it
    5. Same microbatch cannot be handled in the same time step across ranks
    """
    # microbatch_index: (current computation type, current stage)
    microbatch_process_info: Dict[int, Tuple[_ComputationType, int]] = {}
    max_timestep = max(len(rank_list) for rank_list in pipeline_order.values())
    for timestep in range(max_timestep):
        error_msg: List[str] = []
        current_timestep_actions = []
        for rank in range(len(pipeline_order)):
            action = (
                pipeline_order[rank][timestep]
                if timestep < len(pipeline_order[rank])
                else None
            )

            if action is not None:
                computation_type = action.computation_type
                if computation_type != _ComputationType.WEIGHT:
                    current_timestep_actions.append(action)

        # TODO: enable this
        # if len(current_timestep_actions) == 0:
        #     error_msg.append(
        #         "All actions were None, there is an unnecessary gap in the schedule"
        #     )

        # Ensure that no microbatch is operated on twice in current_timestep_actions
        unique_microbatch_indices = {
            action.microbatch_index for action in current_timestep_actions
        }
        if len(unique_microbatch_indices) != len(current_timestep_actions):
            error_msg.append(
                "Duplicate microbatch index found in current_timestep_actions"
            )

        for action in current_timestep_actions:
            stage_index = action.stage_index
            computation_type = action.computation_type
            mb_index = action.microbatch_index
            assert (
                mb_index is not None
            ), "All currently supported action types require valid microbatch_index"
            if mb_index >= num_microbatches:
                error_msg.append(f"Microbatch index {mb_index} out of range")

            # first microbatch
            if mb_index not in microbatch_process_info:
                if computation_type != _ComputationType.FORWARD or stage_index != 0:
                    error_msg.append(f"Incorrect start for microbatch {mb_index}")
                microbatch_process_info[mb_index] = (computation_type, stage_index)
            else:
                # if the microbatch is included, check that the current stage is right after prev
                prev_computation, prev_stage = microbatch_process_info[mb_index]

                if prev_computation == _ComputationType.FORWARD:
                    if prev_stage == num_stages - 1:
                        expected_stage = num_stages - 1
                        expected_computation = _ComputationType.BACKWARD
                    else:
                        expected_stage = prev_stage + 1
                        expected_computation = _ComputationType.FORWARD
                elif prev_computation == _ComputationType.BACKWARD:
                    if prev_stage == 0:
                        error_msg.append(
                            f"[{mb_index=}] already finished backward computation"
                        )
                        break
                    else:
                        expected_stage = prev_stage - 1
                        expected_computation = _ComputationType.BACKWARD
                else:
                    raise ValueError(
                        f"Computation type {prev_computation} not supported"
                    )

                if expected_computation is not None:
                    if expected_computation != computation_type:
                        error_msg.append(
                            f"[{mb_index=}] {expected_computation=} VS. actual {computation_type=}"
                        )

                if expected_stage != stage_index:
                    error_msg.append(
                        f"[{mb_index=}] {expected_stage=} VS. actual {stage_index=}"
                    )

                microbatch_process_info[mb_index] = (
                    expected_computation,
                    expected_stage,
                )

        if not enable_zero_bubble:
            if len(error_msg) != 0:
                raise RuntimeError(
                    f"Error at timestep {timestep}: " + ",".join(error_msg)
                )
            return

        for rank in range(len(pipeline_order)):
            backward_steps: Set[Tuple[int, int]] = set()
            weight_steps: Set[Tuple[int, int]] = set()

            for action in pipeline_order[rank]:
                if action is None:
                    continue

                stage_index = action.stage_index
                computation_type = action.computation_type
                mb_index = action.microbatch_index
                if computation_type == _ComputationType.BACKWARD:
                    if mb_index is not None:
                        backward_steps.add((mb_index, stage_index))
                elif computation_type == _ComputationType.WEIGHT:
                    if (mb_index, stage_index) not in backward_steps:
                        error_msg.append(
                            f"{mb_index=}, {stage_index=} Weight happened before bwd"
                        )
                    if (mb_index, stage_index) in weight_steps:
                        error_msg.append(
                            f"{mb_index=}, {stage_index=} Duplicated weight step"
                        )
                    if mb_index is not None:
                        weight_steps.add((mb_index, stage_index))

            if len(backward_steps) != len(weight_steps):
                error_msg.append("Length weight steps != Length bwd steps")

        if len(error_msg) != 0:
            raise RuntimeError(f"Error at timestep {timestep}: " + ",".join(error_msg))


=======
>>>>>>> f5b9e725
class _PipelineSchedule(ABC):
    def __init__(
        self,
        n_microbatches: int,
        loss_fn: Optional[Callable[..., torch.Tensor]] = None,
        args_chunk_spec: Optional[Tuple[TensorChunkSpec, ...]] = None,
        kwargs_chunk_spec: Optional[Dict[str, TensorChunkSpec]] = None,
        output_merge_spec: Optional[Union[Dict[str, Any], Tuple[Any]]] = None,
    ):
        # From arguments
        self._n_microbatches = n_microbatches
        self._loss_fn = loss_fn
        # Chunking specification for positional inputs. (default: `None`)
        self._args_chunk_spec = args_chunk_spec
        # Chunking specification for keyword inputs. (default: `None`)
        self._kwargs_chunk_spec = kwargs_chunk_spec
        self._output_merge_spec = output_merge_spec
        """
        # args_chunk_spec and kwargs_chunk_spec specify how to chunk inputs.
        # They are used to convert batch to microbatches in `step(x)`.  See
        # `TensorChunkSpec` for helper methods for creating them.
        """

        # Derived
        self._has_backward = self._loss_fn is not None

        # Holds the losses for each microbatch.
        self._internal_losses: List[torch.Tensor] = []
        logger.info("Using %s", self.__class__.__name__)

    def _maybe_compute_loss(self, stage, output, target_mbs, mb_index):
        if stage.is_last and self._has_backward:
            loss = self._compute_loss(output, target_mbs[mb_index])  # type: ignore[index]
            self._internal_losses.append(loss)

    def _maybe_get_loss(self, stage, mb_index):
        valid_index = 0 <= mb_index < len(self._internal_losses)
        if stage.is_last and self._has_backward and valid_index:
            return self._internal_losses[mb_index]
        elif len(self._internal_losses) != 0 and not valid_index:
            raise RuntimeError(
                f"Loss for microbatch {mb_index} is not available. "
                f"Available losses for microbatches: {self._internal_losses}"
            )
        else:
            return None

    def _update_losses(self, stages, losses):
        """
        Update the losses to those in the internal state
        """
        # if stages not a list turn into a list
        if not isinstance(stages, list):
            stages = [stages]
        contains_last_stage = any(stage.is_last for stage in stages)

        # Return losses if there is a container passed in
        if contains_last_stage and losses is not None:
            if len(self._internal_losses) != self._n_microbatches:
                raise RuntimeError(
                    f"Expecting {self._n_microbatches} losses but got {len(self._internal_losses)}"
                )

            # Clean external container first
            losses.clear()
            # Copy internal losses to external container
            losses.extend(self._internal_losses)

        self._internal_losses.clear()

    @abstractmethod
    def _step_microbatches(
        self,
        arg_mbs: Optional[List] = None,
        kwarg_mbs: Optional[List] = None,
        target_mbs: Optional[List] = None,
        losses: Optional[List] = None,
    ):
        """
        Run one iteration of the pipeline schedule with list of microbatches.
        Will go through all the microbatches according to the schedule
        implementation.

        Args:
            microbatches: list of microbatch args.
        """
        raise NotImplementedError

    @abstractmethod
    def step(self, *args, target=None, losses: Optional[List] = None, **kwargs):
        """
        Run one iteration of the pipeline schedule with *whole-batch* input.
        Will chunk the input into microbatches automatically, and go through the
        microbatches according to the schedule implementation.

        args: positional arguments to the model (as in non-pipeline case).
        kwargs: keyword arguments to the model (as in non-pipeline case).
        target: target for the loss function.
        losses: a list to store the losses for each microbatch.
        """
        raise NotImplementedError

    def _check_inputs(
        self,
        arg_mbs: Optional[List] = None,
        kwarg_mbs: Optional[List] = None,
        target_mbs: Optional[List] = None,
        losses: Optional[List] = None,
    ):
        """
        Pre-process/check inputs
        """

        def check_type_and_len(mbs, name: str):
            if not isinstance(mbs, list):
                raise TypeError(f"{name} must be a list but got a {type(mbs)}")
            if len(mbs) != self._n_microbatches:
                raise ValueError(
                    f"Expecting {self._n_microbatches} {name} but got {len(mbs)}"
                )

        if arg_mbs is not None:
            check_type_and_len(arg_mbs, "arg_mbs")
        else:
            arg_mbs = [()] * self._n_microbatches

        if kwarg_mbs is not None:
            check_type_and_len(kwarg_mbs, "kwarg_mbs")
        else:
            kwarg_mbs = [{}] * self._n_microbatches

        if target_mbs is not None:
            check_type_and_len(target_mbs, "target_mbs")

        if losses is not None:
            if not isinstance(losses, list):
                raise TypeError(f"losses must be a list but got a {type(losses)}")

        return arg_mbs, kwarg_mbs

    def _compute_loss(self, output, target):
        return self._loss_fn(output, target)  # type: ignore[misc]

    def _split_inputs(
        self,
        args: Tuple[Any, ...],
        kwargs: Optional[Dict[str, Any]] = None,
    ):
        """
        Splits a full-batch input into chunks (i.e. microbatches) and returns
        the chunks
        """
        if args or kwargs:
            args_split, kwargs_split = split_args_kwargs_into_chunks(
                args,
                kwargs,
                self._n_microbatches,
                self._args_chunk_spec,
                self._kwargs_chunk_spec,
            )
            return args_split, kwargs_split
        else:
            # Empty inputs (e.g. when called on middle stages)
            # Return a list of empty tuples/dicts with matching length as chunks
            return [()] * self._n_microbatches, [{}] * self._n_microbatches

    def _merge_outputs(self, output_chunks: List[Any]) -> Any:
        """
        Merge output chunks back to a batch state.
        If output_merge_spec is None, the utility will merge output chunks by dimension 0 (batch dim).
        """
        return merge_chunks(
            output_chunks,
            self._output_merge_spec,
        )


def _batch_p2p(p2p_ops: List[dist.P2POp], desc: Optional[str] = None):
    """
    Simple wrapper over batch_isend_irecv from torch.distributed, which just adds a descriptive logger on top.
    """
    if len(p2p_ops) == 0:
        return None
    desc_str = f"{desc}, " if desc else ""
    logger.debug("batch_p2p %s%s", desc_str, p2p_ops)
    return dist.batch_isend_irecv(p2p_ops).pop()


def _sorted_batch_p2p(
    p2p_ops: List[dist.P2POp], desc: Optional[str] = None
) -> Dict[int, dist.Work]:
    """
    Sorts the list of P2P ops by the peer rank, and then calls
    batch_isend_irecv. Return a dictionary of works by peer rank. This function
    helps us avoid hangs in case of skip connections.
    """
    # Arrange p2p_ops by peer rank:
    #   int is the peer rank;
    #   List is the list of ops towards the peer
    ops_by_peer: Dict[int, List[dist.P2POp]] = defaultdict(list)
    work_by_peer: Dict[int, dist.Work] = {}
    if len(p2p_ops) == 0:
        return work_by_peer

    # Classify the ops by peer rank
    for op in p2p_ops:
        ops_by_peer[op.peer].append(op)

    # Call batch_isend_irecv per peer, in sorted order of the peers (to avoid hangs)
    for peer, ops in sorted(ops_by_peer.items()):
        work_by_peer[peer] = _batch_p2p(ops, desc=desc)

    return work_by_peer


class PipelineScheduleSingle(_PipelineSchedule):
    """
    Base class for single-stage schedules.
    Implements the `step` method.
    Derived classes should implement `_step_microbatches`.
    """

    def __init__(
        self,
        stage: _PipelineStageBase,
        n_microbatches: int,
        loss_fn: Optional[Callable] = None,
        args_chunk_spec: Optional[Tuple[TensorChunkSpec, ...]] = None,
        kwargs_chunk_spec: Optional[Dict[str, TensorChunkSpec]] = None,
        output_merge_spec: Optional[Union[Dict[str, Any], Tuple[Any]]] = None,
    ):
        # Init parent
        super().__init__(
            n_microbatches=n_microbatches,
            loss_fn=loss_fn,
            args_chunk_spec=args_chunk_spec,
            kwargs_chunk_spec=kwargs_chunk_spec,
            output_merge_spec=output_merge_spec,
        )
        # Self attributes
        self._stage = stage
        self._num_stages = stage.num_stages
        # Set the same has_backward flag for stage object
        self._stage.has_backward = self._has_backward
        self._stage_initialized = False

    def _initialize_stage(self, args, kwargs):
        self._stage._prepare_forward_infra(self._n_microbatches, args, kwargs)
        if self._has_backward:
            self._stage._prepare_backward_infra(self._n_microbatches)
        self._stage_initialized = True

    def step(self, *args, target=None, losses: Optional[List] = None, **kwargs):
        """
        Run one iteration of the pipeline schedule with *whole-batch* input.
        Will chunk the input into microbatches automatically, and go through the
        microbatches according to the schedule implementation.

        args: positional arguments to the model (as in non-pipeline case).
        kwargs: keyword arguments to the model (as in non-pipeline case).
        target: target for the loss function.
        losses: a list to store the losses for each microbatch.
        """

        # Clean per iteration
        self._stage.clear_runtime_states()

        # Split inputs into microbatches
        args_split, kwargs_split = self._split_inputs(args, kwargs)

        # Split target into microbatches
        if target is not None:
            targets_split = list(torch.tensor_split(target, self._n_microbatches))
        else:
            targets_split = None

        # Run microbatches
        self._step_microbatches(args_split, kwargs_split, targets_split, losses)

        # Return merged results per original format
        if self._stage.is_last:
            return self._merge_outputs(self._stage.output_chunks)
        else:
            return None


class _ScheduleForwardOnly(PipelineScheduleSingle):
    """
    The forward-only schedule.
    Will go through all the microbatches and perform only the forward pass
    """

    def _step_microbatches(
        self,
        arg_mbs: Optional[List] = None,
        kwarg_mbs: Optional[List] = None,
        target_mbs: Optional[List] = None,
        losses: Optional[List] = None,
    ):
        """
        Run one iteration of the pipeline schedule
        """
        if target_mbs is not None or losses is not None:
            raise RuntimeError(
                "Forward-only schedule does not support loss computation"
            )

        arg_mbs, kwarg_mbs = self._check_inputs(arg_mbs, kwarg_mbs, target_mbs, losses)
        if not self._stage_initialized:
            self._initialize_stage(arg_mbs[0], kwarg_mbs[0])

        # Delay send waits
        fwd_sends_to_wait: List[dist.Work] = []

        # Run microbatches
        for i in range(self._n_microbatches):
            with record_function(f"Forward {i}"):
                ops = self._stage.get_fwd_recv_ops(i)
                works = _sorted_batch_p2p(ops, desc="fwd_recv")
                for work in works.values():
                    work.wait()

                self._stage.forward_one_chunk(i, arg_mbs[i], kwarg_mbs[i])  # type: ignore[index]

                ops = self._stage.get_fwd_send_ops(i)
                works = _sorted_batch_p2p(ops, desc="fwd_send")
                fwd_sends_to_wait.extend(works.values())

            logger.debug("[%s] Forwarded microbatch %s", self._stage.stage_index, i)

        # Wait for all forward sends to finish
        # This should not have performance impact because by the time the first
        # backward arrives all the forward sends should have been finished.
        for work in fwd_sends_to_wait:
            work.wait()


class ScheduleGPipe(PipelineScheduleSingle):
    """
    The GPipe schedule.
    Will go through all the microbatches in a fill-drain manner.
    """

    def _step_microbatches(
        self,
        arg_mbs: Optional[List] = None,
        kwarg_mbs: Optional[List] = None,
        target_mbs: Optional[List] = None,
        losses: Optional[List] = None,
    ):
        """
        Run one iteration of the pipeline schedule with list of microbatches.
        Will go through all the microbatches according to the GPipe schedule.

        Args:
            microbatches: list of microbatch args.
        """
        arg_mbs, kwarg_mbs = self._check_inputs(arg_mbs, kwarg_mbs, target_mbs, losses)

        if not self._stage_initialized:
            self._initialize_stage(arg_mbs[0], kwarg_mbs[0])

        # Delay send waits
        fwd_sends_to_wait: List[dist.Work] = []

        # Run microbatches
        for i in range(self._n_microbatches):
            with record_function(f"Forward {i}"):
                ops = self._stage.get_fwd_recv_ops(i)
                works = _sorted_batch_p2p(ops, desc="fwd_recv")
                for work in works.values():
                    work.wait()

                output = self._stage.forward_one_chunk(i, arg_mbs[i], kwarg_mbs[i])  # type: ignore[index]

                ops = self._stage.get_fwd_send_ops(i)
                works = _sorted_batch_p2p(ops, desc="fwd_send")
                fwd_sends_to_wait.extend(works.values())

            logger.debug("[%s] Forwarded microbatch %s", self._stage.stage_index, i)

            self._maybe_compute_loss(self._stage, output, target_mbs, i)

        # Wait for all forward sends to finish
        # This should not have performance impact because by the time the first
        # backward arrives all the forward sends should have been finished.
        for work in fwd_sends_to_wait:
            work.wait()

        # No loss function, no need to run backward
        if not self._has_backward:
            return

        # Run backward
        # Delay send waits
        bwd_sends_to_wait: List[dist.Work] = []
        for i in range(self._n_microbatches):
            with record_function(f"Backward {i}"):
                ops = self._stage.get_bwd_recv_ops(i)
                works = _sorted_batch_p2p(ops, desc="bwd_recv")
                for work in works.values():
                    work.wait()

                loss = self._maybe_get_loss(self._stage, i)
                self._stage.backward_one_chunk(i, loss=loss)

                ops = self._stage.get_bwd_send_ops(i)
                works = _sorted_batch_p2p(ops, desc="bwd_send")
                bwd_sends_to_wait.extend(works.values())

            logger.debug("[%s] Backwarded microbatch %s", self._stage.stage_index, i)

        # Return losses if there is a container passed in
        self._update_losses(self._stage, losses)

        # Wait for all backward sends to finish
        for work in bwd_sends_to_wait:
            work.wait()


class Schedule1F1B(PipelineScheduleSingle):
    """
    The 1F1B schedule.
    Will perform one forward and one backward on the microbatches in steady state.
    """

    def _step_microbatches(
        self,
        arg_mbs: Optional[List] = None,
        kwarg_mbs: Optional[List] = None,
        target_mbs: Optional[List] = None,
        losses: Optional[List] = None,
    ):
        """
        Run one iteration of the pipeline schedule with list of microbatches.
        Will go through all the microbatches according to the 1F1B schedule.

        Args:
            microbatches: list of microbatch args.
        """
        arg_mbs, kwarg_mbs = self._check_inputs(arg_mbs, kwarg_mbs, target_mbs, losses)

        if not self._stage_initialized:
            self._initialize_stage(arg_mbs[0], kwarg_mbs[0])

        # Last stage has 1 warmup, second-to-last 2 warmups, ...
        # first stage `num_stages` warmups
        warmup_chunks = min(
            self._n_microbatches,
            self._num_stages - self._stage.stage_index,
        )

        # Chunk counters
        fwd_mb_index = 0
        bwd_mb_index = 0

        # Warmup phase
        send_work = None
        fwd_sends = []
        for _ in range(warmup_chunks):
            # Receive activations
            fwd_recvs = self._stage.get_fwd_recv_ops(fwd_mb_index)
            if recv_work := _batch_p2p(fwd_recvs, desc="fwd_recv"):
                recv_work.wait()

            # Compute
            output = self._stage.forward_one_chunk(fwd_mb_index, arg_mbs[fwd_mb_index], kwarg_mbs[fwd_mb_index])  # type: ignore[index]

            # Clear previous chunk's forward sends (hopefully they have well
            # finished, otherwise, we are heavily communication bound, in which
            # case it doesn't create a lot of benefit to compute next chunk
            # eagerly either)
            if send_work:
                send_work.wait()

            # Send activations
            fwd_sends = self._stage.get_fwd_send_ops(fwd_mb_index)
            if fwd_mb_index != warmup_chunks - 1:
                # Safe to fire
                send_work = _batch_p2p(fwd_sends, desc="fwd_send")
            # otherwise:
            #   The last foward send is left for fuse with first 1B in 1B1F below

            # Compute loss
            self._maybe_compute_loss(self._stage, output, target_mbs, fwd_mb_index)
            fwd_mb_index += 1

        # Now we should have send ops left over, to be fused with first 1B of 1B1F phase below.

        # 1B1F phase
        while True:  # Don't worry, we have a break inside
            # We actually do 1B first as the `1B1F` name indicates, so prepare its recv ops
            bwd_recvs = self._stage.get_bwd_recv_ops(bwd_mb_index)

            # Now, we need to fire the fwd_sends and bwd_recvs together
            if fuse_work := _batch_p2p(fwd_sends + bwd_recvs, desc="fwd_send_bwd_recv"):
                fuse_work.wait()

            # Backward one chunk
            loss = self._maybe_get_loss(self._stage, bwd_mb_index)
            self._stage.backward_one_chunk(bwd_mb_index, loss=loss)

            # Get the bwd send ops, but don't fire, to be fused with the 1F below
            bwd_sends = self._stage.get_bwd_send_ops(bwd_mb_index)
            bwd_mb_index += 1

            if fwd_mb_index == self._n_microbatches:
                # We are done with 1B1F, so break with some left-over bwd_sends
                break

            # We prepare 1F of the `1B1F`
            fwd_recvs = self._stage.get_fwd_recv_ops(fwd_mb_index)

            # Fuse it with bwd_sends above
            if fuse_work := _batch_p2p(bwd_sends + fwd_recvs, desc="bwd_send_fwd_recv"):
                fuse_work.wait()

            # Now do the fwd
            output = self._stage.forward_one_chunk(fwd_mb_index, arg_mbs[fwd_mb_index], kwarg_mbs[fwd_mb_index])  # type: ignore[index]

            # Compute loss
            self._maybe_compute_loss(self._stage, output, target_mbs, fwd_mb_index)

            # Get the fwd send ops, but don't fire, leave it for the next iter (wrap-around)
            fwd_sends = self._stage.get_fwd_send_ops(fwd_mb_index)
            fwd_mb_index += 1

        # Remember we still have some bwd_sends left over after the break? Now it is time to fire it
        send_work = _batch_p2p(bwd_sends, desc="bwd_send")

        # Cooldown
        while bwd_mb_index < self._n_microbatches:
            # prepare bwd recv ops
            bwd_recvs = self._stage.get_bwd_recv_ops(bwd_mb_index)
            if recv_work := _batch_p2p(bwd_recvs, desc="bwd_recv"):
                recv_work.wait()

            # Backward one chunk
            loss = self._maybe_get_loss(self._stage, bwd_mb_index)
            self._stage.backward_one_chunk(bwd_mb_index, loss=loss)

            # Clear previous chunk's backward sends (hopefully they have well finished)
            if send_work:
                send_work.wait()

            # Get the bwd send ops, fire it
            bwd_sends = self._stage.get_bwd_send_ops(bwd_mb_index)
            send_work = _batch_p2p(bwd_sends, desc="bwd_send")
            bwd_mb_index += 1

        # Wait for the last backward send to finish
        if send_work:
            send_work.wait()

        # Return losses if there is a container passed in
        self._update_losses(self._stage, losses)


def _add_unshard_reshard(
    compute_actions: List[Optional[_Action]],
    max_active_stages: int = 3,
) -> List[_Action]:
    """Given a basic schedule involving only compute actions (F,B,W), add UNSHARD/RESHARD actions for FSDP.

    UNSHARD refers to fetching the full contents of an FSDP-sharded layer, requiring an all-gather operation.
    RESHARD does the opposite, releasing memory (but doing no commmunication)

    We abandon the "timestep lock"  during lowering

    max_active_stages controls how many prefetches we allow. It should be measured in mb and tuneable but in practice
    3 stages is probably the thing we want?
    (to account for having one f and one b active, and something else prefetching?)
    """

    def next_stage_indices(
        count: int, next_actions: List[Optional[_Action]]
    ) -> List[int]:
        """Remove duplicates (same stage, different microbatch), find next 'count' stages that will do compute."""
        seen: Set[int] = set()
        ret: List[int] = []

        for a in next_actions:
            if a is not None and a.stage_index not in seen:
                seen.add(a.stage_index)
                ret.append(a.stage_index)
                if len(ret) == count:
                    break
        return ret

    active_stages: Set[int] = set()
    fsdp_aware_actions: List[_Action] = []

    def _unshard(stage_index: int):
        active_stages.add(stage_index)
        fsdp_aware_actions.append(_Action(stage_index, UNSHARD, None))

    def _reshard(stage_index: int):
        active_stages.remove(stage_index)
        fsdp_aware_actions.append(_Action(stage_index, RESHARD, None))

    for i, action in enumerate(compute_actions):
        if action is None:
            continue

        # We prefetch the next N stages we'll see, dropping existing stages to make room
        next_n = next_stage_indices(max_active_stages, compute_actions[i:])
        # Fetch needs to be ordered correctly, so don't use a set
        fetch = list(filter(lambda s: s not in active_stages, next_n))
        # Unclear what the best policy is for eviction, but we can maintain order so we do
        evict = list(filter(lambda s: s not in next_n, active_stages))

        # logger.debug(
        #     "_add_unshard_reshard Step %d active: %s fetch %s, evict %s",
        #     i,
        #     active_stages,
        #     fetch,
        #     evict,
        # )

        for stage in evict:
            _reshard(stage)
        for stage in fetch:
            _unshard(stage)
        fsdp_aware_actions.append(action)

    return fsdp_aware_actions


def _add_send_recv(
    compute_actions: Dict[int, List[_Action]],
    stage_to_rank: Callable[[int], int],
    num_stages: int,
) -> Dict[int, List[_Action]]:
    comm_actions: Dict[int, List[_Action]] = {rank: [] for rank in compute_actions}

    def _has_comms(action: _Action) -> bool:
        if action.computation_type == F:
            return action.stage_index != num_stages - 1
        elif action.computation_type == B:
            return action.stage_index != 0
        return False

    def _get_comms(action: _Action) -> Tuple[_Action, _Action]:
        assert _has_comms(action), f"{action} is not a valid comm action"
        stage_idx = action.stage_index
        ctype = action.computation_type
        mb_idx = action.microbatch_index
        send = _Action(stage_idx, SEND_F if ctype == F else SEND_B, mb_idx)
        recv_stage_idx = stage_idx + 1 if ctype == F else stage_idx - 1
        recv = _Action(recv_stage_idx, RECV_F if ctype == F else RECV_B, mb_idx)
        return send, recv

    def _ready_to_schedule(
        action: Optional[_Action], prev_actions: List[_Action]
    ) -> bool:
        """We don't put our own recv ops in the schedule, we let a sender on another rank put our recv ops in place.
        This helps ensure a sane (non-hanging) ordering of sends and recvs.
        But it also means we might not be able to schedule our next compute action yet.
        """
        if action is None:
            return True
        elif action.computation_type == F and not action.stage_index == 0:
            expected_recv = _Action(
                action.stage_index,
                RECV_F if action.computation_type == F else RECV_B,
                action.microbatch_index,
            )
            return expected_recv in prev_actions
        elif action.computation_type == B and not action.stage_index == num_stages - 1:
            expected_recv = _Action(
                action.stage_index,
                RECV_F if action.computation_type == F else RECV_B,
                action.microbatch_index,
            )
            return expected_recv in prev_actions
        else:
            return True

    while compute_actions:
        progress = False
        # go in order of ranks even if dict keys aren't ordered
        for rank in range(len(compute_actions)):
            assert len(compute_actions[rank]) > 0
            action = compute_actions[rank][0]

            if not _ready_to_schedule(action, comm_actions[rank]):
                continue

            if action is not None:
                comm_actions[rank].append(action)
                if _has_comms(action):
                    send, recv = _get_comms(action)
                    # TODO we can avoid send/recv if the 2 stages are on the same rank.
                    # should we avoid that in the runtime or here?
                    comm_actions[rank].append(send)
                    comm_actions[stage_to_rank(recv.stage_index)].append(recv)

            compute_actions[rank].pop(0)
            if len(compute_actions[rank]) == 0:
                del compute_actions[rank]
            progress = True
        assert progress, "Malformed compute schedule, can't schedule sends/recvs"
    return comm_actions


class PipelineScheduleMulti(_PipelineSchedule):
    """
    Base class for multi-stage schedules.
    Implements the `step` method.
    """

    def __init__(
        self,
        stages: List[_PipelineStageBase],
        n_microbatches: int,
        loss_fn: Optional[Callable] = None,
        args_chunk_spec: Optional[Tuple[TensorChunkSpec, ...]] = None,
        kwargs_chunk_spec: Optional[Dict[str, TensorChunkSpec]] = None,
        output_merge_spec: Optional[Union[Dict[str, Any], Tuple[Any]]] = None,
        stage_index_to_group_rank: Optional[Dict[int, int]] = None,
        use_full_backward: Optional[bool] = None,
    ):
        # Init parent
        super().__init__(
            n_microbatches=n_microbatches,
            loss_fn=loss_fn,
            args_chunk_spec=args_chunk_spec,
            kwargs_chunk_spec=kwargs_chunk_spec,
            output_merge_spec=output_merge_spec,
        )
        # Self attributes
        self._stages = stages
        self._num_stages = stages[0].num_stages
        self.pp_group_size = stages[0].group_size
        self.rank = stages[0].group_rank
        # Set the pipeline stage states
        if stage_index_to_group_rank is not None:
            for stage in self._stages:
                stage.stage_index_to_group_rank = stage_index_to_group_rank
        self.stage_index_to_group_rank = stages[0].stage_index_to_group_rank

        # Set the same has_backward flag for stage object
        for stage in self._stages:
            stage.has_backward = self._has_backward
        self._stages_initialized = False

        # avoid putting a reference to 'self' inside the lambda, it creates a ref cycle
        has_loss: bool = self._loss_fn is not None
        self._should_compute_loss = lambda stage: stage.is_last and has_loss

        # This will be set during init of derived schedules
        self.pipeline_order: Dict[int, List[Optional[_Action]]] = {}

        if use_full_backward is not None:
            logger.warning(
                "Deprecation warning: 'use_full_backward' is no longer supported. "
                "Simply stop passing it, and everything should still work fine."
            )

    def _initialize_stages(self, args: Tuple[Any, ...], kwargs):
        # may be 'none' value (if this stage sends its output shapes to the next stage via P2P)
        # or real value (if this stage and next stage are on the same device)
        next_stage_args: Tuple[Any, ...] = tuple()
        for stage in self._stages:
            if stage.is_first:
                next_stage_args = stage._prepare_forward_infra(
                    self._n_microbatches, args, kwargs
                )
            else:
                next_stage_args = stage._prepare_forward_infra(
                    self._n_microbatches, next_stage_args, kwargs
                )

            if self._has_backward:
                stage._prepare_backward_infra(self._n_microbatches)
        self._stages_initialized = True

    def _dump_csv(self, filename):
        """Dump a CSV representation of the schedule into a file with the provided filename."""
        with open(filename, "w", newline="") as csvfile:
            writer = csv.writer(csvfile)
            for rank in self.pipeline_order:
                writer.writerow(self.pipeline_order[rank])

    def _validate_schedule(self):
        # TODO(whc) this should be merged with the logic in test_schedule.py#L453-L554
        def _validate_rank_actions(
            actions: Dict[int, List[_Action | None]],
            num_stages: int,
            num_microbatches: int,
        ):
            # We will count all the actions per stage and ensure they happen in a valid order
            # (e.g. F before (B, I) before W for a given microbatch)
            stage_actions: Dict[int, Dict[_ComputationType, Set]] = {
                stage_id: {
                    F: set(),
                    B: set(),
                    W: set(),
                }
                for stage_id in range(num_stages)
            }
            for rank in actions:
                for action in actions[rank]:
                    if action is None:
                        continue
                    assert isinstance(
                        action, _Action
                    ), f"Got an invalid action: {action}, expected instance of _Action"
                    s_id = action.stage_index
                    ctype = action.computation_type
                    mb_id = action.microbatch_index
                    if ctype == F:
                        stage_actions[s_id][F].add(mb_id)
                    elif ctype == B:
                        assert (
                            mb_id in stage_actions[s_id][F]
                        ), f"Running Full Backward for stage {s_id}, microbatch {mb_id} without first running Forward"
                        stage_actions[s_id][B].add(mb_id)
                    elif ctype == I:
                        assert (
                            mb_id in stage_actions[s_id][F]
                        ), f"Running Backward Input for stage {s_id}, microbatch {mb_id} without first running Forward"
                        # TODO(whc) do we need to track I separately from B or should we just merge them for simplicity
                        stage_actions[s_id][B].add(mb_id)
                    elif ctype == W:
                        assert (
                            mb_id in stage_actions[s_id][B]
                        ), f"Running Backward Weight for stage {s_id}, microbatch {mb_id} without first running Backward"
                        stage_actions[s_id][W].add(mb_id)

            for s_id in stage_actions:
                for ctype in (F, B, W):
                    stage_mb = len(stage_actions[s_id][ctype])
                    assert (
                        stage_mb == num_microbatches
                    ), f"Got {stage_mb} {ctype} microbatches for stage {s_id}, expected {num_microbatches}"

        assert (
            len(self.pipeline_order) == self.pp_group_size
        ), f"Schedule has incorrect number of ranks - expected {self.pp_group_size}, actual {len(self.pipeline_order)}"
        for rank in range(self.pp_group_size):
            assert (
                rank in self.pipeline_order
            ), f"Schedule is missing actions for rank {rank}"
        _validate_rank_actions(
            self.pipeline_order,
            self._num_stages,
            self._n_microbatches,
        )

    def _load_csv(self, filename, format="compute_only"):
        """Load a CSV representation of the schedule from a file with the provided filename.
        This API will most likely get renamed/refactored so is marked as internal for now.

        format must be "compute_only" for PipelineScheduleMulti
        """
        assert format == "compute_only"
        with open(filename, newline="") as csvfile:
            reader = csv.reader(csvfile)
            for rank, row in enumerate(reader):
                self.pipeline_order[rank] = [_Action.from_str(s) for s in row]
        self._validate_schedule()

    def step(self, *args, target=None, losses: Optional[List] = None, **kwargs):
        """
        Run one iteration of the pipeline schedule with *whole-batch* input.
        Will chunk the input into microbatches automatically, and go through the
        microbatches according to the schedule implementation.

        args: positional arguments to the model (as in non-pipeline case).
        kwargs: keyword arguments to the model (as in non-pipeline case).
        target: target for the loss function.
        losses: a list to store the losses for each microbatch.
        """
        # Clean per iteration
        for stage in self._stages:
            stage.clear_runtime_states()

        # Split inputs into microbatches
        args_split, kwargs_split = self._split_inputs(args, kwargs)

        # Split target into microbatches
        if target is not None:
            targets_split = list(torch.tensor_split(target, self._n_microbatches))
        else:
            targets_split = None

        # Run microbatches
        self._step_microbatches(args_split, kwargs_split, targets_split, losses)

        # Return merged results per original format
        for stage in self._stages:
            if stage.is_last:
                return self._merge_outputs(stage.output_chunks)
        # Does not contain the last stage
        return None

    def _step_microbatches(
        self,
        arg_mbs: Optional[List] = None,
        kwarg_mbs: Optional[List] = None,
        target_mbs: Optional[List] = None,
        losses: Optional[List] = None,
    ):
        """
        Operate on the microbatches for looped schedules (multiple stages on each rank).

        TODO: Does not use sorted_batch_isend_irecv(). As a result, this schedule does
        not support models with skip connections.
        """
        arg_mbs, kwarg_mbs = self._check_inputs(arg_mbs, kwarg_mbs, target_mbs, losses)

        if not self._stages_initialized:
            self._initialize_stages(arg_mbs[0], kwarg_mbs[0])

        # Based on the plan in Step 1 created in __init__:
        # 2. Perform communication based on the pipeline_order
        stage_index_to_stage: Dict[int, _PipelineStageBase] = {
            stage.stage_index: stage for stage in self._stages
        }

        # determine prev_rank and next_rank based on which ranks are next to
        # the stages in the pipeline_order
        all_prev_ranks: Set[int] = set()
        all_next_ranks: Set[int] = set()
        for stage_index in stage_index_to_stage.keys():
            # TODO: assumption that stages only communicate from distances of +1/-1 (no skip connections)
            if stage_index > 0:
                all_prev_ranks.add(self.stage_index_to_group_rank[stage_index - 1])
            if stage_index < self._num_stages - 1:
                all_next_ranks.add(self.stage_index_to_group_rank[stage_index + 1])

        for time_step, action in enumerate(self.pipeline_order[self.rank]):
            try:
                ops: List[dist.P2POp] = []
                if action is not None:
                    computation_type = action.computation_type
                    mb_index = action.microbatch_index
                    stage_index = action.stage_index
                    assert (
                        mb_index is not None
                    ), "All currently supported action types require valid microbatch_index"
                    if computation_type == _ComputationType.FORWARD:
                        # perform forward computation
                        stage = stage_index_to_stage[stage_index]
                        output = stage.forward_one_chunk(
                            mb_index, arg_mbs[mb_index], kwarg_mbs[mb_index]
                        )
                        self._maybe_compute_loss(stage, output, target_mbs, mb_index)
                        ops.extend(stage.get_fwd_send_ops(mb_index))
<<<<<<< HEAD
                    elif computation_type == _ComputationType.BACKWARD:
=======
                    elif computation_type == _ComputationType.FULL_BACKWARD:
>>>>>>> f5b9e725
                        # perform backward computation
                        stage = stage_index_to_stage[stage_index]
                        loss = self._maybe_get_loss(stage, mb_index)
                        stage.backward_one_chunk(
                            mb_index,
                            loss=loss,
                            full_backward=True,
                        )
                        ops.extend(stage.get_bwd_send_ops(mb_index))
                    elif computation_type == _ComputationType.BACKWARD_INPUT:
                        # perform backward computation
                        stage = stage_index_to_stage[stage_index]
                        loss = self._maybe_get_loss(stage, mb_index)
                        stage.backward_one_chunk(
                            mb_index,
                            loss=loss,
                            full_backward=False,
                        )
                        ops.extend(stage.get_bwd_send_ops(mb_index))
                    elif computation_type == _ComputationType.WEIGHT:
                        # perform weight update
                        stage = stage_index_to_stage[stage_index]
                        stage.backward_weight_one_chunk(mb_index)
                    else:
                        raise ValueError(f"Unknown computation type {computation_type}")

                # Look at the neighboring ranks for this current timestep and determine whether
                # this current rank needs to do any recv communication
                for prev_rank in all_prev_ranks:
                    prev_rank_ops = self.pipeline_order[prev_rank]
                    prev_rank_action = None
                    if time_step < len(prev_rank_ops):
                        prev_rank_action = prev_rank_ops[time_step]
                    if prev_rank_action is not None:
                        computation_type = prev_rank_action.computation_type
                        mb_index = prev_rank_action.microbatch_index
                        stage_index = prev_rank_action.stage_index
                        assert (
                            mb_index is not None
                        ), "All currently supported action types require valid microbatch_index"
                        # Only handle sends for the forward from a previous rank
                        if computation_type == _ComputationType.FORWARD:
                            # If not the last stage, then receive fwd activations
                            if stage_index + 1 in stage_index_to_stage:
                                # TODO: We are assuming that stage will always receive from stage-1
                                # however that is not necessarily true of get_fwd_recv_ops
                                stage = stage_index_to_stage[stage_index + 1]
                                ops.extend(stage.get_fwd_recv_ops(mb_index))
<<<<<<< HEAD
                        elif (
                            computation_type == _ComputationType.BACKWARD
                            or computation_type == _ComputationType.WEIGHT
=======
                        elif computation_type in (
                            FULL_BACKWARD,
                            BACKWARD_INPUT,
                            BACKWARD_WEIGHT,
>>>>>>> f5b9e725
                        ):
                            # Previous rank doing backward has no influence for the current rank forward recv
                            pass
                        else:
                            raise ValueError(
                                f"Unknown computation type {computation_type}"
                            )
                for next_rank in all_next_ranks:
                    next_rank_ops = self.pipeline_order[next_rank]
                    next_rank_action = None
                    if time_step < len(next_rank_ops):
                        next_rank_action = next_rank_ops[time_step]
                    if next_rank_action is not None:
                        computation_type = next_rank_action.computation_type
                        mb_index = next_rank_action.microbatch_index
                        stage_index = next_rank_action.stage_index
                        assert (
                            mb_index is not None
                        ), "All currently supported action types require valid microbatch_index"
                        # Only handle receives for the backwards from a next rank
<<<<<<< HEAD
                        if (
                            computation_type == _ComputationType.FORWARD
                            or computation_type == _ComputationType.WEIGHT
                        ):
                            # Next rank doing forward or weight update has no influence for the current rank backward recv
                            pass
                        elif computation_type == _ComputationType.BACKWARD:
=======
                        if computation_type in (FORWARD, BACKWARD_WEIGHT):
                            # Next rank doing forward or weight update has no influence for the current rank backward recv
                            pass
                        elif computation_type in (BACKWARD_INPUT, FULL_BACKWARD):
>>>>>>> f5b9e725
                            # If not the first stage, then receive bwd gradients
                            if stage_index - 1 in stage_index_to_stage:
                                # TODO: We are assuming that stage will always receive from stage+1
                                # however that is not necessarily true of get_bwd_recv_ops
                                stage = stage_index_to_stage[stage_index - 1]
                                ops.extend(stage.get_bwd_recv_ops(mb_index))
                        else:
                            raise ValueError(
                                f"Unknown computation type {computation_type}"
                            )

                # do the communication
                if ops:
                    _batch_p2p(ops).wait()
            except Exception as e:
                logger.error(
                    "[Rank %s] pipeline schedule %s caught the following exception \
                     at time_step %s when running action %s",
                    self.rank,
                    self.__class__.__name__,
                    time_step,
                    action,
                )
                logger.error("%s", _format_pipeline_order(self.pipeline_order))
                raise e
        # Return losses if there is a container passed in
        self._update_losses(self._stages, losses)


class _PipelineScheduleRuntime(PipelineScheduleMulti):
    """
    Provides a simple runtime that requires a 'schedule IR' including specified communication operations.

    Can be instantiated directly by creating _PipelineScheduleRuntime and calling load_csv, or can be
    subclassed and the subclass can be responsible for creating a schedule IR.
    """

    def _load_actions(
        self,
        actions: Dict[int, List[Optional[_Action]]],
        format: str = "compute_only",
    ):
        """
        Given an in-memory representation for a simple compute-only schedule, lower it to a complex schedule including
        communication actions.  Stores the schedule in self, and must be called before running step_mo()
        """
        assert (
            self.stage_index_to_group_rank is not None
        ), "stage_index_to_group_rank is required for PipelineScheduleRuntime"
        self.pipeline_order_with_comms: Dict[int, List[_Action]] = {}
        if format == "compute_comms":
            for rank in actions:
                self.pipeline_order_with_comms[rank] = []
                for action in actions[rank]:
                    assert action is not None
                    self.pipeline_order_with_comms[rank].append(action)
            # TODO what level of validation should we offer for compute+comms schedule?
        elif format == "compute_only":
            # Perform schedule lowering
            for rank in actions:
                self.pipeline_order_with_comms[rank] = _add_unshard_reshard(
                    actions[rank]
                )

            self.pipeline_order_with_comms = _add_send_recv(
                self.pipeline_order_with_comms,
                stage_to_rank=lambda s: self.stage_index_to_group_rank[s],
                num_stages=self._num_stages,
            )
        else:
            raise NotImplementedError(f"{format=} is not implemented")

    def _load_csv(self, filename: str, format: str = "compute_only"):
        """Loads a csv in simple format and then lowers it to include comunication actions

        format must be either "compute_only" or "compute_comms".  If compute_only, the lowering passes
        will automatically be run to generate a compute_comms schedule.
        """
        if format == "compute_only":
            # this will populate self.pipeline_order
            super()._load_csv(filename)
            # this will populate self.pipeline_order_with_comms
            self._load_actions(self.pipeline_order)
        elif format == "compute_comms":
            actions = {}
            with open(filename, newline="") as csvfile:
                reader = csv.reader(csvfile)
                for rank, row in enumerate(reader):
                    actions[rank] = [_Action.from_str(s) for s in row]
                self._load_actions(actions, format=format)
        else:
            raise NotImplementedError(f"{format=} is not implemented")

    def _dump_csv(self, filename: str):
        """Dump a CSV representation of the compute + comms schedule into a file with the provided filename."""
        # TODO should there be an option to dump the compute_only schedule from PipelineScheduleRuntime? It's possible
        # that it does not exist if it was created from a compute_comms schedule.
        assert (
            self.pipeline_order_with_comms is not None
        ), "Must initialize compute_comms schedule before dump_csv"
        with open(filename, "w", newline="") as csvfile:
            writer = csv.writer(csvfile)
            for rank in self.pipeline_order_with_comms:
                writer.writerow(self.pipeline_order_with_comms[rank])

    def _simulate(self):
        return _simulate_comms_compute(
            self.pipeline_order_with_comms,
            lambda s: self.stage_index_to_group_rank[s],
            self._num_stages,
        )

    def _step_microbatches(
        self,
        arg_mbs: Optional[List] = None,
        kwarg_mbs: Optional[List] = None,
        target_mbs: Optional[List] = None,
        losses: Optional[List] = None,
    ):
        """
        Operate on the microbatches for looped schedules (multiple stages on each rank).

        TODO: Does not use sorted_batch_isend_irecv(). As a result, this schedule does
        not support models with skip connections.
        """
        arg_mbs, kwarg_mbs = self._check_inputs(arg_mbs, kwarg_mbs, target_mbs, losses)
        if not self._stages_initialized:
            self._initialize_stages(arg_mbs[0], kwarg_mbs[0])

        # Based on the plan in Step 1 created in __init__:
        # 2. Perform communication based on the pipeline_order
        stage_index_to_stage: Dict[int, _PipelineStageBase] = {
            stage.stage_index: stage for stage in self._stages
        }

        assert (
            self.pipeline_order_with_comms is not None
        ), "Must call _load_actions() before calling _step_microbatches()"

        # recv ops indexed by (stage_idx, mb_idx) need to be waited on before use
        bwd_recv_ops: Dict[Tuple[int, int], Work] = {}
        fwd_recv_ops: Dict[Tuple[int, int], Work] = {}

        # send ops should be waited on before step() exists, mainly for hygeine
        send_ops: List[Work] = []

        # we track which stages are 'active' when used with FSDP, and wait on unshard ops before computing on stages
        unshard_ops: Dict[int, UnshardHandle] = {}
        unsharded_stages = set()

        def _assert_unsharded(stage_idx: int):
            """If an unshard is active for `stage_idx`, wait() it and mark `stage_idx` unshared."""
            if stage_idx in unshard_ops:
                unshard_ops[stage_idx].wait()
                del unshard_ops[stage_idx]
                unsharded_stages.add(stage_idx)
            assert (
                stage_idx in unsharded_stages
            ), f"Attempted to compute on sharded {stage_idx=}"

        for time_step, action in enumerate(self.pipeline_order_with_comms[self.rank]):
            try:
                comp_type = action.computation_type
                mb_index: int = (
                    action.microbatch_index
                    if action.microbatch_index is not None
                    else -1
                )
                assert mb_index >= 0 or comp_type in (
                    UNSHARD,
                    RESHARD,
                ), f"{action=} missing mb_index"
                stage_idx = action.stage_index
                stage = stage_index_to_stage[stage_idx]
                stage_uses_fsdp = isinstance(stage.submod, FSDPModule)

                logger.debug(
                    "_PipelineScheduleRuntime running time_step %d, action %s",
                    time_step,
                    action,
                )

                # TODO(whc) it's not actually safe to use _batch_p2p here in the uncommon case the model has skip-connections,
                # since we do not want to batch up ops between more than a pair of ranks.  _sorted_batch_p2p would be
                # safe to use instead.
                # However, I was wondering if I should avoid calling batched operators at all in the case that there is
                # only one operator per batch.  I could iterate through the 'fwd_send_ops' one by one and run them.
                if comp_type == SEND_F:
                    send_ops.append(_batch_p2p(stage.get_fwd_send_ops(mb_index)))
                elif comp_type == SEND_B:
                    send_ops.append(_batch_p2p(stage.get_bwd_send_ops(mb_index)))
                elif comp_type == RECV_F:
                    assert (
                        stage_idx,
                        mb_index,
                    ) not in fwd_recv_ops, "Recv twice for {stage_idx=} {mb_index=} without executing forward"
                    fwd_recv_ops[(stage_idx, mb_index)] = _batch_p2p(
                        stage.get_fwd_recv_ops(mb_index)
                    )
                elif comp_type == RECV_B:
                    assert (
                        stage_idx,
                        mb_index,
                    ) not in bwd_recv_ops, "Recv twice for {stage_idx=} {mb_index=} without executing backward"
                    bwd_recv_ops[(stage_idx, mb_index)] = _batch_p2p(
                        stage.get_bwd_recv_ops(mb_index)
                    )
                elif comp_type == UNSHARD:
                    if stage_uses_fsdp:
                        assert (
                            stage_idx not in unsharded_stages
                            and stage_idx not in unshard_ops
                        ), f"Unsharding the same {stage_idx=} twice"
                        unshard_ops[stage_idx] = stage.submod.unshard(async_op=True)
                elif comp_type == RESHARD:
                    if stage_uses_fsdp:
                        assert (
                            stage_idx in unsharded_stages
                        ), f"Resharding {stage_idx=} without unsharding"
                        assert (
                            stage_idx not in unshard_ops
                        ), f"Resharding {stage_idx=} before finishing unshard"
                        stage.submod.reshard()
                elif comp_type == FORWARD:
                    if stage_uses_fsdp:
                        _assert_unsharded(stage_idx)

                    if not stage.is_first:
                        assert (
                            stage_idx,
                            mb_index,
                        ) in fwd_recv_ops, f"Computing {action=} before receiving input"
                        fwd_recv_ops.pop((stage_idx, mb_index)).wait()
                    output = stage.forward_one_chunk(
                        mb_index, arg_mbs[mb_index], kwarg_mbs[mb_index]
                    )
                    self._maybe_compute_loss(stage, output, target_mbs, mb_index)
                elif comp_type == BACKWARD:
                    if stage_uses_fsdp:
                        _assert_unsharded(stage_idx)

                    if not stage.is_last:
                        assert (
                            stage_idx,
                            mb_index,
                        ) in bwd_recv_ops, (
                            f"Attempted to run compute {action=} before receiving input"
                        )
                        bwd_recv_ops.pop((stage_idx, mb_index)).wait()
                    loss = self._maybe_get_loss(stage, mb_index)
                    stage.backward_one_chunk(
                        mb_index, loss=loss, full_backward=self.use_full_backward
                    )
                elif comp_type == WEIGHT:
                    if stage_uses_fsdp:
                        _assert_unsharded(stage_idx)

                    stage.backward_weight_one_chunk(mb_index)
                else:
                    raise ValueError(f"{action=} is unknown or unsupported")
            except Exception as e:
                logger.error(
                    "_PipelineScheduleRuntime caught exception at step %s when running action %s.  Full Schedule:",
                    time_step,
                    action,
                )
                # TODO(whc) what is the best practice for printing a multiline log?
                # logger will split it into multiple log lines, but this makes it hard to read (too wide)
                print(_format_pipeline_order(self.pipeline_order_with_comms))  # type: ignore[arg-type]
                raise e

        # Mostly these operations should have finished long ago, but there isn't an obvious time when to wait for them
        while len(send_ops):
            send_ops.pop().wait()

        assert len(unshard_ops) == 0, "Unused unshard operations"

        # Return losses if there is a container passed in
        self._update_losses(self._stages, losses)


class ScheduleLoopedBFS(PipelineScheduleMulti):
    """
    Breadth-First Pipeline Parallelism.
    See https://arxiv.org/abs/2211.05953 for details.
    Simliar to Interleaved 1F1B, Looped BFS supports multiple stages per rank.
    What is different is that when microbatches are ready for multiple local
    stages, Loops BFS will prioritizes the earlier stage, running all available
    microbatches at once.
    """

    def __init__(
        self,
        stages: List[_PipelineStageBase],
        n_microbatches: int,
        loss_fn: Optional[Callable] = None,
        output_merge_spec: Optional[Union[Dict[str, Any], Tuple[Any]]] = None,
    ):
        super().__init__(
            stages=stages,
            n_microbatches=n_microbatches,
            loss_fn=loss_fn,
            output_merge_spec=output_merge_spec,
        )

        # 1. Create the pipeline_order (all ranks do this calculation)
        # This will be used to keep track of the current state of the entire pipeline
        # pipeline_order[rank] = [Action(computation_type, microbatch_index, stage_index), ...]
        self.pipeline_order: Dict[int, List[Optional[_Action]]] = {}
        # ========================================================================
        for rank in range(self.pp_group_size):
            rank_ops = self._calculate_single_rank_operations(rank)
            self.pipeline_order[rank] = rank_ops

    def _calculate_single_rank_operations(self, rank):
        n_local_stages = len(self._stages)
        stage_indices = range(
            rank, self.pp_group_size * n_local_stages, self.pp_group_size
        )

        # Store the list of operations used for that rank
        rank_ops: List[Optional[_Action]] = []
        # Pre-padding, rank starts with no-ops based on the warmup.
        for _ in range(rank):
            rank_ops.append(None)

        for stage_index in stage_indices:
            for mb_index in range(self._n_microbatches):
                rank_ops.append(
                    _Action(stage_index, _ComputationType.FORWARD, mb_index)
                )

        # wait for the first backward to trickle up
        # which is 2 for every hop away
        post_warmup_ops = 2 * (self.pp_group_size - 1 - rank)
        rank_ops.extend([None] * post_warmup_ops)

        for stage_index in reversed(stage_indices):
            for mb_index in reversed(range(self._n_microbatches)):
                rank_ops.append(
                    _Action(stage_index, _ComputationType.BACKWARD, mb_index)
                )
        return rank_ops


def _get_1f1b_rank_ops(
    n_local_stages,
    pp_group_size,
    warmup_ops,
    fwd_bwd_ops,
    cooldown_ops,
    rank,
    forward_stage_index,
    backward_stage_index,
    num_1f1b_microbatches=0,
    enable_zero_bubble=False,
):
    # All stages start with handling microbatch 0
    fwd_stage_mb_index: Dict[int, int] = defaultdict(int)
    bwd_stage_mb_index: Dict[int, int] = defaultdict(int)
    weight_stage_mb_index: Dict[int, int] = defaultdict(int)

    # Store the list of operations used for that rank
    rank_ops: List[Optional[_Action]] = []
    # Pre-padding, rank starts with no-ops based on the warmup.
    for _ in range(rank):
        rank_ops.append(None)
    # These are used to calculate the number of slots to fill with no-ops, to account for the delay in warmup
    # when we want to wait for the backward to trickle back up and start 1f1b to align all ranks.
    # Formula:
    # pre-padding + warmup_ops + post_warmup_ops = earliest time step of first backward
    # post_warmup_ops = [earliest time step of first backward] - (warmup_ops + pre-padding)
    # earliest time step of first backward = [local_stages * group_size + 2 * (group_size - 1 - rank)]
    # warmup_ops = calculated above
    post_warmup_ops = (
        n_local_stages * pp_group_size + 2 * (pp_group_size - 1 - rank)
    ) - (warmup_ops + rank)

    if enable_zero_bubble:
        post_warmup_ops = pp_group_size - rank - 1

    total_ops = warmup_ops + fwd_bwd_ops + cooldown_ops

    backward_op_ids = []
    weight_op_count = 0

    FULL_BACKWARD_OR_BACKWARD_INPUT = (
        BACKWARD_INPUT if enable_zero_bubble else FULL_BACKWARD
    )

    for op in range(total_ops):
        # Warmup phase
        if op < warmup_ops:
            fwd_stage_index = forward_stage_index(op)
            # This will assign the current microbatch index and update it as well
            fwd_stage_mb_index[fwd_stage_index] = (
                mb_index := fwd_stage_mb_index[fwd_stage_index]
            ) + 1
            rank_ops.append(
                _Action(fwd_stage_index, _ComputationType.FORWARD, mb_index)
            )
            if op == warmup_ops - 1:
                # This is the last step in the warmup phase, so we need to wait for the backward to trickle back up
                rank_ops.extend([None] * post_warmup_ops)
        # 1F1B Phase (forward and backward)
        elif warmup_ops <= op < warmup_ops + fwd_bwd_ops:
            fwd_stage_index = forward_stage_index(op)
            fwd_stage_mb_index[fwd_stage_index] = (
                fwd_mb_index := fwd_stage_mb_index[fwd_stage_index]
            ) + 1
            rank_ops.append(
                _Action(fwd_stage_index, _ComputationType.FORWARD, fwd_mb_index)
            )
            bwd_stage_index = backward_stage_index(op)
            bwd_stage_mb_index[bwd_stage_index] = (
                bwd_mb_index := bwd_stage_mb_index[bwd_stage_index]
            ) + 1
            rank_ops.append(
<<<<<<< HEAD
                _Action(bwd_stage_index, _ComputationType.BACKWARD, bwd_mb_index)
=======
                _Action(bwd_stage_index, FULL_BACKWARD_OR_BACKWARD_INPUT, bwd_mb_index)
>>>>>>> f5b9e725
            )
            backward_op_ids.append(op)

            if enable_zero_bubble and op - warmup_ops >= num_1f1b_microbatches:
                weight_stage_index = backward_stage_index(
                    backward_op_ids[weight_op_count]
                )
                weight_stage_mb_index[weight_stage_index] = (
                    weight_mb_index := weight_stage_mb_index[weight_stage_index]
                ) + 1
                rank_ops.append(
                    _Action(
                        weight_stage_index, _ComputationType.WEIGHT, weight_mb_index
                    )
                )
                weight_op_count += 1
        # Cooldown phase
        else:
            # During cooldown phase, we need steps to align with 1f1b happening in other ranks
            # TODO: we don't need to always append, after all 1f1b are finished we can stop appending None
            if not enable_zero_bubble:
                rank_ops.append(None)

            bwd_stage_index = backward_stage_index(op)
            bwd_stage_mb_index[bwd_stage_index] = (
                bwd_mb_index := bwd_stage_mb_index[bwd_stage_index]
            ) + 1
            rank_ops.append(
<<<<<<< HEAD
                _Action(bwd_stage_index, _ComputationType.BACKWARD, bwd_mb_index)
=======
                _Action(bwd_stage_index, FULL_BACKWARD_OR_BACKWARD_INPUT, bwd_mb_index)
>>>>>>> f5b9e725
            )
            backward_op_ids.append(op)

            if enable_zero_bubble and op - warmup_ops >= num_1f1b_microbatches:
                weight_stage_index = backward_stage_index(
                    backward_op_ids[weight_op_count]
                )
                weight_stage_mb_index[weight_stage_index] = (
                    weight_mb_index := weight_stage_mb_index[weight_stage_index]
                ) + 1
                rank_ops.append(
                    _Action(
                        weight_stage_index, _ComputationType.WEIGHT, weight_mb_index
                    )
                )
                weight_op_count += 1

    while enable_zero_bubble and weight_op_count < len(backward_op_ids):
        weight_stage_index = backward_stage_index(backward_op_ids[weight_op_count])
        weight_stage_mb_index[weight_stage_index] = (
            weight_mb_index := weight_stage_mb_index[weight_stage_index]
        ) + 1
        rank_ops.append(
            _Action(weight_stage_index, _ComputationType.WEIGHT, weight_mb_index)
        )
        weight_op_count += 1

    return rank_ops


class ScheduleInterleaved1F1B(PipelineScheduleMulti):
    """
    The Interleaved 1F1B schedule.
    See https://arxiv.org/pdf/2104.04473 for details.
    Will perform one forward and one backward on the microbatches in steady
    state and supports multiple stages per rank. When microbatches are ready for
    multiple local stages, Interleaved 1F1B prioritizes the earlier microbatch
    (also called "depth first").

    This schedule is mostly similar to the original paper.
    It differs by being relaxing the requirement of num_microbatch % pp_size == 0.
    Using the flex_pp schedule, we will have num_rounds = max(1, n_microbatches // pp_group_size) and
    it works as long as n_microbatches % num_rounds is 0. As a few examples, support

    1. pp_group_size = 4, n_microbatches = 10. We will have num_rounds = 2 and n_microbatches % 2 is 0.
    2. pp_group_size = 4, n_microbatches = 3. We will have num_rounds = 1 and n_microbatches % 1 is 0.
    """

    def __init__(
        self,
        stages: List[_PipelineStageBase],
        n_microbatches: int,
        loss_fn: Optional[Callable] = None,
        args_chunk_spec: Optional[Tuple[TensorChunkSpec, ...]] = None,
        kwargs_chunk_spec: Optional[Dict[str, TensorChunkSpec]] = None,
        output_merge_spec: Optional[Union[Dict[str, Any], Tuple[Any]]] = None,
    ):
        self.pp_group_size = stages[0].group_size
        super().__init__(
            stages=stages,
            n_microbatches=n_microbatches,
            loss_fn=loss_fn,
            args_chunk_spec=args_chunk_spec,
            kwargs_chunk_spec=kwargs_chunk_spec,
            output_merge_spec=output_merge_spec,
        )
        self.n_local_stages = len(stages)
        self.rank = stages[0].group_rank
        self.number_of_rounds = max(1, n_microbatches // self.pp_group_size)
        self.microbatches_per_round = n_microbatches // self.number_of_rounds
        if n_microbatches % self.number_of_rounds != 0:
            raise ValueError(
                "Interleaved 1F1B requires the number of microbatches to be a "
                f"multiple of the number of rounds ({self.number_of_rounds}), "
                f"but got {n_microbatches}."
            )
        # 1. Create the pipeline_order (all ranks do this calculation)
        # This will be used to keep track of the current state of the entire pipeline
        # pipeline_order[rank] = [Action(computation_type, microbatch_index, stage_index), ...]
        self.pipeline_order: Dict[int, List[Optional[_Action]]] = {}
        for rank in range(self.pp_group_size):
            rank_ops = self._calculate_single_rank_operations(rank)
            self.pipeline_order[rank] = rank_ops

    def _calculate_single_rank_operations(self, rank) -> List[Optional[_Action]]:
        def get_rank_warmup_ops(rank):
            # Warms up operations for last stage
            warmups_ops_last_stage = (
                self.n_local_stages - 1
            ) * self.microbatches_per_round
            # Increment warmup operations by 2 for each hop away from the last stage
            multiply_factor = 2
            warmup_ops = warmups_ops_last_stage + multiply_factor * (
                (self.pp_group_size - 1) - rank
            )

            # We cannot have more warmup operations than there are number of microbatches, so cap it there
            return min(warmup_ops, self._n_microbatches * self.n_local_stages)

        warmup_ops = get_rank_warmup_ops(rank)
        microbatch_ops = self.n_local_stages * self._n_microbatches
        # fwd_bwd_ops should encompass the remaining forwards
        fwd_bwd_ops = microbatch_ops - warmup_ops
        # cooldown_ops should encompass the remaining backwards
        cooldown_ops = microbatch_ops - fwd_bwd_ops
        # total ops encompass both forward and backward ops
        total_ops = warmup_ops + fwd_bwd_ops + cooldown_ops
        # warmup_ops + fwd_bwd_ops * 2 + cooldown_ops == microbatch_ops * 2
        logger.debug(
            "rank %s, warmup_ops %s, 1f1b %s, cooldown_ops %s total_ops %s",
            rank,
            warmup_ops,
            fwd_bwd_ops,
            cooldown_ops,
            total_ops,
        )

        # Calculates the stage index based on step and pp_group_size
        def forward_stage_index(step):
            # Get the local index from 0 to n_local_stages-1
            local_index = (step // self.microbatches_per_round) % self.n_local_stages
            return (local_index * self.pp_group_size) + rank

        def backward_stage_index(step):
            local_index = (
                self.n_local_stages
                - 1
                - ((step - warmup_ops) // self.microbatches_per_round)
                % self.n_local_stages
            )
            return (local_index * self.pp_group_size) + rank

        return _get_1f1b_rank_ops(
            self.n_local_stages,
            self.pp_group_size,
            warmup_ops,
            fwd_bwd_ops,
            cooldown_ops,
            rank,
            forward_stage_index,
            backward_stage_index,
        )


class ScheduleInterleavedZeroBubble(PipelineScheduleMulti):
    """
    The Interleaved Zero Bubble schedule.
    See https://arxiv.org/pdf/2401.10241 for details.
    Will perform one forward and one backward on inputs for the microbatches in steady
    state and supports multiple stages per rank. Uses the backward for weights to fill in
    the pipeline bubble.

    In particular this is implementing the ZB1P schedule in the paper.
    """

    def __init__(
        self,
        stages: List[_PipelineStageBase],
        n_microbatches: int,
        loss_fn: Optional[Callable] = None,
        args_chunk_spec: Optional[Tuple[TensorChunkSpec, ...]] = None,
        kwargs_chunk_spec: Optional[Dict[str, TensorChunkSpec]] = None,
        output_merge_spec: Optional[Union[Dict[str, Any], Tuple[Any]]] = None,
    ):
        self.pp_group_size = stages[0].group_size
        super().__init__(
            stages=stages,
            n_microbatches=n_microbatches,
            loss_fn=loss_fn,
            args_chunk_spec=args_chunk_spec,
            kwargs_chunk_spec=kwargs_chunk_spec,
            output_merge_spec=output_merge_spec,
        )
        self.n_local_stages = len(stages)
        self.rank = stages[0].group_rank
        self.number_of_rounds = max(1, n_microbatches // self.pp_group_size)
        self.microbatches_per_round = n_microbatches // self.number_of_rounds
        if n_microbatches % self.number_of_rounds != 0:
            raise ValueError(
                "Zero bubble requires the number of microbatches to be a "
                f"multiple of the number of rounds ({self.number_of_rounds}), "
                f"but got {n_microbatches}."
            )
        # 1. Create the pipeline_order (all ranks do this calculation)
        # This will be used to keep track of the current state of the entire pipeline
        # pipeline_order[rank] = [Action(computation_type, microbatch_index, stage_index), ...]
        self.pipeline_order: Dict[int, List[Optional[_Action]]] = {}
        for rank in range(self.pp_group_size):
            rank_ops = self._calculate_single_rank_operations(rank)
            self.pipeline_order[rank] = rank_ops

        # This function add bubbles to the generated schedule based on dependencies of actions
        # Note that the ZB1P schedule will not require bubbles to be manually added and it is
        # only useful when n_microbatches <= microbatches_per_round
        self.pipeline_order = self._add_bubbles_to_actions(
            self.n_local_stages * self.pp_group_size,
        )

    def _calculate_single_rank_operations(self, rank) -> List[Optional[_Action]]:
        def get_rank_warmup_ops(rank):
            # Warms up operations for last stage
            warmups_ops_last_stage = (
                self.n_local_stages - 1
            ) * self.microbatches_per_round
            # Increment warmup operations by 2 for each hop away from the last stage
            multiply_factor = 1
            warmup_ops = warmups_ops_last_stage + multiply_factor * (
                (self.pp_group_size - 1) - rank
            )

            # We cannot have more warmup operations than there are number of microbatches, so cap it there
            return min(warmup_ops, self._n_microbatches * self.n_local_stages)

        warmup_ops = get_rank_warmup_ops(rank)
        microbatch_ops = self.n_local_stages * self._n_microbatches
        # fwd_bwd_ops should encompass the remaining forwards
        fwd_bwd_ops = microbatch_ops - warmup_ops
        # cooldown_ops should encompass the remaining backwards
        cooldown_ops = microbatch_ops - fwd_bwd_ops
        # total ops encompass both forward and backward ops
        total_ops = warmup_ops + fwd_bwd_ops + cooldown_ops
        # warmup_ops + fwd_bwd_ops * 2 + cooldown_ops == microbatch_ops * 2
        logger.debug(
            "rank %s, warmup_ops %s, 1f1b %s, cooldown_ops %s total_ops %s",
            rank,
            warmup_ops,
            fwd_bwd_ops,
            cooldown_ops,
            total_ops,
        )

        # Calculates the stage index based on step and pp_group_size

        def forward_stage_index(step):
            # Get the local index from 0 to n_local_stages-1
            local_index = (step // self.microbatches_per_round) % self.n_local_stages
            return (local_index * self.pp_group_size) + rank

        def backward_stage_index(step):
            local_index = (
                self.n_local_stages
                - 1
                - ((step - warmup_ops) // self.microbatches_per_round)
                % self.n_local_stages
            )
            return (local_index * self.pp_group_size) + rank

        num_1f1b_microbatches = rank

        return _get_1f1b_rank_ops(
            self.n_local_stages,
            self.pp_group_size,
            warmup_ops,
            fwd_bwd_ops,
            cooldown_ops,
            rank,
            forward_stage_index,
            backward_stage_index,
            num_1f1b_microbatches,
            enable_zero_bubble=True,
        )

    def _add_bubbles_to_actions(self, num_stages_global):
        actions = self.pipeline_order

        def need_bubble(stage, op, microbatch, num_stages_global, seen_ops):
            if op == _ComputationType.FORWARD:
                if stage != 0 and (stage - 1, op, microbatch) not in seen_ops:
                    return True
            elif op == _ComputationType.BACKWARD:
                if stage == num_stages_global - 1:
                    return (stage, _ComputationType.FORWARD, microbatch) not in seen_ops
                return (stage + 1, op, microbatch) not in seen_ops
            return False

        seen_ops: Set[Tuple[int, _ComputationType, int]] = set()
        result: Dict[int, List[Optional[_Action]]] = {}
        next_pointer: Dict[int, int] = {}
        bubbles_added: Dict[int, int] = {}
        total_bubbles_added = 0

        for rank in range(self.pp_group_size):
            result[rank] = []
            next_pointer[rank] = 0
            bubbles_added[rank] = 0

        while True:
            should_stop = True

            temp_seen_ops: Set[Tuple[int, _ComputationType, int]] = set()

            for rank in range(self.pp_group_size):
                timestamp = next_pointer[rank]
                if timestamp >= len(actions[rank]):
                    continue

                should_stop = False

                if actions[rank][timestamp] is not None:
                    temp_action = actions[rank][timestamp]
                    assert temp_action is not None
                    stage_index, op, microbatch = temp_action
                    if not need_bubble(
                        stage_index, op, microbatch, num_stages_global, seen_ops
                    ):
                        result[rank].append(actions[rank][timestamp])
                        if microbatch is not None:
                            temp_seen_ops.add((stage_index, op, microbatch))
                        next_pointer[rank] += 1
                    else:
                        result[rank].append(None)
                        bubbles_added[rank] += 1
                else:
                    next_pointer[rank] += 1
                    result[rank].append(None)

            seen_ops.update(temp_seen_ops)
            if should_stop:
                break

        if total_bubbles_added > 0:
            logger.warning(
                "Non zero bubbles added: total_bubbles_added=%s bubbles_added=%s",
                total_bubbles_added,
                bubbles_added,
            )
        return result


def get_schedule_class(schedule_name: str):
    """
    Maps a schedule name (case insensitive) to its corresponding class object.

    Args:
        schedule_name (str): The name of the schedule.
    """
    schedule_map = {
        "1F1B": Schedule1F1B,
        "Interleaved1F1B": ScheduleInterleaved1F1B,
        "GPipe": ScheduleGPipe,
        "LoopedBFS": ScheduleLoopedBFS,
        "InterleavedZeroBubble": ScheduleInterleavedZeroBubble,
        "PipelineScheduleSingle": PipelineScheduleSingle,
        "PipelineScheduleMulti": PipelineScheduleMulti,
    }
    lowercase_keys = {k.lower(): k for k in schedule_map.keys()}
    lowercase_schedule_name = schedule_name.lower()
    if lowercase_schedule_name not in lowercase_keys:
        raise ValueError(
            f"Unknown schedule name '{schedule_name}'. The valid options are {list(schedule_map.keys())}"
        )
    return schedule_map[lowercase_keys[lowercase_schedule_name]]


def _simulate_comms_compute(
    pipeline_order, stage_to_rank: Callable[[int], int], num_stages: int
):
    """This function dry-run simulates the actions in the schedule from the perspective of all ranks, and flags
    any deadlocks caused by missing or misordered communications.  It also simulates any bubbles in time where a rank
    can not execute any action due to waiting for unmet dependencies.  The total number of simulator steps can be used
    as a metric for unit tests involving IR optimization passes as reordering and merging of IR can reduce the number
    of simulated steps.

    The simulation is not high-fidelity and does not model overlapping of compute and communication, or cuda streams.
    Future work may be to enhance this and model the compute time, comms overlap, and even memory.
    """
    pipeline_order = {
        rank: [a for a in pipeline_order[rank] if a is not None]
        for rank in sorted(pipeline_order)
    }
    schedule: Dict[int, List[_Action | None]] = {
        rank: [] for rank in sorted(pipeline_order)
    }

    def _prev_ops(stage_idx):
        rank = stage_to_rank(stage_idx)
        ops = copy.deepcopy(schedule[rank])
        return ops

    def _ready_to_schedule(action: Optional[_Action]) -> bool:
        if action is None:
            return True

        stage_idx = action.stage_index
        if action.computation_type == F:
            if action.stage_index == 0:
                return True
            for p in _prev_ops(stage_idx):
                if p is None:
                    continue
                elif (
                    p.computation_type == RECV_F
                    and p.stage_index == action.stage_index
                    and p.microbatch_index == action.microbatch_index
                ):
                    return True
            return False
        elif action.computation_type == B:
            if action.stage_index == num_stages - 1:
                return True
            for p in _prev_ops(stage_idx):
                if p is None:
                    continue
                elif (
                    p.computation_type == RECV_B
                    and p.stage_index == action.stage_index
                    and p.microbatch_index == action.microbatch_index
                ):
                    return True
            return False
        elif action.computation_type == W:
            return True
        elif action.computation_type == SEND_F:
            expected_f = _Action(action.stage_index, F, action.microbatch_index)
            return expected_f in _prev_ops(stage_idx)
        elif action.computation_type == RECV_F:
            peer_stage_idx = stage_idx - 1
            expected_send = _Action(peer_stage_idx, SEND_F, action.microbatch_index)
            return expected_send in _prev_ops(peer_stage_idx)
        elif action.computation_type == SEND_B:
            expected_b = _Action(action.stage_index, B, action.microbatch_index)
            return expected_b in _prev_ops(stage_idx)
        elif action.computation_type == RECV_B:
            peer_stage_idx = stage_idx + 1
            expected_send = _Action(peer_stage_idx, SEND_B, action.microbatch_index)
            return expected_send in _prev_ops(peer_stage_idx)
        else:
            raise ValueError(f"Unsupported action type {action}")

    while pipeline_order:
        progress = False
        for rank in sorted(pipeline_order):
            if len(pipeline_order[rank]) == 0:
                continue

            action = pipeline_order[rank][0]
            if _ready_to_schedule(action):
                if action is not None:
                    schedule[rank].append(action)
                pipeline_order[rank].pop(0)
                progress = True
            else:
                schedule[rank].append(None)

        for i in sorted(pipeline_order, reverse=True):
            if len(pipeline_order[i]) == 0:
                del pipeline_order[i]

        # hacky, but do a second pass to replace any 'none' at this timestep with a real action, if it got unblocked
        # by one of the later ranks
        for rank in sorted(pipeline_order):
            if len(pipeline_order[rank]) == 0:
                continue

            if schedule[rank][-1] is not None:
                continue

            action = pipeline_order[rank][0]
            if _ready_to_schedule(action):
                if action is not None:
                    schedule[rank][-1] = action
                pipeline_order[rank].pop(0)

        for i in sorted(pipeline_order, reverse=True):
            if len(pipeline_order[i]) == 0:
                del pipeline_order[i]

        if not progress:
            print("WIP comms schedule:\n", _format_pipeline_order(schedule))
            for rank in pipeline_order:
                print(f"{rank=} next action= {pipeline_order[rank][0]}")
            raise ValueError("Schedule is not progressing")

    return schedule


def _dump_chrometrace(schedule, filename):
    """
    This function dumps a schedule IR into a chrometrace format so it can be visualized.

    It is currently very basic and only serves as a graphical alternative to dumping the schedule IR as text.

    As future work we may extend this to include more accurate heuristics for durations, or let users input durations,
    add 'flow events' to let the UI show the connection between sends and recvs, and model cuda streams for comm/compute
    as separate streams on the chrometrace view.
    """
    events = []
    for rank in sorted(schedule):
        for timestep, action in enumerate(schedule[rank]):
            if action is None:
                continue
            events.append(
                {
                    "name": str(action),
                    "cat": (
                        "computation"
                        if action.computation_type in (F, B, W)
                        else "communication"
                    ),
                    "ph": "X",
                    "pid": rank,
                    "tid": rank,
                    "ts": timestep,
                    "dur": 1,
                }
            )
    import json

    with open(filename, "w") as f:
        json.dump({"traceEvents": events}, f)<|MERGE_RESOLUTION|>--- conflicted
+++ resolved
@@ -51,26 +51,28 @@
 class _ComputationType(Enum):
     # TODO(whc) rename to _ActType?
     FORWARD = 1
-    BACKWARD = 2
-    WEIGHT = 3
+    BACKWARD_INPUT = 2
+    BACKWARD_WEIGHT = 3
     UNSHARD = 4
     RESHARD = 5
     SEND_F = 6
     RECV_F = 7
     SEND_B = 8
     RECV_B = 9
+    FULL_BACKWARD = 10
 
     def __str__(self):
         str_map = {
             _ComputationType.FORWARD: "F",
-            _ComputationType.BACKWARD: "B",
-            _ComputationType.WEIGHT: "W",
+            _ComputationType.BACKWARD_INPUT: "I",
+            _ComputationType.BACKWARD_WEIGHT: "W",
             _ComputationType.UNSHARD: "UNSHARD",
             _ComputationType.RESHARD: "RESHARD",
             _ComputationType.SEND_F: "SEND_F",
             _ComputationType.RECV_F: "RECV_F",
             _ComputationType.SEND_B: "SEND_B",
             _ComputationType.RECV_B: "RECV_B",
+            _ComputationType.FULL_BACKWARD: "B",
         }
         return str_map[self]
 
@@ -78,10 +80,10 @@
     def from_str(action):
         if action == "F":
             return _ComputationType.FORWARD
-        elif action == "B":
-            return _ComputationType.BACKWARD
+        elif action == "I":
+            return _ComputationType.BACKWARD_INPUT
         elif action == "W":
-            return _ComputationType.WEIGHT
+            return _ComputationType.BACKWARD_WEIGHT
         elif action == "UNSHARD":
             return _ComputationType.UNSHARD
         elif action == "RESHARD":
@@ -94,28 +96,32 @@
             return _ComputationType.SEND_B
         elif action == "RECV_B":
             return _ComputationType.RECV_B
+        elif action == "B":
+            return _ComputationType.FULL_BACKWARD
         else:
             raise RuntimeError(f"Invalid computation type {action}")
 
 
 FORWARD = _ComputationType.FORWARD
-BACKWARD = _ComputationType.BACKWARD
-WEIGHT = _ComputationType.WEIGHT
+BACKWARD_INPUT = _ComputationType.BACKWARD_INPUT
+BACKWARD_WEIGHT = _ComputationType.BACKWARD_WEIGHT
 UNSHARD = _ComputationType.UNSHARD
 RESHARD = _ComputationType.RESHARD
 SEND_F = _ComputationType.SEND_F
 RECV_F = _ComputationType.RECV_F
 SEND_B = _ComputationType.SEND_B
 RECV_B = _ComputationType.RECV_B
+FULL_BACKWARD = _ComputationType.FULL_BACKWARD
 
 # Convenience shorthand for compute actions only since they are used in 'simple schedule format'
 F = FORWARD
-B = BACKWARD
-W = WEIGHT
+I = BACKWARD_INPUT
+W = BACKWARD_WEIGHT
+B = FULL_BACKWARD
 
 # Helper to parse an action string like 1F0 into a tuple of (stage_index, computation_type, microbatch_index)
 _action_regex = re.compile(
-    r"(\d+)(F|B|W|UNSHARD|RESHARD|SEND_F|RECV_F|SEND_B|RECV_B)(\d*)"
+    r"(\d+)(F|I|B|W|UNSHARD|RESHARD|SEND_F|RECV_F|SEND_B|RECV_B)(\d*)"
 )
 
 
@@ -203,153 +209,6 @@
     return formatted_table
 
 
-<<<<<<< HEAD
-def _validate_pipeline_order(
-    pipeline_order: Dict[int, List[Optional[_Action]]],
-    num_microbatches: int,
-    num_stages: int,
-    enable_zero_bubble: bool = False,
-):
-    """
-    pipeline_order[rank] = [(computation_type, microbatch_index, stage_index), ...]
-    Validating that the pipeline order follows the rules:
-    1. Forward action for a microbatch must be before the Backward action for that microbatch
-    2. Recv for a microbatch must be before the send for that microbatch
-    3. Microbatch index is handled in sequential order for each stage
-    4. A later stage cannot operate on a microbatch before any of the previous stages have operated on it
-    5. Same microbatch cannot be handled in the same time step across ranks
-    """
-    # microbatch_index: (current computation type, current stage)
-    microbatch_process_info: Dict[int, Tuple[_ComputationType, int]] = {}
-    max_timestep = max(len(rank_list) for rank_list in pipeline_order.values())
-    for timestep in range(max_timestep):
-        error_msg: List[str] = []
-        current_timestep_actions = []
-        for rank in range(len(pipeline_order)):
-            action = (
-                pipeline_order[rank][timestep]
-                if timestep < len(pipeline_order[rank])
-                else None
-            )
-
-            if action is not None:
-                computation_type = action.computation_type
-                if computation_type != _ComputationType.WEIGHT:
-                    current_timestep_actions.append(action)
-
-        # TODO: enable this
-        # if len(current_timestep_actions) == 0:
-        #     error_msg.append(
-        #         "All actions were None, there is an unnecessary gap in the schedule"
-        #     )
-
-        # Ensure that no microbatch is operated on twice in current_timestep_actions
-        unique_microbatch_indices = {
-            action.microbatch_index for action in current_timestep_actions
-        }
-        if len(unique_microbatch_indices) != len(current_timestep_actions):
-            error_msg.append(
-                "Duplicate microbatch index found in current_timestep_actions"
-            )
-
-        for action in current_timestep_actions:
-            stage_index = action.stage_index
-            computation_type = action.computation_type
-            mb_index = action.microbatch_index
-            assert (
-                mb_index is not None
-            ), "All currently supported action types require valid microbatch_index"
-            if mb_index >= num_microbatches:
-                error_msg.append(f"Microbatch index {mb_index} out of range")
-
-            # first microbatch
-            if mb_index not in microbatch_process_info:
-                if computation_type != _ComputationType.FORWARD or stage_index != 0:
-                    error_msg.append(f"Incorrect start for microbatch {mb_index}")
-                microbatch_process_info[mb_index] = (computation_type, stage_index)
-            else:
-                # if the microbatch is included, check that the current stage is right after prev
-                prev_computation, prev_stage = microbatch_process_info[mb_index]
-
-                if prev_computation == _ComputationType.FORWARD:
-                    if prev_stage == num_stages - 1:
-                        expected_stage = num_stages - 1
-                        expected_computation = _ComputationType.BACKWARD
-                    else:
-                        expected_stage = prev_stage + 1
-                        expected_computation = _ComputationType.FORWARD
-                elif prev_computation == _ComputationType.BACKWARD:
-                    if prev_stage == 0:
-                        error_msg.append(
-                            f"[{mb_index=}] already finished backward computation"
-                        )
-                        break
-                    else:
-                        expected_stage = prev_stage - 1
-                        expected_computation = _ComputationType.BACKWARD
-                else:
-                    raise ValueError(
-                        f"Computation type {prev_computation} not supported"
-                    )
-
-                if expected_computation is not None:
-                    if expected_computation != computation_type:
-                        error_msg.append(
-                            f"[{mb_index=}] {expected_computation=} VS. actual {computation_type=}"
-                        )
-
-                if expected_stage != stage_index:
-                    error_msg.append(
-                        f"[{mb_index=}] {expected_stage=} VS. actual {stage_index=}"
-                    )
-
-                microbatch_process_info[mb_index] = (
-                    expected_computation,
-                    expected_stage,
-                )
-
-        if not enable_zero_bubble:
-            if len(error_msg) != 0:
-                raise RuntimeError(
-                    f"Error at timestep {timestep}: " + ",".join(error_msg)
-                )
-            return
-
-        for rank in range(len(pipeline_order)):
-            backward_steps: Set[Tuple[int, int]] = set()
-            weight_steps: Set[Tuple[int, int]] = set()
-
-            for action in pipeline_order[rank]:
-                if action is None:
-                    continue
-
-                stage_index = action.stage_index
-                computation_type = action.computation_type
-                mb_index = action.microbatch_index
-                if computation_type == _ComputationType.BACKWARD:
-                    if mb_index is not None:
-                        backward_steps.add((mb_index, stage_index))
-                elif computation_type == _ComputationType.WEIGHT:
-                    if (mb_index, stage_index) not in backward_steps:
-                        error_msg.append(
-                            f"{mb_index=}, {stage_index=} Weight happened before bwd"
-                        )
-                    if (mb_index, stage_index) in weight_steps:
-                        error_msg.append(
-                            f"{mb_index=}, {stage_index=} Duplicated weight step"
-                        )
-                    if mb_index is not None:
-                        weight_steps.add((mb_index, stage_index))
-
-            if len(backward_steps) != len(weight_steps):
-                error_msg.append("Length weight steps != Length bwd steps")
-
-        if len(error_msg) != 0:
-            raise RuntimeError(f"Error at timestep {timestep}: " + ",".join(error_msg))
-
-
-=======
->>>>>>> f5b9e725
 class _PipelineSchedule(ABC):
     def __init__(
         self,
@@ -978,18 +837,58 @@
     return fsdp_aware_actions
 
 
+def _merge_bw(
+    compute_actions: List[Optional[_Action]],
+) -> List[_Action]:
+    """Given a basic schedule involving only compute actions (F,I,W), merge adjacent I and W ops into B ops.
+    (note: I = BACKWARD_INPUT, W = BACKWARD_WEIGHT, B = FULL_BACKWARD)
+
+    B refers to running the whole backward (not separating grad_input and grad_weight), which can be more efficient
+    in some cases.
+    """
+    merged_actions = []
+    while compute_actions:
+        action = compute_actions.pop(0)
+        if action is None:
+            continue
+
+        while len(compute_actions) and (next_action := compute_actions[0]) is None:
+            # remove any None actions between 'action' and 'next_action'
+            compute_actions.pop(0)
+
+        if (
+            action.computation_type == BACKWARD_INPUT
+            and next_action is not None
+            and next_action.computation_type == BACKWARD_WEIGHT
+            and action.stage_index == next_action.stage_index
+            and action.microbatch_index == next_action.microbatch_index
+        ):
+            merged_actions.append(
+                _Action(action.stage_index, FULL_BACKWARD, action.microbatch_index)
+            )
+            compute_actions.pop(0)
+        else:
+            merged_actions.append(action)
+    return merged_actions
+
+
 def _add_send_recv(
     compute_actions: Dict[int, List[_Action]],
     stage_to_rank: Callable[[int], int],
     num_stages: int,
 ) -> Dict[int, List[_Action]]:
     comm_actions: Dict[int, List[_Action]] = {rank: [] for rank in compute_actions}
+    prev_actions: Dict[int, Set[_Action]] = {rank: set() for rank in compute_actions}
 
     def _has_comms(action: _Action) -> bool:
         if action.computation_type == F:
-            return action.stage_index != num_stages - 1
-        elif action.computation_type == B:
-            return action.stage_index != 0
+            return action.stage_index != num_stages - 1 and stage_to_rank(
+                action.stage_index + 1
+            ) != stage_to_rank(action.stage_index)
+        elif action.computation_type in (BACKWARD_INPUT, FULL_BACKWARD):
+            return action.stage_index != 0 and stage_to_rank(
+                action.stage_index - 1
+            ) != stage_to_rank(action.stage_index)
         return False
 
     def _get_comms(action: _Action) -> Tuple[_Action, _Action]:
@@ -1003,7 +902,7 @@
         return send, recv
 
     def _ready_to_schedule(
-        action: Optional[_Action], prev_actions: List[_Action]
+        action: Optional[_Action], prev_actions: Set[_Action]
     ) -> bool:
         """We don't put our own recv ops in the schedule, we let a sender on another rank put our recv ops in place.
         This helps ensure a sane (non-hanging) ordering of sends and recvs.
@@ -1012,40 +911,63 @@
         if action is None:
             return True
         elif action.computation_type == F and not action.stage_index == 0:
-            expected_recv = _Action(
-                action.stage_index,
-                RECV_F if action.computation_type == F else RECV_B,
-                action.microbatch_index,
-            )
-            return expected_recv in prev_actions
-        elif action.computation_type == B and not action.stage_index == num_stages - 1:
-            expected_recv = _Action(
-                action.stage_index,
-                RECV_F if action.computation_type == F else RECV_B,
-                action.microbatch_index,
-            )
-            return expected_recv in prev_actions
+            if (
+                _Action(action.stage_index, RECV_F, action.microbatch_index)
+                in prev_actions
+            ):
+                return True
+            elif (
+                _Action(action.stage_index - 1, F, action.microbatch_index)
+                in prev_actions
+            ):
+                return True
+            return False
+        elif (
+            action.computation_type in (BACKWARD_INPUT, FULL_BACKWARD)
+            and not action.stage_index == num_stages - 1
+        ):
+            if (
+                _Action(action.stage_index, RECV_B, action.microbatch_index)
+                in prev_actions
+            ):
+                return True
+            elif (
+                _Action(action.stage_index + 1, BACKWARD_INPUT, action.microbatch_index)
+                in prev_actions
+            ):
+                return True
+            elif (
+                _Action(action.stage_index + 1, FULL_BACKWARD, action.microbatch_index)
+                in prev_actions
+            ):
+                return True
+            return False
         else:
             return True
 
     while compute_actions:
         progress = False
         # go in order of ranks even if dict keys aren't ordered
-        for rank in range(len(compute_actions)):
-            assert len(compute_actions[rank]) > 0
+        for rank in sorted(compute_actions):
+            assert (
+                len(compute_actions[rank]) > 0
+            ), f"{rank=}, {len(compute_actions[rank])=}"
             action = compute_actions[rank][0]
 
-            if not _ready_to_schedule(action, comm_actions[rank]):
+            if not _ready_to_schedule(action, prev_actions[rank]):
                 continue
 
             if action is not None:
                 comm_actions[rank].append(action)
+                prev_actions[rank].add(action)
                 if _has_comms(action):
                     send, recv = _get_comms(action)
                     # TODO we can avoid send/recv if the 2 stages are on the same rank.
                     # should we avoid that in the runtime or here?
                     comm_actions[rank].append(send)
+                    prev_actions[rank].add(send)
                     comm_actions[stage_to_rank(recv.stage_index)].append(recv)
+                    prev_actions[stage_to_rank(recv.stage_index)].add(recv)
 
             compute_actions[rank].pop(0)
             if len(compute_actions[rank]) == 0:
@@ -1300,11 +1222,7 @@
                         )
                         self._maybe_compute_loss(stage, output, target_mbs, mb_index)
                         ops.extend(stage.get_fwd_send_ops(mb_index))
-<<<<<<< HEAD
-                    elif computation_type == _ComputationType.BACKWARD:
-=======
                     elif computation_type == _ComputationType.FULL_BACKWARD:
->>>>>>> f5b9e725
                         # perform backward computation
                         stage = stage_index_to_stage[stage_index]
                         loss = self._maybe_get_loss(stage, mb_index)
@@ -1324,7 +1242,7 @@
                             full_backward=False,
                         )
                         ops.extend(stage.get_bwd_send_ops(mb_index))
-                    elif computation_type == _ComputationType.WEIGHT:
+                    elif computation_type == _ComputationType.BACKWARD_WEIGHT:
                         # perform weight update
                         stage = stage_index_to_stage[stage_index]
                         stage.backward_weight_one_chunk(mb_index)
@@ -1353,16 +1271,10 @@
                                 # however that is not necessarily true of get_fwd_recv_ops
                                 stage = stage_index_to_stage[stage_index + 1]
                                 ops.extend(stage.get_fwd_recv_ops(mb_index))
-<<<<<<< HEAD
-                        elif (
-                            computation_type == _ComputationType.BACKWARD
-                            or computation_type == _ComputationType.WEIGHT
-=======
                         elif computation_type in (
                             FULL_BACKWARD,
                             BACKWARD_INPUT,
                             BACKWARD_WEIGHT,
->>>>>>> f5b9e725
                         ):
                             # Previous rank doing backward has no influence for the current rank forward recv
                             pass
@@ -1383,20 +1295,10 @@
                             mb_index is not None
                         ), "All currently supported action types require valid microbatch_index"
                         # Only handle receives for the backwards from a next rank
-<<<<<<< HEAD
-                        if (
-                            computation_type == _ComputationType.FORWARD
-                            or computation_type == _ComputationType.WEIGHT
-                        ):
-                            # Next rank doing forward or weight update has no influence for the current rank backward recv
-                            pass
-                        elif computation_type == _ComputationType.BACKWARD:
-=======
                         if computation_type in (FORWARD, BACKWARD_WEIGHT):
                             # Next rank doing forward or weight update has no influence for the current rank backward recv
                             pass
                         elif computation_type in (BACKWARD_INPUT, FULL_BACKWARD):
->>>>>>> f5b9e725
                             # If not the first stage, then receive bwd gradients
                             if stage_index - 1 in stage_index_to_stage:
                                 # TODO: We are assuming that stage will always receive from stage+1
@@ -1572,6 +1474,9 @@
                 stage_idx = action.stage_index
                 stage = stage_index_to_stage[stage_idx]
                 stage_uses_fsdp = isinstance(stage.submod, FSDPModule)
+                # see [Note: V-schedule special case]
+                is_next_stage_on_this_rank = stage_idx + 1 in stage_index_to_stage
+                is_prev_stage_on_this_rank = stage_idx - 1 in stage_index_to_stage
 
                 logger.debug(
                     "_PipelineScheduleRuntime running time_step %d, action %s",
@@ -1624,17 +1529,58 @@
                     if stage_uses_fsdp:
                         _assert_unsharded(stage_idx)
 
-                    if not stage.is_first:
+                    if (
+                        not stage.is_first
+                        # no recv op expected for V-schedule special case (see [Note: V-schedule special case])
+                        and not is_prev_stage_on_this_rank
+                    ):
                         assert (
                             stage_idx,
                             mb_index,
                         ) in fwd_recv_ops, f"Computing {action=} before receiving input"
                         fwd_recv_ops.pop((stage_idx, mb_index)).wait()
+
                     output = stage.forward_one_chunk(
                         mb_index, arg_mbs[mb_index], kwarg_mbs[mb_index]
                     )
                     self._maybe_compute_loss(stage, output, target_mbs, mb_index)
-                elif comp_type == BACKWARD:
+
+                    # SEND/RECV op are avoided for special case with 2 adjacent stages on same rank
+                    # see [Note: V-schedule special case]
+                    if is_next_stage_on_this_rank:
+                        stage_index_to_stage[stage_idx + 1].set_local_fwd_input(
+                            output, mb_index
+                        )
+
+                elif comp_type == FULL_BACKWARD:
+                    if stage_uses_fsdp:
+                        _assert_unsharded(stage_idx)
+
+                    if (
+                        not stage.is_last
+                        # no recv op expected for V-schedule special case (see [Note: V-schedule special case])
+                        and not is_next_stage_on_this_rank
+                    ):
+                        assert (
+                            stage_idx,
+                            mb_index,
+                        ) in bwd_recv_ops, (
+                            f"Attempted to run compute {action=} before receiving input"
+                        )
+                        bwd_recv_ops.pop((stage_idx, mb_index)).wait()
+                    loss = self._maybe_get_loss(stage, mb_index)
+                    stage.backward_one_chunk(
+                        mb_index,
+                        loss=loss,
+                        full_backward=True,
+                    )
+                    # SEND/RECV op are avoided for special case with 2 adjacent stages on same rank
+                    # see [Note: V-schedule special case]
+                    if is_prev_stage_on_this_rank:
+                        stage_index_to_stage[stage_idx - 1].set_local_bwd_input(
+                            stage.get_local_bwd_output(mb_index), mb_index
+                        )
+                elif comp_type == BACKWARD_INPUT:
                     if stage_uses_fsdp:
                         _assert_unsharded(stage_idx)
 
@@ -1648,9 +1594,17 @@
                         bwd_recv_ops.pop((stage_idx, mb_index)).wait()
                     loss = self._maybe_get_loss(stage, mb_index)
                     stage.backward_one_chunk(
-                        mb_index, loss=loss, full_backward=self.use_full_backward
+                        mb_index,
+                        loss=loss,
+                        full_backward=False,
                     )
-                elif comp_type == WEIGHT:
+                    # SEND/RECV op are avoided for special case with 2 adjacent stages on same rank
+                    # see [Note: V-schedule special case]
+                    if is_prev_stage_on_this_rank:
+                        stage_index_to_stage[stage_idx - 1].set_local_bwd_input(
+                            stage.get_local_bwd_output(mb_index), mb_index
+                        )
+                elif comp_type == BACKWARD_WEIGHT:
                     if stage_uses_fsdp:
                         _assert_unsharded(stage_idx)
 
@@ -1737,7 +1691,7 @@
         for stage_index in reversed(stage_indices):
             for mb_index in reversed(range(self._n_microbatches)):
                 rank_ops.append(
-                    _Action(stage_index, _ComputationType.BACKWARD, mb_index)
+                    _Action(stage_index, _ComputationType.FULL_BACKWARD, mb_index)
                 )
         return rank_ops
 
@@ -1815,11 +1769,7 @@
                 bwd_mb_index := bwd_stage_mb_index[bwd_stage_index]
             ) + 1
             rank_ops.append(
-<<<<<<< HEAD
-                _Action(bwd_stage_index, _ComputationType.BACKWARD, bwd_mb_index)
-=======
                 _Action(bwd_stage_index, FULL_BACKWARD_OR_BACKWARD_INPUT, bwd_mb_index)
->>>>>>> f5b9e725
             )
             backward_op_ids.append(op)
 
@@ -1832,7 +1782,9 @@
                 ) + 1
                 rank_ops.append(
                     _Action(
-                        weight_stage_index, _ComputationType.WEIGHT, weight_mb_index
+                        weight_stage_index,
+                        _ComputationType.BACKWARD_WEIGHT,
+                        weight_mb_index,
                     )
                 )
                 weight_op_count += 1
@@ -1848,11 +1800,7 @@
                 bwd_mb_index := bwd_stage_mb_index[bwd_stage_index]
             ) + 1
             rank_ops.append(
-<<<<<<< HEAD
-                _Action(bwd_stage_index, _ComputationType.BACKWARD, bwd_mb_index)
-=======
                 _Action(bwd_stage_index, FULL_BACKWARD_OR_BACKWARD_INPUT, bwd_mb_index)
->>>>>>> f5b9e725
             )
             backward_op_ids.append(op)
 
@@ -1865,7 +1813,9 @@
                 ) + 1
                 rank_ops.append(
                     _Action(
-                        weight_stage_index, _ComputationType.WEIGHT, weight_mb_index
+                        weight_stage_index,
+                        _ComputationType.BACKWARD_WEIGHT,
+                        weight_mb_index,
                     )
                 )
                 weight_op_count += 1
@@ -1876,7 +1826,9 @@
             weight_mb_index := weight_stage_mb_index[weight_stage_index]
         ) + 1
         rank_ops.append(
-            _Action(weight_stage_index, _ComputationType.WEIGHT, weight_mb_index)
+            _Action(
+                weight_stage_index, _ComputationType.BACKWARD_WEIGHT, weight_mb_index
+            )
         )
         weight_op_count += 1
 
@@ -2122,7 +2074,7 @@
             if op == _ComputationType.FORWARD:
                 if stage != 0 and (stage - 1, op, microbatch) not in seen_ops:
                     return True
-            elif op == _ComputationType.BACKWARD:
+            elif op == _ComputationType.FULL_BACKWARD:
                 if stage == num_stages_global - 1:
                     return (stage, _ComputationType.FORWARD, microbatch) not in seen_ops
                 return (stage + 1, op, microbatch) not in seen_ops
@@ -2223,62 +2175,72 @@
         rank: [a for a in pipeline_order[rank] if a is not None]
         for rank in sorted(pipeline_order)
     }
-    schedule: Dict[int, List[_Action | None]] = {
+    _schedule: Dict[int, List[_Action | None]] = {
         rank: [] for rank in sorted(pipeline_order)
     }
 
-    def _prev_ops(stage_idx):
-        rank = stage_to_rank(stage_idx)
-        ops = copy.deepcopy(schedule[rank])
-        return ops
+    _prev_ops_rank: Dict[int, Set[_Action]] = {rank: set() for rank in _schedule}
+
+    def add_to_schedule(rank: int, action: Optional[_Action]):
+        _schedule[rank].append(action)
+        if action is not None:
+            _prev_ops_rank[rank].add(action)
 
     def _ready_to_schedule(action: Optional[_Action]) -> bool:
         if action is None:
             return True
 
         stage_idx = action.stage_index
+        prev_ops = _prev_ops_rank[stage_to_rank(stage_idx)]
         if action.computation_type == F:
             if action.stage_index == 0:
                 return True
-            for p in _prev_ops(stage_idx):
-                if p is None:
-                    continue
-                elif (
-                    p.computation_type == RECV_F
-                    and p.stage_index == action.stage_index
-                    and p.microbatch_index == action.microbatch_index
-                ):
-                    return True
+            elif (
+                _Action(action.stage_index, RECV_F, action.microbatch_index) in prev_ops
+            ):
+                return True
+            elif (
+                _Action(action.stage_index - 1, F, action.microbatch_index) in prev_ops
+            ):
+                return True
             return False
-        elif action.computation_type == B:
+        elif action.computation_type in (BACKWARD_INPUT, FULL_BACKWARD):
             if action.stage_index == num_stages - 1:
                 return True
-            for p in _prev_ops(stage_idx):
-                if p is None:
-                    continue
-                elif (
-                    p.computation_type == RECV_B
-                    and p.stage_index == action.stage_index
-                    and p.microbatch_index == action.microbatch_index
-                ):
-                    return True
+            if _Action(action.stage_index, RECV_B, action.microbatch_index) in prev_ops:
+                return True
+            if (
+                _Action(action.stage_index + 1, BACKWARD_INPUT, action.microbatch_index)
+                in prev_ops
+            ):
+                return True
+            if (
+                _Action(action.stage_index + 1, FULL_BACKWARD, action.microbatch_index)
+                in prev_ops
+            ):
+                return True
             return False
-        elif action.computation_type == W:
+        elif action.computation_type == BACKWARD_WEIGHT:
             return True
         elif action.computation_type == SEND_F:
             expected_f = _Action(action.stage_index, F, action.microbatch_index)
-            return expected_f in _prev_ops(stage_idx)
+            return expected_f in prev_ops
         elif action.computation_type == RECV_F:
             peer_stage_idx = stage_idx - 1
             expected_send = _Action(peer_stage_idx, SEND_F, action.microbatch_index)
-            return expected_send in _prev_ops(peer_stage_idx)
+            return expected_send in _prev_ops_rank[stage_to_rank(peer_stage_idx)]
         elif action.computation_type == SEND_B:
-            expected_b = _Action(action.stage_index, B, action.microbatch_index)
-            return expected_b in _prev_ops(stage_idx)
+            expected_b = _Action(
+                action.stage_index, BACKWARD_INPUT, action.microbatch_index
+            )
+            expected_bw = _Action(
+                action.stage_index, FULL_BACKWARD, action.microbatch_index
+            )
+            return expected_b in prev_ops or expected_bw in prev_ops
         elif action.computation_type == RECV_B:
             peer_stage_idx = stage_idx + 1
             expected_send = _Action(peer_stage_idx, SEND_B, action.microbatch_index)
-            return expected_send in _prev_ops(peer_stage_idx)
+            return expected_send in _prev_ops_rank[stage_to_rank(peer_stage_idx)]
         else:
             raise ValueError(f"Unsupported action type {action}")
 
@@ -2291,11 +2253,11 @@
             action = pipeline_order[rank][0]
             if _ready_to_schedule(action):
                 if action is not None:
-                    schedule[rank].append(action)
+                    add_to_schedule(rank, action)
                 pipeline_order[rank].pop(0)
                 progress = True
             else:
-                schedule[rank].append(None)
+                add_to_schedule(rank, None)
 
         for i in sorted(pipeline_order, reverse=True):
             if len(pipeline_order[i]) == 0:
@@ -2307,13 +2269,14 @@
             if len(pipeline_order[rank]) == 0:
                 continue
 
-            if schedule[rank][-1] is not None:
+            if _schedule[rank][-1] is not None:
                 continue
 
             action = pipeline_order[rank][0]
             if _ready_to_schedule(action):
                 if action is not None:
-                    schedule[rank][-1] = action
+                    _schedule[rank][-1] = action
+                    _prev_ops_rank[rank].add(action)
                 pipeline_order[rank].pop(0)
 
         for i in sorted(pipeline_order, reverse=True):
@@ -2321,12 +2284,12 @@
                 del pipeline_order[i]
 
         if not progress:
-            print("WIP comms schedule:\n", _format_pipeline_order(schedule))
+            print("WIP comms schedule:\n", _format_pipeline_order(_schedule))
             for rank in pipeline_order:
                 print(f"{rank=} next action= {pipeline_order[rank][0]}")
             raise ValueError("Schedule is not progressing")
 
-    return schedule
+    return _schedule
 
 
 def _dump_chrometrace(schedule, filename):
