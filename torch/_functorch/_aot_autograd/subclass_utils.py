# mypy: allow-untyped-defs
"""
This file contains utilities for tracing through __torch_dispatch__ based tensor subclasses and modes.
AOTAutograd's responsibility is to trace through all pytorch capabilities that live in the pytorch dispatcher,
and this includes tensor subclasses that implement __torch_dispatch__.
"""

import typing
from typing import Any, Iterable, List, Optional, Tuple, Union

import torch
import torch.utils._pytree as pytree
from torch import SymInt, Tensor
from torch._subclasses.fake_tensor import get_plain_tensors
from torch.utils._python_dispatch import is_traceable_wrapper_subclass

from .schemas import (
    MutationType,
    PlainTensorMeta,
    SubclassCreationMeta,
    ViewAndMutationMeta,
)
from .utils import strict_zip


zip = strict_zip


def requires_subclass_dispatch(args, fw_metadata: ViewAndMutationMeta) -> bool:
    args_flattened = pytree.arg_tree_leaves(*args)
    any_subclass_args = any(
        is_traceable_wrapper_subclass(x)
        for x in args_flattened
        if isinstance(x, Tensor)
    )
    from torch._functorch._aot_autograd.schemas import SubclassCreationMeta

    any_subclass_outputs = any(
        type(x) is SubclassCreationMeta for x in fw_metadata.subclass_fw_graph_out_meta
    )
    # This tells us whether or not we need to perform any unwrapping/wrapping of tensor subclasses at runtime.
    return any_subclass_args or any_subclass_outputs


<<<<<<< HEAD
# Given a real tensor subclass, returns a nested list of Plain tensor types
def get_types_for_subclass(tensor_subclass):
    if not is_traceable_wrapper_subclass(tensor_subclass):
        return ["Tensor"]
    inner_keys, _ = tensor_subclass.__tensor_flatten__()
    result = []
    for key in inner_keys:
        inner_tensor = getattr(tensor_subclass, key)
        result.extend(get_types_for_subclass(inner_tensor))
    return result


suggest_memory_format = torch._prims_common.suggest_memory_format


def maybe_suggest_memory_format(
    t, with_memory_format: bool
) -> Optional[torch.memory_format]:
    if not with_memory_format:
        return None

    return suggest_memory_format(t)


def create_subclass_metadata(
    a,
    start_idx,
    *,
    with_memory_format: bool = False,
):
=======
def create_subclass_metadata(a: Any, start_idx: int, count_symints: bool):
>>>>>>> ab43b02f
    if not is_traceable_wrapper_subclass(a):
        idx = start_idx + 1
        return (
            PlainTensorMeta(
                idx, memory_format=maybe_suggest_memory_format(a, with_memory_format)
            ),
            idx,
        )

    inner_keys, metadata = a.__tensor_flatten__()
    new_start_idx = start_idx
    attrs = {}

    for key in inner_keys:
        new_subclass_meta, new_start_idx = create_subclass_metadata(
<<<<<<< HEAD
            getattr(a, key), new_start_idx, with_memory_format=with_memory_format
=======
            getattr(a, key),
            new_start_idx,
            count_symints=count_symints,
>>>>>>> ab43b02f
        )
        attrs[key] = new_subclass_meta

    # It *must* be because is_traceable_wrapper_subclass() - but mypy is not smart.
    assert isinstance(a, Tensor)

    new_start_idx = (
        new_start_idx
        + count_symints * len(filter_symints(a.size()))
        + count_symints * len(filter_symints(a.stride()))
    )

    return (
        SubclassCreationMeta(
            flat_tensor_start_idx=start_idx,
            arg_count=new_start_idx - start_idx,
            included_subclass_symints=count_symints,
            attrs=attrs,
            meta=metadata,
            outer_size=a.size(),  # type: ignore[attr-defined, arg-type]
            outer_stride=a.stride(),  # type: ignore[arg-type]
            original_subclass=a,
            memory_format=maybe_suggest_memory_format(a, with_memory_format),
        ),
        new_start_idx,
    )


# Given a flat list of arguments, some of which may be tensor subclasses,
# computes metadata about "how to reconstruct the current list of subclasses,
# if we were given their flattened dense tensors instead"
def create_subclass_meta(
    curr_args: Union[List[Any], Tuple[Any, ...]],
<<<<<<< HEAD
    with_memory_format: bool = False,
) -> List[Union[PlainTensorMeta, SubclassCreationMeta]]:
=======
    *,
    count_symints: bool = True,
) -> List[Union[int, SubclassCreationMeta]]:
>>>>>>> ab43b02f
    idx = 0
    infos: List[Union[PlainTensorMeta, SubclassCreationMeta]] = []
    for a in curr_args:
        if is_traceable_wrapper_subclass(a):
            assert isinstance(a, Tensor)
            start_idx = idx
            subclass_meta, _ = create_subclass_metadata(
                a,
                start_idx,
<<<<<<< HEAD
                with_memory_format=with_memory_format,
=======
                count_symints=count_symints,
>>>>>>> ab43b02f
            )
            infos.append(subclass_meta)
            cnt = subclass_meta.arg_count
        else:
            infos.append(
                PlainTensorMeta(
                    idx,
                    memory_format=maybe_suggest_memory_format(a, with_memory_format),
                )
            )
            cnt = 1
        idx += cnt
    return infos


def filter_symints(lst: Iterable[Union[int, SymInt]]):
    # Capture all SymInts from the iterable.
    def symint_check(s: Union[int, SymInt]) -> bool:
        return isinstance(s, SymInt) and not s.node.is_nested_int()

    return [s for s in lst if symint_check(s)]


def compute_symint_placeholders(lst: Iterable[Union[None, int, SymInt]]) -> List[bool]:
    # Non-nested symints are replaced with None in `make_runtime_safe()`
    return [s is None for s in lst]


# This function takes in a pytree of arguments and unwraps any tensor
# subclasses.
#
# NOTE: The reason for "append_symints":
#
# * At compile time: we append extra symint args when unwrapping primals
# (but not tangents, because they should always share symints with primals).
# We also append extra symints when unwrapping the subclass outputs of the
# traced function, so we can return them as extra outputs
#
# * At runtime: we similarly append subclass sizes when we unwrap subclass
# primals (but not tangents) on entry to the forward. See the runtime version of
# this function below.
def unwrap_tensor_subclasses(
    wrapped_args: List[Union[Tensor, int]],
    *,
    append_symints: bool,
):
    def flatten_subclass(t: Union[Tensor, int], *, out=None):
        # unwrap a subclass into plain tensors and their size/stride if "append_symint"
        # is True
        if not is_traceable_wrapper_subclass(t):
            out.append(t)
            return

        attrs, _ = t.__tensor_flatten__()

        for attr in attrs:
            inner_tensor = getattr(t, attr)
            flatten_subclass(inner_tensor, out=out)

        if append_symints:
            out.extend(filter_symints(t.size()))
            out.extend(filter_symints(t.stride()))

    xs_inner: List[Union[int, Tensor, SymInt]] = []

    for x in wrapped_args:
        flatten_subclass(typing.cast(Tensor, x), out=xs_inner)

    return xs_inner


# subclass_metas is needed at runtime to compute which indices are symints in
# the outer_size/outer_stride
def runtime_unwrap_tensor_subclasses(
    wrapped_args: List[Union[Tensor, int]],
    *,
    append_symints: bool,
    subclass_metas: Optional[List[Union[int, SubclassCreationMeta]]] = None,
):
    def flatten_subclass(x: Tensor, meta: Optional[SubclassCreationMeta], *, out):
        if not is_traceable_wrapper_subclass(x):
            out.append(x)
            return out

        assert isinstance(x, Tensor)

        attrs, _ = x.__tensor_flatten__()

        for attr in attrs:
            inner_tensor = getattr(x, attr)
            inner_meta = meta.attrs.get(attr)
            flatten_subclass(inner_tensor, inner_meta, out=out)

        if append_symints:
            assert isinstance(meta, SubclassCreationMeta)
            # outer_size
            size = x.size()
            symint_placeholders = compute_symint_placeholders(meta.outer_size)
            assert len(size) == len(symint_placeholders)
            out.extend(
                [r for (r, is_symint) in zip(size, symint_placeholders) if is_symint]
            )

            # outer_stride
            stride = x.stride()
            symint_placeholders = compute_symint_placeholders(meta.outer_stride)
            assert len(stride) == len(symint_placeholders)
            out.extend(
                [r for (r, is_symint) in zip(stride, symint_placeholders) if is_symint]
            )
        return out

    xs_inner: List[Union[int, Tensor, SymInt]] = []

    if append_symints:
        assert subclass_metas is not None

    for idx, x in enumerate(wrapped_args):
        if not is_traceable_wrapper_subclass(x):
            xs_inner.append(x)
            continue

        if subclass_metas is None:
            get_plain_tensors(typing.cast(Tensor, x), out=xs_inner)
        else:
            meta = subclass_metas[idx]
            assert isinstance(meta, SubclassCreationMeta)
            flatten_subclass(typing.cast(Tensor, x), meta, out=xs_inner)

    return xs_inner


def unwrap_tensor_subclasses_with_indices_to_original(wrapped_args):
    ret_unwrapped = []
    ret_indices_to_original = []
    for i, a in enumerate(wrapped_args):
        a_unwrapped = unwrap_tensor_subclasses([a], append_symints=False)
        ret_unwrapped.extend(a_unwrapped)
        n = len(a_unwrapped)
        ret_indices_to_original.extend([i] * n)

    return ret_unwrapped, ret_indices_to_original


def remap_unwrapped_subclass_arg_indices(wrapped_args, static_input_indices):
    static_input_indices = set(static_input_indices)
    new_ind = 0
    remapped_static_indices = []
    for i, arg in enumerate(wrapped_args):
        num_indices = 1
        if is_traceable_wrapper_subclass(arg):
            num_indices = (
                len(get_plain_tensors(typing.cast(Tensor, arg), out=[]))
                + len(filter_symints(arg.size()))
                + len(filter_symints(arg.stride()))
            )

        for _ in range(num_indices):
            if i in static_input_indices:
                remapped_static_indices.append(new_ind)

            new_ind += 1

    return remapped_static_indices


# Turns a flattened list of tensor arguments into (maybe) subclass tensors.
# This function is used both at trace time and runtime, so we have an is_runtime flag telling us which context we're in.
def wrap_tensor_subclasses(
    unwrapped_args: Union[Tuple[Any, ...], List[Any]],
    *,
    subclass_metas: List[Union[PlainTensorMeta, SubclassCreationMeta]],
    num_fw_outs_saved_for_bw: Optional[int] = None,
    included_subclass_symints: bool = False,
    is_runtime: bool = False,
) -> Tuple[Any, ...]:
    wrapped_args = []
    num_args_tallied = 0
    for subclass_meta in subclass_metas:
        if isinstance(subclass_meta, PlainTensorMeta):
            wrapped_args.append(unwrapped_args[subclass_meta.unwrapped_idx])
            num_args_tallied += 1
        else:
            assert isinstance(subclass_meta, SubclassCreationMeta)
            assert subclass_meta.included_subclass_symints == included_subclass_symints
            wrapped_args.append(
                subclass_meta.creation_fn(unwrapped_args, is_runtime=is_runtime)
            )
            num_args_tallied += subclass_meta.arg_count

    # Note: [Partitioner handling for Subclasses, Part 2]
    # At the beginning of AOTAutograd, we collect metadata on the inputs and outputs of the user fw,
    # to figure out which inputs/outputs are subclasses, and how to reconstruct the subclasses after flattening them.
    #
    # When this function is called at runtime in the forward,
    # we have been passed a list of (flattened) dense-tensor fw-outs, and need to reconstruct any subclass fw outs.
    #
    # One reasonable question that you should ask: when should the dense_tensor -> subclass_tensor wrapping happen?
    # Answer: we do it **inside of our compiled autograd.Function**.
    # This seems like morally the right place: autograd happens above subclass desugaring,
    # so autograd should see actual tensor subclasses at runtime, and not flattened dense tensors.
    #
    # This causes a tricky interaction though: when we run the min-cut partitioner to divvy up the joint graph
    # into a forward and backward graph, we end up with some activations that show up as extra outputs
    # in the compiled forward graph, that are **not** user outputs.
    # These activations are not visible to the user, and so there's no need for us to wrap them back into subclasses.
    #
    # On top of that, when we first computed subclass metadata (in `run_functionalized_fw_and_collect_metadata`),
    # we computed subclass metadata on every forward output, but this did **not** include activations
    # created by the partitioner.
    # as a result, `unwrapped_args` here will correspond to (*unwrapped_user_fw_outs, *activations),
    # but `subclass_metas` will only correspond to subclass metatadata on `user_fw_outs`.
    # We then need to make sure that we return (*wrapped_user_fw_outs, *activations).
    if num_fw_outs_saved_for_bw is not None:
        assert len(unwrapped_args) == num_args_tallied + num_fw_outs_saved_for_bw, (
            f"Expected the number actual unwrapped-subclass outputs {len(unwrapped_args)} to equal "
            f"the number of args calculated from subclasses ({num_args_tallied}) plus the number of "
            f"additional activations saved for the backward pass ({num_fw_outs_saved_for_bw})"
        )
        activations = unwrapped_args[num_args_tallied:]
        if isinstance(wrapped_args, tuple) and isinstance(activations, tuple):
            return wrapped_args + activations
        return tuple(list(wrapped_args) + list(activations))
    else:
        assert (
            len(unwrapped_args) == num_args_tallied
        ), f"Expected {len(unwrapped_args)} == {num_args_tallied}"
        return tuple(wrapped_args)


# Given a bunch of "dense" tensor arguments, this function (potentially) wraps them into tensor subclasses.
# This function carefully handles the inference vs. joint cases:
# - when is_joint_structure is True, args is (primals, tangents)
# - when is_joint_structure is False, args is [*primals]
def wrap_tensor_subclasses_maybe_joint(
    unwrapped_args, *, is_joint_structure: bool, meta: ViewAndMutationMeta
) -> Union[Tuple[Any, ...], List[Any]]:
    # Since this function is re-used for both inference and joint graphs,
    if is_joint_structure:
        assert isinstance(unwrapped_args, tuple) and len(unwrapped_args) == 2
        assert isinstance(unwrapped_args[0], (tuple, list)) and isinstance(
            unwrapped_args[1], (tuple, list)
        )
        primals, tangents = unwrapped_args[0], unwrapped_args[1]
        wrapped_primals = wrap_tensor_subclasses(
            primals,
            subclass_metas=meta.subclass_inp_meta,
            included_subclass_symints=True,
        )
        wrapped_tangents = wrap_tensor_subclasses(
            tangents,
            subclass_metas=meta.subclass_tangent_meta,
            included_subclass_symints=False,
        )
        return (wrapped_primals, wrapped_tangents)
    else:
        wrapped_args = wrap_tensor_subclasses(
            unwrapped_args,
            subclass_metas=meta.subclass_inp_meta,
            included_subclass_symints=True,
        )
        return wrapped_args


def compute_inner_mutated_inp_indices_from_subclass_meta(
    fw_metadata: ViewAndMutationMeta,
    inner_metadata: ViewAndMutationMeta,
) -> List[int]:
    # Note: [Recomputing subclass mutation handling]
    #
    # Generally, if a subclass requires grad, its components will not require grad.
    # But for the purposes of tracking returned tensors, we should treat those component
    # tensors as if they require grad.
    #
    # For example, if the subclass tensor requires grad and will be mutated in a way that
    # requires us to handle the mutation outside of the graph, we need to return it
    # from the forward graph. The inner_meta data won't consider the component tensors
    # as if they need to be returned, because they don't require grad; but really, we
    # should handle those tensors the same way we handle the subclass tensor itself; i.e.
    # if we'd include the subclass tensor as part of the outputs, then we should also
    # include the component tensors.
    #
    # To do this, we patch num_mutated_inp_runtime_indices below by expanding the inputs
    # from the outer subclass tensors and propagating

    updated_input_info = []
    inner_idx = 0
    if not fw_metadata.subclass_inp_meta:
        # Sometimes we don't have subclass info, e.g. synthetic_base codepaths
        return inner_metadata.mutated_inp_runtime_indices
    assert len(fw_metadata.subclass_inp_meta) == len(fw_metadata.input_info)
    for outer_idx, inp_meta in enumerate(fw_metadata.subclass_inp_meta):
        if isinstance(inp_meta, PlainTensorMeta):
            assert outer_idx < len(fw_metadata.input_info)
            if inner_metadata is not None:
                assert inner_idx < len(inner_metadata.input_info)
                assert (
                    inner_metadata.input_info[inner_idx]
                    == fw_metadata.input_info[outer_idx]
                )
            updated_input_info.append(fw_metadata.input_info[outer_idx])
            inner_idx += 1
        else:
            assert inp_meta.original_subclass is not None
            for _ in range(inp_meta.arg_count):
                updated_input_info.append(fw_metadata.input_info[outer_idx])
                inner_idx += 1
    if inner_metadata is not None:
        assert len(inner_metadata.input_info) == len(updated_input_info)

    return [
        i
        for i, inp in enumerate(updated_input_info)
        if inp.mutation_type == MutationType.MUTATED_OUT_GRAPH
    ]<|MERGE_RESOLUTION|>--- conflicted
+++ resolved
@@ -42,8 +42,18 @@
     return any_subclass_args or any_subclass_outputs
 
 
-<<<<<<< HEAD
-# Given a real tensor subclass, returns a nested list of Plain tensor types
+suggest_memory_format = torch._prims_common.suggest_memory_format
+
+
+def maybe_suggest_memory_format(
+    t, with_memory_format: bool
+) -> Optional[torch.memory_format]:
+    if not with_memory_format:
+        return None
+
+    return suggest_memory_format(t)
+
+
 def get_types_for_subclass(tensor_subclass):
     if not is_traceable_wrapper_subclass(tensor_subclass):
         return ["Tensor"]
@@ -55,27 +65,9 @@
     return result
 
 
-suggest_memory_format = torch._prims_common.suggest_memory_format
-
-
-def maybe_suggest_memory_format(
-    t, with_memory_format: bool
-) -> Optional[torch.memory_format]:
-    if not with_memory_format:
-        return None
-
-    return suggest_memory_format(t)
-
-
 def create_subclass_metadata(
-    a,
-    start_idx,
-    *,
-    with_memory_format: bool = False,
+    a: Any, start_idx: int, count_symints: bool, with_memory_format: bool = False
 ):
-=======
-def create_subclass_metadata(a: Any, start_idx: int, count_symints: bool):
->>>>>>> ab43b02f
     if not is_traceable_wrapper_subclass(a):
         idx = start_idx + 1
         return (
@@ -91,13 +83,10 @@
 
     for key in inner_keys:
         new_subclass_meta, new_start_idx = create_subclass_metadata(
-<<<<<<< HEAD
-            getattr(a, key), new_start_idx, with_memory_format=with_memory_format
-=======
             getattr(a, key),
             new_start_idx,
             count_symints=count_symints,
->>>>>>> ab43b02f
+            with_memory_format=with_memory_format,
         )
         attrs[key] = new_subclass_meta
 
@@ -131,14 +120,10 @@
 # if we were given their flattened dense tensors instead"
 def create_subclass_meta(
     curr_args: Union[List[Any], Tuple[Any, ...]],
-<<<<<<< HEAD
+    *,
+    count_symints: bool = True,
     with_memory_format: bool = False,
 ) -> List[Union[PlainTensorMeta, SubclassCreationMeta]]:
-=======
-    *,
-    count_symints: bool = True,
-) -> List[Union[int, SubclassCreationMeta]]:
->>>>>>> ab43b02f
     idx = 0
     infos: List[Union[PlainTensorMeta, SubclassCreationMeta]] = []
     for a in curr_args:
@@ -148,11 +133,8 @@
             subclass_meta, _ = create_subclass_metadata(
                 a,
                 start_idx,
-<<<<<<< HEAD
+                count_symints=count_symints,
                 with_memory_format=with_memory_format,
-=======
-                count_symints=count_symints,
->>>>>>> ab43b02f
             )
             infos.append(subclass_meta)
             cnt = subclass_meta.arg_count
@@ -230,7 +212,7 @@
     wrapped_args: List[Union[Tensor, int]],
     *,
     append_symints: bool,
-    subclass_metas: Optional[List[Union[int, SubclassCreationMeta]]] = None,
+    subclass_metas: Optional[List[Union[PlainTensorMeta, SubclassCreationMeta]]] = None,
 ):
     def flatten_subclass(x: Tensor, meta: Optional[SubclassCreationMeta], *, out):
         if not is_traceable_wrapper_subclass(x):
