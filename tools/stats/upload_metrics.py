--- conflicted
+++ resolved
@@ -5,11 +5,7 @@
 import os
 import time
 import uuid
-<<<<<<< HEAD
-from decimal import Decimal
-=======
 from datetime import timezone
->>>>>>> 47a515d2
 from typing import Any
 from warnings import warn
 
@@ -135,7 +131,9 @@
             "calling_file": calling_file,
             "calling_module": calling_module,
             "calling_function": calling_function,
-            "timestamp": datetime.datetime.utcnow().strftime("%Y-%m-%d %H:%M:%S.%f"),
+            "timestamp": datetime.datetime.now(timezone.utc).strftime(
+                "%Y-%m-%d %H:%M:%S.%f"
+            ),
             **{m.name: m.value() for m in env_var_metrics if m.value()},
         }
     except ValueError as e:
