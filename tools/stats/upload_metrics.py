--- conflicted
+++ resolved
@@ -141,22 +141,7 @@
         return
 
     # Prefix key with metric name and timestamp to derisk chance of a uuid1 name collision
-<<<<<<< HEAD
-    reserved_metrics["dynamo_key"] = (
-        f"{metric_name}_{int(time.time())}_{uuid.uuid1().hex}"
-    )
-
-    # Ensure the metrics dict doesn't contain any reserved keys
-    for key in reserved_metrics.keys():
-        used_reserved_keys = [k for k in metrics.keys() if k == key]
-        if used_reserved_keys:
-            raise ValueError(f"Metrics dict contains reserved keys: [{', '.join(key)}]")
-
-    # boto3 doesn't support uploading float values to DynamoDB, so convert them all to decimals.
-    metrics = _convert_float_values_to_decimals(metrics)
-=======
     s3_key = f"{metric_name}_{int(time.time())}_{uuid.uuid1().hex}"
->>>>>>> 9231d20c
 
     if EMIT_METRICS:
         try:
