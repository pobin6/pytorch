from __future__ import annotations

import dataclasses as dc
import json
import logging
import sys
import token
from argparse import ArgumentParser, Namespace
from enum import Enum
from functools import cached_property
from pathlib import Path
from tokenize import generate_tokens, TokenInfo
from typing import Any, Iterator, Sequence


BRACKETS = {
    "{": "}",
    "(": ")",
    "[": "]",
}
BRACKETS_INV = {j: i for i, j in BRACKETS.items()}
EMPTY_TOKENS = {
    token.COMMENT,
    token.DEDENT,
    token.ENCODING,
    token.INDENT,
    token.NEWLINE,
    token.NL,
}
ERROR = "Builtin `set` is deprecated"
IMPORT_LINE = "from torch.utils._ordered_set import OrderedSet\n"
OMIT = "# noqa: set_linter"


class LintSeverity(str, Enum):
    ERROR = "error"
    WARNING = "warning"
    ADVICE = "advice"
    DISABLED = "disabled"


@dc.dataclass
class LintMessage:
    path: str | None = None
    line: int | None = None
    char: int | None = None
    code: str = "SET_LINTER"
    severity: LintSeverity = LintSeverity.ERROR
    name: str = ""
    original: str | None = None
    replacement: str | None = None
    description: str | None = None

    asdict = dc.asdict


def main() -> None:
    args = get_args()

    for f in args.files:
        if errors := list(lint_file(f, args)):
            if args.edit:
                replacement = errors[-1].replacement
<<<<<<< HEAD
=======
                assert replacement is not None
>>>>>>> 8051391b
                Path(f).write_text(replacement)
                print("Rewrote", f)
            else:
                for error in errors:
                    print(json.dumps(error.asdict()))


@dc.dataclass(order=True)
class LintReplacement:
    line: int
    char: int
    length: int
    replacement: str
    name: str = ERROR


def lint_replacements(pl: PythonLines) -> Iterator[LintReplacement]:
    for b in pl.braced_sets:
        yield LintReplacement(*b[0].start, 1, "OrderedSet([")
        yield LintReplacement(*b[-1].start, 1, "])")

    for b in pl.sets:
        yield LintReplacement(*b.start, 3, "OrderedSet")

    if (pl.sets or pl.braced_sets) and (ins := pl.insert_import_line()) is not None:
        yield LintReplacement(ins, 0, 0, IMPORT_LINE, "Add import for OrderedSet")


def lint_file(path: str, args: Namespace) -> Iterator[LintMessage]:
    if args.verbose:
        print(path, "Reading")

    try:
        pl = PythonLines(Path(path))
    except IndentationError as e:
        msg, (name, lineno, column, _line) = e.args
        yield LintMessage(path, lineno, column, name="Indentation Error")
        return

    replacements = sorted(lint_replacements(pl), reverse=True)
    lines = pl.lines[:]
    for r in replacements:
        yield LintMessage(path, r.line, r.char, name=r.name)

        line = lines[r.line - 1]
        before, after = line[: r.char], line[r.char + r.length :]
        lines[r.line - 1] = f"{before}{r.replacement}{after}"

    if replacements:
        yield LintMessage(
            path,
            original="".join(pl.lines),
            replacement="".join(lines),
            name="Suggested fixes for set_linter",
        )


class ParseError(ValueError):
    def __init__(self, token: TokenInfo, *args: str) -> None:
        super().__init__(*args)
        self.token = token


@dc.dataclass
class TokenLine:
    """A logical line of Python tokens, terminated by a NEWLINE or the end of file"""

    tokens: list[TokenInfo]

    @cached_property
    def sets(self) -> list[TokenInfo]:
        """A list of tokens which use the built-in set symbol"""
        return [t for i, t in enumerate(self.tokens) if self.is_set(i)]

    @cached_property
    def braced_sets(self) -> list[list[TokenInfo]]:
        """A list of lists of tokens, each representing a braced set, like {1}"""
        return [
            self.tokens[b : e + 1]
            for b, e in self.bracket_pairs.items()
            if self.is_braced_set(b, e)
        ]

    @cached_property
    def bracket_pairs(self) -> dict[int, int]:
        braces: dict[int, int] = {}
        stack: list[int] = []

        def check(cond: Any, token: TokenInfo, *args: str) -> None:
            if not cond:
                raise ParseError(token, *args)

        for i, t in enumerate(self.tokens):
            if t.type == token.OP:
                if t.string in BRACKETS:
                    stack.append(i)
                elif inv := BRACKETS_INV.get(t.string):
                    check(stack, t, "Never opened")
                    begin = stack.pop()
                    braces[begin] = i

                    b = self.tokens[begin].string
                    check(b == inv, t, f"Mismatched braces '{b}' at {begin}")

        if self.tokens:
            check(not stack, t, "Left open")
        return braces

    def is_set(self, i: int) -> bool:
        t = self.tokens[i]
        after = i < len(self.tokens) - 1 and self.tokens[i + 1]
        if t.string == "Set" and t.type == token.NAME:
            return after and after.string == "[" and after.type == token.OP
        if not (t.string == "set" and t.type == token.NAME):
            return False
        if i and self.tokens[i - 1].string in ("def", "."):
            return False
        if after and after.string == "=" and after.type == token.OP:
            return False
        return True

    def is_braced_set(self, begin: int, end: int) -> bool:
        if begin + 1 == end or self.tokens[begin].string != "{":
            return False
        i = begin + 1
        empty = True
        while i < end:
            t = self.tokens[i]
            if t.type == token.OP and t.string in (":", "**"):
                return False
            if brace_end := self.bracket_pairs.get(i):
                # Skip to the end of a subexpression
                i = brace_end
            elif t.type not in EMPTY_TOKENS:
                empty = False
            i += 1
        return not empty


class PythonLines:
    """A list of lines of Python code represented by strings"""

    braced_sets: list[Sequence[TokenInfo]]
    lines: list[str]
    path: Path | None
    sets: list[TokenInfo]
    token_lines: list[TokenLine]
    tokens: list[TokenInfo]

    def __init__(self, contents: Path | str) -> None:
        if isinstance(contents, Path):
            text = contents.read_text()
            self.path = contents
        else:
            text = contents
            self.path = None
        self.lines = text.splitlines(keepends=True)
        self.tokens = list(generate_tokens(iter(self.lines).__next__))
        self.token_lines = list(self._split_into_token_lines())
        self.omitted = OmittedLines(self.lines)

        sets = [t for tl in self.token_lines for t in tl.sets]
        self.sets = [t for t in sets if not self.omitted([t])]

        braced_sets = [t for tl in self.token_lines for t in tl.braced_sets]
        self.braced_sets = [t for t in braced_sets if not self.omitted(t)]

    def _split_into_token_lines(self) -> Iterator[TokenLine]:
        token_line = TokenLine([])

        for t in self.tokens:
            if t.type != token.ENDMARKER:
                token_line.tokens.append(t)
                if t.type == token.NEWLINE:
                    yield token_line
                    token_line = TokenLine([])

        if token_line.tokens:
            yield token_line

    def insert_import_line(self) -> int | None:
        froms, imports = [], []

        for token_line in self.token_lines:
            tokens = token_line.tokens
            tokens = [t for t in tokens if t.type not in (token.COMMENT, token.NL)]
            t = tokens[0]
            if t.type == token.INDENT:
                break
            if not (t.type == token.NAME and t.string in ("from", "import")):
                continue
            if any(i.type == token.NAME and i.string == "OrderedSet" for i in tokens):
                return None
            if t.string == "from":
                froms.append(tokens)
            else:
                imports.append(tokens)

        if section := froms or imports:
            return section[-1][-1].start[0] + 1
        return 0


class OmittedLines:
    def __init__(self, lines: Sequence[str]) -> None:
        self.lines = lines
        self.omitted = {i + 1 for i, s in enumerate(lines) if s.rstrip().endswith(OMIT)}

    def __call__(self, tokens: Sequence[TokenInfo]) -> bool:
        # A token_line might span multiple physical lines
        lines = sorted(i for t in tokens for i in (t.start[0], t.end[0]))
        lines_covered = list(range(lines[0], lines[-1] + 1)) if lines else []
        return bool(self.omitted.intersection(lines_covered))


def expand_file_patterns(file_paths: list[str]) -> Iterator[str]:
    for fp in file_paths:
        for f in fp.split(":"):
            if f == "--":
                pass
            elif f.startswith("@"):
                yield from Path(f[1:]).read_text().splitlines()
            else:
                yield f


def get_args(argv: list[str] | None = None) -> Namespace:
    parser = ArgumentParser()
    add = parser.add_argument

    add("files", nargs="*", help="Files or directories to include")
    add("-v", "--verbose", action="store_true", help="Print more info")
    add(
        "-e",
        "--edit",
        action="store_true",
        help="Edit the files without using lintrunner",
    )

    args = parser.parse_args(argv)
    args.files = list(expand_file_patterns(args.files))

    if args.verbose:
        level = logging.NOTSET
    elif len(args.files) < 1000:
        level = logging.DEBUG
    else:
        level = logging.INFO
    fmt = "<%(threadName)s:%(levelname)s> %(message)s"
    logging.basicConfig(format=fmt, level=level, stream=sys.stderr)

    return args


if __name__ == "__main__":
    main()<|MERGE_RESOLUTION|>--- conflicted
+++ resolved
@@ -61,10 +61,7 @@
         if errors := list(lint_file(f, args)):
             if args.edit:
                 replacement = errors[-1].replacement
-<<<<<<< HEAD
-=======
                 assert replacement is not None
->>>>>>> 8051391b
                 Path(f).write_text(replacement)
                 print("Rewrote", f)
             else:
