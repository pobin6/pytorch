#define TORCH_ASSERT_ONLY_METHOD_OPERATORS
#include <ATen/native/group_norm.h>
#include <ATen/core/Tensor.h>
#include <ATen/Parallel.h>
#include <ATen/native/cpu/mixed_data_type.h>
#include <c10/util/accumulate.h>
#ifndef AT_PER_OPERATOR_HEADERS
#include <ATen/Functions.h>
#include <ATen/NativeFunctions.h>
#else
#include <ATen/ops/empty.h>
#include <ATen/ops/empty_like_native.h>
#include <ATen/ops/group_norm_native.h>
#include <ATen/ops/native_batch_norm.h>
#include <ATen/ops/native_group_norm.h>
#include <ATen/ops/native_group_norm_backward_native.h>
#include <ATen/ops/native_group_norm_native.h>
#endif

#include <array>
#include <functional>
#include <tuple>
#include <vector>
namespace at::native {

template <typename T>
void check_group_norm_inputs(
    const Tensor& input,
    const Tensor& weight,
    const Tensor& bias,
    T C,
    int64_t num_groups) {
  TORCH_CHECK(
      num_groups > 0,
      "Expected num groups to be greater than 0, got ", num_groups);
  TORCH_CHECK(
      C % num_groups == 0,
      "Expected number of channels in input to be divisible by ",
      "num_groups, but got input of shape ",
      input.sizes(),
      " and "
      "num_groups=",
      num_groups);
  TORCH_CHECK(
      !weight.defined() || (weight.dim() == 1 && at::symint::numel<T>(weight) == C),
      "Expected weight to be a vector of size equal to the number of ",
      "channels in input, but got weight of shape ",
      weight.sizes(),
      " and input of shape ",
      input.sizes());
  TORCH_CHECK(
      !bias.defined() || (bias.dim() == 1 && at::symint::numel<T>(bias) == C),
      "Expected bias to be a vector of size equal to the number of ",
      "channels in input, but got bias of shape ",
      weight.sizes(),
      " and input of shape ",
      input.sizes());
}

std::tuple<Tensor, Tensor, Tensor> native_group_norm(
    const Tensor& X,
    const std::optional<Tensor>& gamma_opt /* optional */,
    const std::optional<Tensor>& beta_opt /* optional */,
    int64_t N,
    int64_t C,
    int64_t HxW,
    int64_t group,
    double eps) {

  // See [Note: hacky wrapper removal for optional tensor]
  c10::MaybeOwned<Tensor> gamma_maybe_owned =
      at::borrow_from_optional_tensor(gamma_opt);
  const Tensor& gamma = *gamma_maybe_owned;
  const Tensor& beta = beta_opt.value_or(Tensor());

  // repeated check so expanded weights can call native_group_norm directly but
  // save mean and variance from forward
  check_group_norm_inputs(X, gamma, beta, C, group);
  auto memory_format = X.suggest_memory_format();

  bool mixed_type = is_mixed_type(X, gamma, beta);
  if (mixed_type) {
    check_mixed_data_type(X, gamma, beta);
  }


  Tensor Y = at::native::empty_like(
      X,
      std::nullopt /* dtype */,
      std::nullopt /* layout */,
      std::nullopt /* device */,
      std::nullopt /* pin_memory */,
      memory_format);
  const auto dtype = param_scalar_type(X, mixed_type);
  Tensor mean = at::empty({N, group}, X.options().dtype(dtype));
  Tensor rstd = at::empty({N, group}, X.options().dtype(dtype));


  GroupNormKernel(
      X.device().type(), X, gamma, beta, N, C, HxW, group, eps, Y, mean, rstd);
  return std::make_tuple(Y, mean, rstd);
}

std::tuple<Tensor, Tensor, Tensor> native_group_norm_backward(
    const Tensor& dY,
    const Tensor& X,
    const Tensor& mean,
    const Tensor& rstd,
    const std::optional<Tensor>& gamma_opt,
    int64_t N,
    int64_t C,
    int64_t HxW,
    int64_t group,
    std::array<bool, 3> grad_input_mask) {
  // See [Note: hacky wrapper removal for optional tensor]
  c10::MaybeOwned<Tensor> gamma_maybe_owned =
      at::borrow_from_optional_tensor(gamma_opt);
  const Tensor& gamma = *gamma_maybe_owned;
  TORCH_CHECK(
      X.scalar_type() == dY.scalar_type(),
      "Expected scalar types of X and dY are same.");
  bool mixed_type = is_mixed_type(X, mean, rstd);
  if (mixed_type) {
    check_mixed_data_type(X, mean, rstd);
  }
  auto memory_format = X.device().is_cpu() ?
      X.suggest_memory_format() : at::MemoryFormat::Contiguous;

  Tensor dX;
  Tensor dgamma;
  Tensor dbeta;
  if (grad_input_mask[0]) {
    dX = at::native::empty_like(
        X,
        std::nullopt /* dtype */,
        std::nullopt /* layout */,
        std::nullopt /* device */,
        std::nullopt /* pin_memory */,
        memory_format);
  }
  if (grad_input_mask[1]) {
    dgamma = at::native::empty_like(
        gamma,
        std::nullopt /* dtype */,
        std::nullopt /* layout */,
        std::nullopt /* device */,
        std::nullopt /* pin_memory */,
        at::MemoryFormat::Contiguous);
  }
  if (grad_input_mask[2]) {
    dbeta = at::native::empty_like(
        gamma,
        std::nullopt /* dtype */,
        std::nullopt /* layout */,
        std::nullopt /* device */,
        std::nullopt /* pin_memory */,
        at::MemoryFormat::Contiguous);
  }
  GroupNormBackwardKernel(
      X.device().type(),
      dY,
      X,
      mean,
      rstd,
      gamma,
      N,
      C,
      HxW,
      group,
      dX,
      dgamma,
      dbeta);
  return std::make_tuple(dX, dgamma, dbeta);
}

Tensor group_norm(
    const Tensor& input,
    int64_t num_groups,
    const std::optional<Tensor>& weight_opt /* optional */,
    const std::optional<Tensor>& bias_opt /* optional */,
    double eps,
    bool /* cudnn_enabled, deprecated */) {
  // See [Note: hacky wrapper removal for optional tensor]
  c10::MaybeOwned<Tensor> weight_maybe_owned =
      at::borrow_from_optional_tensor(weight_opt);
  const Tensor& weight = *weight_maybe_owned;
  const Tensor& bias = bias_opt.value_or(Tensor());

  const auto N = input.sym_size(0);
  const auto C = input.sym_size(1);
  check_group_norm_inputs(input, weight, bias, C, num_groups);

  const auto input_shape = input.sym_sizes();
  const auto HxW =
      c10::multiply_integers(input_shape.slice(2));
  const Tensor kEmpty;
  auto memory_format = input.suggest_memory_format();
<<<<<<< HEAD

  const auto& X = input.contiguous(memory_format);
=======
  const auto& X = input.device().is_cpu() || input.is_privateuseone() ?
                  input.contiguous(memory_format) : input.contiguous();
>>>>>>> 2b577ae5
  const auto& gamma = weight.defined() ? weight.contiguous() : kEmpty;
  const auto& beta = bias.defined() ? bias.contiguous() : kEmpty;
  TORCH_CHECK(!gamma.defined() || gamma.sym_numel() == C);
  TORCH_CHECK(!beta.defined() || beta.sym_numel() == C);
  return std::get<0>(
      at::native_group_norm_symint(X, gamma, beta, N, C, HxW, num_groups, eps));
}

DEFINE_DISPATCH(GroupNormKernel);
DEFINE_DISPATCH(GroupNormBackwardKernel);

// Ported from pytorch/xla repo
std::tuple<at::Tensor, at::Tensor, at::Tensor> math_group_norm(
    const Tensor& input,
    const std::optional<Tensor>& weight_opt,
    const std::optional<Tensor>& bias_opt,
    int64_t N,
    int64_t C,
    int64_t HxW,
    int64_t group,
    double eps) {
  // See [Note: hacky wrapper removal for optional tensor]
  c10::MaybeOwned<Tensor> weight_maybe_owned =
      at::borrow_from_optional_tensor(weight_opt);
  const Tensor& weight = *weight_maybe_owned;
  const Tensor& bias = bias_opt.value_or(Tensor());

  auto input_shape = input.sizes();
  at::Tensor input_reshaped = input.view({1, N * group, N ? -1 : 1});
  auto outputs = at::native_batch_norm(
      input_reshaped,
      /*weight=*/{},
      /*bias=*/{},
      /*running_mean=*/{},
      /*running_var=*/{},
      /*training=*/true,
      /*momentum=*/0,
      eps);
  at::Tensor out = std::get<0>(outputs);
  out = out.view(input_shape);
  std::vector<int64_t> affine_param_shape(input.dim(), 1);
  affine_param_shape[1] = C;
  if (weight.defined() && bias.defined()) {
    out = bias.view(affine_param_shape)
              .addcmul(out, weight.view(affine_param_shape), 1);
  } else if (weight.defined()) {
    out = out.mul(weight.view(affine_param_shape));
  } else if (bias.defined()) {
    out = out.add(bias.view(affine_param_shape));
  }
  // convert mean/std to have the same dtype as input.
  // This follows the same behavior as the CPU and CUDA kernels.
  at::Tensor mean = std::get<1>(outputs).to(c10::TensorOptions().dtype(input.scalar_type())).view({N, group});
  at::Tensor rstd = std::get<2>(outputs).to(c10::TensorOptions().dtype(input.scalar_type())).view({N, group});
  return std::make_tuple(out, mean, rstd);
}
} // namespace at::native<|MERGE_RESOLUTION|>--- conflicted
+++ resolved
@@ -195,14 +195,9 @@
       c10::multiply_integers(input_shape.slice(2));
   const Tensor kEmpty;
   auto memory_format = input.suggest_memory_format();
-<<<<<<< HEAD
-
-  const auto& X = input.contiguous(memory_format);
-=======
-  const auto& X = input.device().is_cpu() || input.is_privateuseone() ?
-                  input.contiguous(memory_format) : input.contiguous();
->>>>>>> 2b577ae5
-  const auto& gamma = weight.defined() ? weight.contiguous() : kEmpty;
+
+  const auto& X = (!input.device().is_cpu() && !input.is_privateuseone() && memory_format == at::MemoryFormat::ChannelsLast) ?
+                input.contiguous(memory_format) : input.contiguous();  const auto& gamma = weight.defined() ? weight.contiguous() : kEmpty;
   const auto& beta = bias.defined() ? bias.contiguous() : kEmpty;
   TORCH_CHECK(!gamma.defined() || gamma.sym_numel() == C);
   TORCH_CHECK(!beta.defined() || beta.sym_numel() == C);
