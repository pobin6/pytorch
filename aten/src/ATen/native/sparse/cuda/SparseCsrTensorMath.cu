#define TORCH_ASSERT_ONLY_METHOD_OPERATORS
#include <ATen/core/Tensor.h>
#include <ATen/Dispatch.h>
#include <ATen/ExpandUtils.h>
#include <ATen/InitialTensorOptions.h>
#include <ATen/SparseCsrTensorImpl.h>
#include <ATen/SparseCsrTensorUtils.h>
#include <ATen/WrapDimUtilsMulti.h>
#include <ATen/native/BinaryOps.h>
#include <ATen/native/Resize.h>
#include <ATen/native/SparseTensorUtils.h>
#include <algorithm>
#include <ATen/AccumulateType.h>

#ifndef AT_PER_OPERATOR_HEADERS
#include <ATen/NativeFunctions.h>
#else
#include <ATen/ops/_convert_indices_from_coo_to_csr_native.h>
#include <ATen/ops/_convert_indices_from_csr_to_coo_native.h>
#include <ATen/ops/_sparse_csr_tensor_unsafe_native.h>
#include <ATen/ops/_unique.h>
#include <ATen/ops/add_native.h>
#include <ATen/ops/resize_as_sparse_native.h>
#include <ATen/ops/tensor.h>
#include <ATen/ops/zeros.h>
#endif

#include <cuda_runtime.h>
#include <type_traits>


#include <ATen/cuda/CUDAContext.h>
#include <ATen/cuda/CUDAUtils.h>
#include <ATen/cuda/ThrustAllocator.h>
#include <c10/cuda/CUDACachingAllocator.h>

#include <ATen/native/cuda/Reduce.cuh>
#include <ATen/native/sparse/cuda/SparseBlasImpl.h>
#include <ATen/native/sparse/cuda/SparseCUDABlas.h>
#include <ATen/native/sparse/cuda/SparseCUDATensorMath.cuh>

#include <thrust/device_ptr.h>
#include <thrust/execution_policy.h>
#include <thrust/fill.h>
#include <thrust/for_each.h>
#include <thrust/sequence.h>

namespace at::native {

namespace {

template <typename input_t, typename output_t>
__global__ void convert_indices_from_coo_to_csr_cuda_kernel(output_t* data_out, const input_t* data_in, const int64_t size, const int64_t numel) {
  int64_t tid = blockDim.x * blockIdx.x + threadIdx.x;
  if (tid == 0) {
    for (int64_t i = 0; i <= data_in[0]; i++)
      data_out[i] = static_cast<output_t>(0);
  } else if (tid < numel) {
    for (int64_t i = data_in[tid - 1]; i < data_in[tid]; i++)
      data_out[i + 1] = static_cast<output_t>(tid);
  } else if (tid == numel) {
    for (int64_t i = data_in[numel - 1] + 1; i < size + 1; i++)
      data_out[i] = static_cast<output_t>(numel);
  }
}

template <typename input_t, typename output_t>
void convert_indices_from_coo_to_csr_cuda(const Tensor& result, const Tensor& input, const int64_t size) {
  int64_t numel = input.numel();
  const input_t* data_in = input.const_data_ptr<input_t>();
  output_t* data_out = result.data_ptr<output_t>();

  if (numel == 0) {
    result.zero_();
    return;
  }

  // Run (numel + 1) threads...
  int64_t THREADS = at::cuda::getCurrentDeviceProperties()->maxThreadsPerBlock;
  int64_t BLOCKS = (numel + THREADS) / THREADS;
  at::cuda::CUDAStream stream = at::cuda::getCurrentCUDAStream();
  convert_indices_from_coo_to_csr_cuda_kernel<<<BLOCKS, THREADS, 0, stream>>>(data_out, data_in, size, numel);
  C10_CUDA_KERNEL_LAUNCH_CHECK();
}

template <typename input_t, typename output_t>
__global__ void convert_indices_from_csr_to_coo_cuda_kernel(output_t* data_out, const input_t* data_in, const int64_t nrows, const int64_t nnz, const int64_t nbatches) {
  int64_t tid = blockDim.x * blockIdx.x + threadIdx.x;

  if (tid < nrows * nbatches) {
    int64_t b = tid / nrows;
    int64_t i_ = b * (nrows + 1) + tid % nrows;
    for (int64_t i = data_in[i_]; i < data_in[i_ + 1]; i++) {
      data_out[b * nnz + i] = static_cast<output_t>(tid % nrows);
    }
  }
}

template <typename input_t, typename output_t>
void convert_indices_from_csr_to_coo_cuda(const Tensor& indices, const Tensor& crow_indices, const Tensor& col_indices, const bool transpose=false) {
  int64_t nrows = crow_indices.size(-1) - 1;
  int64_t nnz = col_indices.size(-1);
  if (nrows == 0 || nnz == 0) {
    indices.zero_();
    return;
  }
  int64_t total_nnz = col_indices.numel();
  int64_t batch_ndim = crow_indices.dim() - 1;
  if (batch_ndim > 0) {
    auto batch_indices = indices.narrow(0, 0, batch_ndim);
    batch_indices.copy_(at::sparse::full_coo_indices(crow_indices.sizes().slice(0, batch_ndim), indices.options())
                        .repeat_interleave(nnz, 1));
  }

  auto crow_indices_ = crow_indices.expect_contiguous();
  const input_t* crow_indices_data_in = crow_indices_->const_data_ptr<input_t>();
  TORCH_INTERNAL_ASSERT(indices.is_contiguous());
  auto row0 = indices.select(0, transpose?batch_ndim + 1:batch_ndim + 0);
  auto row1 = indices.select(0, transpose?batch_ndim + 0:batch_ndim + 1);
  auto col_indices_ = col_indices.expect_contiguous();
  row1.copy_(col_indices_->view({-1}));
  output_t* data_out = row0.data_ptr<output_t>();

  // Run nrows * nbatches threads...
  int64_t nbatches = total_nnz / nnz;
  int64_t THREADS = at::cuda::getCurrentDeviceProperties()->maxThreadsPerBlock;
  int64_t BLOCKS = (nrows * nbatches + THREADS) / THREADS;
  at::cuda::CUDAStream stream = at::cuda::getCurrentCUDAStream();
  convert_indices_from_csr_to_coo_cuda_kernel<<<BLOCKS, THREADS, 0, stream>>>(data_out, crow_indices_data_in, nrows, nnz, nbatches);
  C10_CUDA_KERNEL_LAUNCH_CHECK();
}

} // namespace

using namespace at::sparse_csr;
// certain utility functions are usable from sparse COO.
using namespace at::sparse;

Tensor& add_out_dense_sparse_compressed_cuda(
    Tensor& output,
    const Tensor& dense,
    const SparseCsrTensor& src,
    const Scalar& alpha) {
  TORCH_INTERNAL_ASSERT(dense.layout() == kStrided);
  TORCH_INTERNAL_ASSERT(
      src.layout() == kSparseCsr || src.layout() == kSparseCsc);
  TORCH_INTERNAL_ASSERT(dense.is_cuda());

  TORCH_CHECK(
      output.is_contiguous(),
      "out argument must be contiguous, but got: ",
      output.suggest_memory_format());
  TORCH_CHECK(
      output.is_cuda(),
      "add: expected 'out' to be CUDA tensor, but got tensor on device: ",
      output.device());

  TORCH_CHECK(
      src.is_cuda(),
      "add: expected 'other' to be a CUDA tensor, but got tensor on device: ",
      src.device());

  TORCH_CHECK(
      dense.sizes().equals(src.sizes()),
      "add: expected 'self' and 'other' to have same size, but self has size ",
      dense.sizes(),
      " while other has size ",
      src.sizes(),
      " (FYI: dense-sparse addition does not currently support broadcasting)");

  auto commonDtype = promoteTypes(dense.scalar_type(), src.scalar_type());
  TORCH_CHECK(
      canCast(commonDtype, output.scalar_type()),
      "Can't convert result type ",
      commonDtype,
      " to output ",
      output.scalar_type(),
      " in add operation");

  Tensor src_values = src.values();

  resize_output(output, dense.sizes());

  Tensor resultBuffer = output;

  if (output.scalar_type() != commonDtype) {
    resultBuffer = dense.to(commonDtype);
  } else if (!is_same_tensor(output, dense)) {
    resultBuffer.copy_(dense);
  }

  if (src._nnz() == 0) {
    return output;
  }

  auto valuesBuffer = src_values.to(commonDtype).reshape({-1, src_values.size(-1)}).contiguous();
  resultBuffer = resultBuffer.view({-1, output.size(-2), output.size(-1)});
  Tensor src_compressed_indices;
  Tensor src_plain_indices;
  std::tie(src_compressed_indices, src_plain_indices) =
      at::sparse_csr::getCompressedPlainIndices(src);
  src_compressed_indices =
      src_compressed_indices.reshape({-1, src_compressed_indices.size(-1)});
  src_plain_indices =
      src_plain_indices.reshape({-1, src_plain_indices.size(-1)});
  auto src_layout = src.layout();

  AT_DISPATCH_ALL_TYPES_AND_COMPLEX_AND4(
      kComplexHalf,
      kHalf,
      kBool,
      kBFloat16,
      commonDtype,
      "add_out_op2_sparse_csr",
      [&valuesBuffer,
       &resultBuffer,
       &alpha,
       &src_compressed_indices,
       &src_plain_indices,
       &src_layout]() {
        AT_DISPATCH_INDEX_TYPES(
            src_compressed_indices.scalar_type(),
            "csr_add_out_crow_indices",
            [&valuesBuffer,
             &resultBuffer,
             &alpha,
             &src_compressed_indices,
             &src_plain_indices,
             &src_layout]() {
              auto batch_count =
                  resultBuffer.dim() > 2 ? resultBuffer.size(-3) : 1;
              scalar_t* values_accessor = valuesBuffer.data_ptr<scalar_t>();
              scalar_t* out_ptr = resultBuffer.data_ptr<scalar_t>();
              scalar_t cast_value = alpha.to<scalar_t>();

              index_t* compressed_indices_accessor =
                  src_compressed_indices.data_ptr<index_t>();
              index_t* plain_indices_accessor =
                  src_plain_indices.data_ptr<index_t>();
              int64_t out_storage_offset = resultBuffer.storage_offset();

              auto out_strides = resultBuffer.strides();
              auto const out_stride_batch = out_strides[0];
              auto const out_stride_compressed =
                  AT_DISPATCH_ROW_SPARSE_COMPRESSED_LAYOUTS(
                      src_layout,
                      "add_out_dense_sparse_compressed_cpu",
                      [&out_strides] { return out_strides[1]; },
                      [&out_strides] { return out_strides[2]; });
              auto const out_stride_plain =
                  AT_DISPATCH_ROW_SPARSE_COMPRESSED_LAYOUTS(
                      src_layout,
                      "add_out_dense_sparse_compressed_cpu",
                      [&out_strides] { return out_strides[2]; },
                      [&out_strides] { return out_strides[1]; });
              auto compressed_stride0 = src_compressed_indices.stride(0);
              auto plain_stride0 = src_plain_indices.stride(0);
              auto val_stride0 = valuesBuffer.stride(0);

              cudaStream_t stream = at::cuda::getCurrentCUDAStream();
              at::cuda::ThrustAllocator allocator;
              auto policy = thrust::cuda::par(allocator).on(stream);

              // Note that this could be wildly imbalanced if the sparsity
              // pattern varies a lot between slices along the compressed
              // dimension.
              thrust::for_each(
                  policy,
                  thrust::make_counting_iterator(int64_t(0)),
                  thrust::make_counting_iterator(
                      int64_t(src_compressed_indices.size(-1) - 1)),
                  [values_accessor,
                   compressed_indices_accessor,
                   plain_indices_accessor,
                   out_ptr,
                   cast_value,
                   out_stride_batch,
                   out_stride_compressed,
                   out_stride_plain,
                   compressed_stride0,
                   plain_stride0,
                   val_stride0,
                   batch_count] __device__(int64_t i_compressed) {
                    for (index_t batch_idx = 0; batch_idx < batch_count;
                         batch_idx++) {
                      index_t start_index = compressed_indices_accessor
                          [batch_idx * compressed_stride0 + i_compressed];
                      index_t end_index = compressed_indices_accessor
                          [batch_idx * compressed_stride0 + i_compressed + 1];

                      for (index_t i = start_index; i < end_index; ++i) {
                        auto i_plain = plain_indices_accessor
                            [batch_idx * plain_stride0 + i];
                        auto index = batch_idx * out_stride_batch +
                            i_compressed * out_stride_compressed +
                            i_plain * out_stride_plain;
                        out_ptr[index] += cast_value *
                            values_accessor[batch_idx * val_stride0 + i];
                      }
                    }
                  });
            });
      });
  if (output.scalar_type() != commonDtype) {
    output.copy_(resultBuffer);
  }
  return output;
}

Tensor& add_out_sparse_compressed_cuda(
    const Tensor& self,
    const SparseCsrTensor& other,
    const Scalar& alpha,
    SparseCsrTensor& out) {
  if (self.layout() == kStrided) {
    add_out_dense_sparse_compressed_cuda(out, self, other, alpha);
  } else if (other.layout() == kStrided) {
    add_out_dense_sparse_compressed_cuda(out, other, self, alpha);
  } else {
    TORCH_CHECK(
        self.sizes().equals(other.sizes()),
        "torch.add: Expected input tensors to have the same shape, but got tensor `self` with shape ",
        self.sizes(),
        " and tensor `other` with shape ",
        other.sizes());
    TORCH_CHECK(
      self.is_cuda(),
      "add: expected 'self' to be CUDA tensor, but got tensor on device: ",
      self.device());
    TORCH_CHECK(
      other.is_cuda(),
      "add: expected 'other' to be CUDA tensor, but got tensor on device: ",
      other.device());
    TORCH_CHECK(
      out.is_cuda(),
      "add: expected 'out' to be CUDA tensor, but got tensor on device: ",
      out.device());

    if (only_sparse_compressed_add_trivial_cases(self, other, alpha, out)) {
      return out;
    }

    at::native::resize_as_sparse_compressed_(out, self);
    sparse::impl::cuda::add_out_sparse_csr(self, other, Scalar(1), alpha, out);
  }
  return out;
}

TORCH_IMPL_FUNC(_convert_indices_from_coo_to_csr_structured_cuda) (
  const Tensor& input, const int64_t size, const bool out_int32, const Tensor& result
) {
  if (out_int32) {
    AT_DISPATCH_INTEGRAL_TYPES(input.scalar_type(), "convert_indices_from_coo_to_csr_cuda", [&] {
      convert_indices_from_coo_to_csr_cuda<scalar_t, int>(result, input, size);
    });
  } else {
    AT_DISPATCH_INTEGRAL_TYPES(input.scalar_type(), "convert_indices_from_coo_to_csr_cuda", [&] {
      convert_indices_from_coo_to_csr_cuda<scalar_t, int64_t>(result, input, size);
    });
  }
}

TORCH_IMPL_FUNC(_convert_indices_from_csr_to_coo_structured_cuda) (
  const Tensor& crow_indices, const Tensor& col_indices, const bool out_int32, const bool transpose, const Tensor& result
) {
  if (out_int32) {
    AT_DISPATCH_INTEGRAL_TYPES(crow_indices.scalar_type(), "convert_indices_from_csr_to_coo_cuda", [&] {
      convert_indices_from_csr_to_coo_cuda<scalar_t, int32_t>(result, crow_indices, col_indices, transpose);
    });
  } else {
    AT_DISPATCH_INTEGRAL_TYPES(crow_indices.scalar_type(), "convert_indices_from_csr_to_coo_cuda", [&] {
      convert_indices_from_csr_to_coo_cuda<scalar_t, int64_t>(result, crow_indices, col_indices, transpose);
    });
  }
}

  /*
    Reductions on sparse CSR tensors using masked semantics.

    - To support a reduction operator on a CSR tensor with CUDA storage, define

template <typename scalar_t>
struct Reduction...Op {
  __device__ __forceinline__ scalar_t operator()(const scalar_t a, const scalar_t b) const {
    return a ... b;
  }
  __device__ __forceinline__ scalar_t identity() const { return ...; }
  __forceinline__ scalar_t identity_cpu() const { return ...; }
};


Tensor _sparse_csr_..._cuda(const Tensor& input, IntArrayRef dims_to_sum, bool keepdim, std::optional<ScalarType> dtype) {
  ...
      result = reduce_sparse_csr_cuda_template<scalar_t>(input_, dims_to_sum, keepdim, Reduction...Op<scalar_t>());
  ...
  return result;
}

      and add the following

        - func: _sparse_csr_op.dim_dtype(Tensor self, int[1] dim, bool keepdim=False, *, ScalarType? dtype=None) -> Tensor
          dispatch:
            SparseCsrCUDA: _sparse_csr_..._cuda

      to native_functions.yaml
  */

namespace {

template <typename scalar_t, typename index_t, typename ReductionOp, typename acc_t>
__global__ void reduce_sparse_csr_dim0_cuda_kernel(acc_t* new_values,
                                                   const index_t* new_col_indices,
                                                   const int64_t new_nnz,
                                                   const scalar_t* values,
                                                   const index_t* col_indices,
                                                   const int64_t nnz,
                                                   ReductionOp rop
                                                   ) {
  int64_t tid = blockDim.x * blockIdx.x + threadIdx.x;
  if (tid < new_nnz) {
    index_t col = new_col_indices[tid];
    acc_t v = rop.identity();
    for (int64_t j=0; j < nnz; j++) {
      if (col == col_indices[j]) {
        v = rop(v, acc_t(values[j]));
      }
    }
    new_values[tid] = v;
  }
}

template <typename scalar_t, typename ReductionOp>
Tensor reduce_sparse_csr_dim0_cuda_template(const Tensor& sparse, ReductionOp rop) {
  /*
    Consider the following sparse tensor:

      1 * * * *
      * * * 2 *
      * * 3 * *
      * * * * *
      4 * 5 * *

    that has CSR representation

      crow_indices = [0, 1, 2, 3, 3, 5]
      col_indices = [0, 3, 2, 0, 2]
      values = [1, 2, 3, 4, 5]

    Reduction with dim=0 results:

      rop(1,4) * rop(3,5) 2 *

    that has CSR representation

      new_crow_indices = [0, 3]
      new_col_indices = [0, 2, 3]
      new_values = [rop(1, 4], rop(3, 5), 2]

    In general, the CSR representation data can be computed as follows:

      nnz = col_indices.numel()
      new_col_indices = col_indices.unique(sorted=True, return_inverse=False)
      new_nnz = new_col_indices.numel()
      new_crow_indices = [0, new_nnz]
      new_values.resize(new_nnz)

      for i in range(new_nnz):
          v = identity
          col = new_col_indices[i]
          for j in range(nnz):
              if col == col_indices[j]:
                  v = rop(v, values[j])
          new_values[i] = v

    Notice this algorithm is different from the one used on CPU data.
  */

  Tensor col_indices = sparse.col_indices();
  Tensor values = sparse.values();
  auto ncols = sparse.size(1);
  auto nnz = col_indices.numel();

  auto new_col_indices = std::get<0>(at::_unique(col_indices, true, false));
  auto new_nnz = new_col_indices.numel();
  Tensor new_crow_indices = at::tensor(ArrayRef<int64_t>{0, new_nnz}, col_indices.options());

  // Set `is_cuda` = `true` in acc_type in CPU backend. Because the accumulate type
  // of float should be float in current scenario. In CUDA, float is the accumulate type
  // of float, while in CPU, double is the accumulate type of float.
  using acc_t = at::acc_type<scalar_t, true>;
  auto acc_buffer = at::sparse_csr::create_acc_buffer<acc_t, scalar_t>(
      values.options(), values.scalar_type(), new_nnz);
  Tensor new_values = std::get<0>(acc_buffer);
  Tensor new_values_acc = std::get<1>(acc_buffer);
  scalar_t* values_ptr = values.data_ptr<scalar_t>();
  acc_t* new_values_acc_ptr = new_values_acc.data_ptr<acc_t>();
  int64_t THREADS = at::cuda::getCurrentDeviceProperties()->maxThreadsPerBlock;
  int64_t BLOCKS = (new_nnz + THREADS) / THREADS;
  at::cuda::CUDAStream stream = at::cuda::getCurrentCUDAStream();
  AT_DISPATCH_INDEX_TYPES(col_indices.scalar_type(), "reduce_sparse_csr_dim0_cuda_indices",
                          [&]() {
                            index_t* col_indices_ptr = col_indices.data_ptr<index_t>();
                            index_t* new_col_indices_ptr = new_col_indices.data_ptr<index_t>();
                            reduce_sparse_csr_dim0_cuda_kernel<<<BLOCKS, THREADS, 0, stream>>>(new_values_acc_ptr,
                                                                                               new_col_indices_ptr,
                                                                                               new_nnz,
                                                                                               values_ptr,
                                                                                               col_indices_ptr,
                                                                                               nnz,
                                                                                               rop
                                                                                               );
                          });
  copy_from_acc_buffer(new_values, new_values_acc);
  C10_CUDA_KERNEL_LAUNCH_CHECK();
  return at::native::_sparse_csr_tensor_unsafe(new_crow_indices, new_col_indices, new_values,
                                               {1, ncols},
                                               new_values.scalar_type(),
                                               sparse.layout(),
                                               new_values.device());
}

template <typename index_t>
__global__ void reduce_crow_indices_dim1_cuda_kernel(index_t* new_crow_indices,
                                                     index_t* row_map,
                                                     const index_t* crow_indices,
                                                     const int64_t nrows
                                                     ) {
  int64_t nnz = 0;
  new_crow_indices[0] = 0;
  for(int64_t i=0; i<nrows; i++) {
    if (crow_indices[i] != crow_indices[i + 1]) {
      row_map[i] = nnz;
      nnz++;
    }
    new_crow_indices[i + 1] = nnz;
  }
}

template <typename scalar_t, typename index_t, typename ReductionOp, typename acc_t>
__global__ void reduce_sparse_csr_dim1_cuda_kernel(acc_t* new_values,
                                                   const scalar_t* values,
                                                   const index_t* crow_indices,
                                                   const index_t* row_map,
                                                   const int64_t nrows,
                                                   ReductionOp rop
                                                   ) {
  int64_t tid = blockDim.x * blockIdx.x + threadIdx.x;
  if (tid < nrows) {
    index_t i_start = crow_indices[tid];
    index_t i_end = crow_indices[tid+1];
    if (i_start != i_end) {
      acc_t acc = rop.identity();
      for (index_t i = i_start; i < i_end; i++) {
        acc = rop(acc, acc_t(values[i]));
      }
      new_values[row_map[tid]] = acc;
    }
  }
}

template <typename scalar_t, typename ReductionOp>
Tensor reduce_sparse_csr_dim1_cuda_template(const Tensor& sparse, ReductionOp rop) {
  /*
    The algorithm of computing reduce of a CSR tensor along the last
    dimension is explained in the comment of the
    reduce_sparse_csr_dim1_cpu_template function.
  */
  Tensor crow_indices = sparse.crow_indices();
  auto ioptions = crow_indices.options();
  Tensor values = sparse.values();
  auto nrows = sparse.size(0);
  auto numel = values.numel();

  Tensor new_crow_indices = at::empty({crow_indices.numel()}, ioptions);
  Tensor new_col_indices = at::empty({}, ioptions);
  Tensor row_map = at::empty({nrows}, ioptions);

  // Set `is_cuda` = `true` in acc_type in CPU backend. Because the accumulate type
  // of float should be float in current scenario. In CUDA, float is the accumulate type
  // of float, while in CPU, double is the accumulate type of float.
  using acc_t = at::acc_type<scalar_t, true>;
  auto acc_buffer = at::sparse_csr::create_acc_buffer<acc_t, scalar_t>(
      values.options(), values.scalar_type());
  Tensor new_values = std::get<0>(acc_buffer);
  Tensor new_values_acc = std::get<1>(acc_buffer);

  at::cuda::CUDAStream stream = at::cuda::getCurrentCUDAStream();
  int64_t THREADS = at::cuda::getCurrentDeviceProperties()->maxThreadsPerBlock;
  int64_t BLOCKS = (nrows + THREADS) / THREADS;

  AT_DISPATCH_INDEX_TYPES(crow_indices.scalar_type(), "reduce_sparse_csr_dim1_cuda_indices",
                          [&]() {
                            index_t* crow_indices_ptr = crow_indices.data_ptr<index_t>();
                            index_t* new_crow_indices_ptr = new_crow_indices.data_ptr<index_t>();
                            index_t* row_map_ptr = row_map.data_ptr<index_t>();
                            reduce_crow_indices_dim1_cuda_kernel<<<1, 1, 0, stream>>>(new_crow_indices_ptr,
                                                                                      row_map_ptr,
                                                                                      crow_indices_ptr,
                                                                                      nrows);
                            C10_CUDA_KERNEL_LAUNCH_CHECK();
                            index_t new_nnz = new_crow_indices[-1].item<index_t>();
                            new_col_indices.resize_(new_nnz);
                            new_col_indices.fill_(index_t(0));
                            new_values.resize_(new_nnz);
                            new_values_acc.resize_(new_nnz);

                            scalar_t* values_ptr = values.data_ptr<scalar_t>();
                            acc_t* new_values_acc_ptr = new_values_acc.data_ptr<acc_t>();
                            reduce_sparse_csr_dim1_cuda_kernel<<<BLOCKS, THREADS, 0, stream>>>(new_values_acc_ptr,
                                                                                               values_ptr,
                                                                                               crow_indices_ptr,
                                                                                               row_map_ptr,
                                                                                               nrows,
                                                                                               rop);
                            C10_CUDA_KERNEL_LAUNCH_CHECK();
                          });

  copy_from_acc_buffer(new_values, new_values_acc);
  return at::native::_sparse_csr_tensor_unsafe(new_crow_indices, new_col_indices, new_values,
                                               {sparse.size(0), 1},
                                               new_values.scalar_type(),
                                               sparse.layout(),
                                               new_values.device());
}

template <typename scalar_t, typename ReductionOp>
Tensor reduce_sparse_csr_dim01_cuda_template(const Tensor& sparse, ReductionOp rop) {

  auto ioptions = sparse.col_indices().options();
  Tensor values = sparse.values();
  auto numel = values.numel();
  auto nnz = std::min<int64_t>(1, numel);

  auto result_dtype = at::isIntegralType(values.scalar_type(), /*includeBool=*/true) ? ScalarType::Long : values.scalar_type();
  Tensor new_values, new_values_acc;
  if (numel > 0) {
    new_values = at::empty({1}, values.options().dtype(result_dtype));
    new_values_acc = at::empty({1}, values.options());
    auto iter = TensorIterator::reduce_op(new_values_acc, values);
    gpu_reduce_kernel<scalar_t, scalar_t>(iter, func_wrapper<scalar_t>(rop), rop.identity_cpu());
    new_values.copy_(new_values_acc);
  } else {
    new_values = at::empty({}, values.options().dtype(result_dtype));
  }
  Tensor new_col_indices = at::zeros({nnz}, ioptions);
  Tensor new_crow_indices = at::tensor(ArrayRef<int64_t>{0, nnz}, ioptions);
  return at::native::_sparse_csr_tensor_unsafe(new_crow_indices, new_col_indices, new_values,
                                               {1, std::min<int64_t>(1, sparse.size(1))},
                                               new_values.scalar_type(),
                                               sparse.layout(),
                                               new_values.device());
}

template <typename scalar_t, typename ReductionOp>
Tensor reduce_sparse_csr_cuda_template(const Tensor& sparse, std::vector<int64_t> dims, ReductionOp rop) {
  if (dims.size() == 1) {
    if (dims[0] == 0) {
      return reduce_sparse_csr_dim0_cuda_template<scalar_t>(sparse, rop);
    } else {
      TORCH_INTERNAL_ASSERT(dims[0] == 1);
      return reduce_sparse_csr_dim1_cuda_template<scalar_t>(sparse, rop);
    }
  } else if (dims.size() == 2) {
    TORCH_INTERNAL_ASSERT(((dims[0] == 0 && dims[1] == 1) || (dims[0] == 1 && dims[1] == 0)));
    return reduce_sparse_csr_dim01_cuda_template<scalar_t>(sparse, rop);
  }
  TORCH_INTERNAL_ASSERT(dims.size() == 0);
  // effective after gh-29137 has been resolved
  return sparse.clone();
}

template <typename scalar_t, typename ReductionOp>
Tensor reduce_sparse_csr_cuda_template(const Tensor& sparse, IntArrayRef dims_to_sum, bool keepdim, ReductionOp rop) {
  TORCH_INTERNAL_ASSERT(sparse.is_sparse_csr());
  TORCH_CHECK(keepdim, "reduction operations on CSR tensors with keepdim=False is unsupported");
  TORCH_INTERNAL_ASSERT(sparse.is_cuda());

  const int64_t input_dim = sparse.dim();
  TORCH_INTERNAL_ASSERT(input_dim == 2);
  auto dims = dims_to_sum.vec();
  maybe_wrap_dims(dims, input_dim);
  if (dims.size() == 0) {
    // after gh-29137 is resolved, delete this if-block
    dims.emplace_back(0);
    dims.emplace_back(1);
  }
  return reduce_sparse_csr_cuda_template<scalar_t>(sparse, dims, rop);
}

template <typename scalar_t>
struct ReductionAddOp {
  __device__ __forceinline__ scalar_t operator()(const scalar_t a, const scalar_t b) const {
    return a + b;
  }
  __device__ __forceinline__ scalar_t identity() const { return 0; }
  __forceinline__ scalar_t identity_cpu() const { return 0; }
};

template <typename scalar_t>
struct ReductionMulOp {
  __device__ __forceinline__ scalar_t operator()(const scalar_t a, const scalar_t b) const {
    return a * b;
  }
  __device__ __forceinline__ scalar_t identity() const { return 1; }
  __forceinline__ scalar_t identity_cpu() const { return 1; }
};

void _apply_sparse_csr_linear_solve(
  const Tensor& A,
  const Tensor& b,
  const bool left,
  const Tensor& x) {
#if defined(USE_ROCM) || !defined(USE_CUDSS)
  TORCH_CHECK(
      false,
      "Calling linear solver with sparse tensors requires compiling ",
      "PyTorch with CUDA cuDSS and is not supported in ROCm build.");
#else
  // layout check
  TORCH_CHECK(A.is_sparse_csr(), "A must be a CSR matrix");
  TORCH_CHECK(b.layout() == kStrided, "b must be a strided tensor");
  TORCH_CHECK(x.layout() == kStrided, "x must be a strided tensor");
  // dim check
  TORCH_CHECK(b.dim() == 1, "b must be a 1D tensor");
  TORCH_CHECK(b.stride(0) == 1, "b must be a column major tensor");
  TORCH_CHECK(b.size(0) == A.size(0), "linear system size mismatch.");
  TORCH_CHECK(x.dim() == 1, "x must be a 1D tensor");
  TORCH_CHECK(x.stride(0) == 1, "x must be a column major tensor");
  TORCH_CHECK(x.size(0) == A.size(1), "linear system size mismatch.");
  TORCH_CHECK(A.dtype() == b.dtype() && A.dtype() == x.dtype(), "A, x, and b must have the same dtype");
  TORCH_CHECK(left == true, "only left == true is supported by the Sparse CSR backend")

  Tensor crow = A.crow_indices();
  Tensor col = A.col_indices();
  if (crow.scalar_type() != ScalarType::Int) {
    crow = crow.to(crow.options().dtype(ScalarType::Int));
    col = col.to(col.options().dtype(ScalarType::Int));
  }
<<<<<<< HEAD
  int* rowOffsets = crow.data<int>();
  int* colIndices = col.data<int>();
=======
  int* rowOffsets = crow.data_ptr<int>();
  int* colIndices = col.data_ptr<int>();
>>>>>>> 9629835b
  Tensor values = A.values();
  // cuDSS data structures and handle initialization
  cudssConfig_t config;
  cudssMatrix_t b_mt;
  cudssMatrix_t A_mt;
  cudssMatrix_t x_mt;
  cudssData_t cudss_data;
  cudssHandle_t handle = at::cuda::getCurrentCudssHandle();

  TORCH_CUDSS_CHECK(cudssConfigCreate(&config));
  TORCH_CUDSS_CHECK(cudssDataCreate(handle, &cudss_data));

<<<<<<< HEAD
  AT_DISPATCH_FLOATING_TYPES(values.type(), "create_matrix", ([&] {
    scalar_t* values_ptr = values.data<scalar_t>();
    scalar_t* b_ptr = b.data<scalar_t>();
    scalar_t* x_ptr = x.data<scalar_t>();
=======
  AT_DISPATCH_FLOATING_TYPES(values.scalar_type(), "create_matrix", ([&] {
    scalar_t* values_ptr = values.data_ptr<scalar_t>();
    scalar_t* b_ptr = b.data_ptr<scalar_t>();
    scalar_t* x_ptr = x.data_ptr<scalar_t>();
>>>>>>> 9629835b
    auto CUDA_R_TYP = std::is_same<scalar_t, double>::value ? CUDA_R_64F : CUDA_R_32F;
    TORCH_CUDSS_CHECK(cudssMatrixCreateDn(&b_mt, b.size(0), 1, b.size(0), b_ptr, CUDA_R_TYP, CUDSS_LAYOUT_COL_MAJOR));
    TORCH_CUDSS_CHECK(cudssMatrixCreateDn(&x_mt, x.size(0), 1, x.size(0), x_ptr, CUDA_R_TYP, CUDSS_LAYOUT_COL_MAJOR));
    TORCH_CUDSS_CHECK(cudssMatrixCreateCsr(&A_mt, A.size(0), A.size(1),  A._nnz(), rowOffsets, rowOffsets + crow.size(0), colIndices, values_ptr, CUDA_R_32I, CUDA_R_TYP, CUDSS_MTYPE_GENERAL, CUDSS_MVIEW_FULL, CUDSS_BASE_ZERO));
  }));
  TORCH_CUDSS_CHECK(cudssExecute(handle, CUDSS_PHASE_ANALYSIS, config, cudss_data, A_mt, x_mt, b_mt));
  TORCH_CUDSS_CHECK(cudssExecute(handle, CUDSS_PHASE_FACTORIZATION, config, cudss_data, A_mt, x_mt, b_mt));
  TORCH_CUDSS_CHECK(cudssExecute(handle, CUDSS_PHASE_SOLVE, config, cudss_data, A_mt, x_mt, b_mt));
  // Destroy the opaque objects
  TORCH_CUDSS_CHECK(cudssConfigDestroy(config));
  TORCH_CUDSS_CHECK(cudssDataDestroy(handle, cudss_data));
  TORCH_CUDSS_CHECK(cudssMatrixDestroy(A_mt));
  TORCH_CUDSS_CHECK(cudssMatrixDestroy(x_mt));
  TORCH_CUDSS_CHECK(cudssMatrixDestroy(b_mt));
#endif
}
} // namespace

Tensor _sparse_csr_sum_cuda(const Tensor& input, IntArrayRef dims_to_sum, bool keepdim, std::optional<ScalarType> dtype) {
  ScalarType dtype_ = dtype.value_or(input.scalar_type());
  Tensor input_ = at::sparse_csr::to_type(input, dtype_);
  Tensor result;
  AT_DISPATCH_ALL_TYPES_AND_COMPLEX_AND2(
      kHalf, kBFloat16, input_.scalar_type(), "_sparse_csr_sum_cuda", [&] {
      // Set `is_cuda` = `true` in acc_type in CPU backend. Because the accumulate type
      // of float should be float in current scenario. In CUDA, float is the accumulate type
      // of float, while in CPU, double is the accumulate type of float.
      using acc_t = at::acc_type<scalar_t, true>;
        result = reduce_sparse_csr_cuda_template<scalar_t>(
            input_, dims_to_sum, keepdim, ReductionAddOp<acc_t>());
      });
  return result;
}

Tensor _sparse_csr_prod_cuda(const Tensor& input, IntArrayRef dims_to_reduce, bool keepdim, std::optional<ScalarType> dtype) {
  ScalarType dtype_ = dtype.value_or(input.scalar_type());
  Tensor input_ = input.to(dtype_);
  Tensor result;
  AT_DISPATCH_ALL_TYPES_AND_COMPLEX_AND2(
    kHalf, kBFloat16, input_.scalar_type(), "_sparse_csr_prod_cuda",
    [&] {
      result = reduce_sparse_csr_cuda_template<scalar_t>(input_, dims_to_reduce, keepdim, ReductionMulOp<scalar_t>());
    });
  return result;
}

Tensor _sparse_csr_linear_solve(const Tensor& A, const Tensor& b, const bool left) {
  Tensor b_copy = b.contiguous();
  Tensor out = b_copy.new_empty(b_copy.sizes());
  _apply_sparse_csr_linear_solve(A, b_copy, left, out);
  return out;
}


} // namespace at::native<|MERGE_RESOLUTION|>--- conflicted
+++ resolved
@@ -736,13 +736,8 @@
     crow = crow.to(crow.options().dtype(ScalarType::Int));
     col = col.to(col.options().dtype(ScalarType::Int));
   }
-<<<<<<< HEAD
-  int* rowOffsets = crow.data<int>();
-  int* colIndices = col.data<int>();
-=======
   int* rowOffsets = crow.data_ptr<int>();
   int* colIndices = col.data_ptr<int>();
->>>>>>> 9629835b
   Tensor values = A.values();
   // cuDSS data structures and handle initialization
   cudssConfig_t config;
@@ -755,17 +750,10 @@
   TORCH_CUDSS_CHECK(cudssConfigCreate(&config));
   TORCH_CUDSS_CHECK(cudssDataCreate(handle, &cudss_data));
 
-<<<<<<< HEAD
-  AT_DISPATCH_FLOATING_TYPES(values.type(), "create_matrix", ([&] {
-    scalar_t* values_ptr = values.data<scalar_t>();
-    scalar_t* b_ptr = b.data<scalar_t>();
-    scalar_t* x_ptr = x.data<scalar_t>();
-=======
   AT_DISPATCH_FLOATING_TYPES(values.scalar_type(), "create_matrix", ([&] {
     scalar_t* values_ptr = values.data_ptr<scalar_t>();
     scalar_t* b_ptr = b.data_ptr<scalar_t>();
     scalar_t* x_ptr = x.data_ptr<scalar_t>();
->>>>>>> 9629835b
     auto CUDA_R_TYP = std::is_same<scalar_t, double>::value ? CUDA_R_64F : CUDA_R_32F;
     TORCH_CUDSS_CHECK(cudssMatrixCreateDn(&b_mt, b.size(0), 1, b.size(0), b_ptr, CUDA_R_TYP, CUDSS_LAYOUT_COL_MAJOR));
     TORCH_CUDSS_CHECK(cudssMatrixCreateDn(&x_mt, x.size(0), 1, x.size(0), x_ptr, CUDA_R_TYP, CUDSS_LAYOUT_COL_MAJOR));
