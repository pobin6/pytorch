--- conflicted
+++ resolved
@@ -180,11 +180,6 @@
   return reduce(sum);
 }
 
-<<<<<<< HEAD
-static_assert(
-    (vec::Vectorized<Half>::size() & (vec::Vectorized<Half>::size() - 1)) == 0,
-    "Below code expects power-of-2 vector register size!");
-=======
 template <typename T>
 struct half_to_float16 {
   using type = T;
@@ -200,7 +195,10 @@
 
 template <typename T>
 using half_to_float16_t = typename half_to_float16<T>::type;
->>>>>>> 51f78bbb
+
+static_assert(
+    (vec::Vectorized<Half>::size() & (vec::Vectorized<Half>::size() - 1)) == 0,
+    "Below code expects power-of-2 vector register size!");
 
 // NOTE [GCC code duplication]: The first attempt at landing BFDOT support with
 // TARGET_ARM_BF16_ATTRIBUTE failed because unlike clang, GCC will not
@@ -222,11 +220,7 @@
   reduced_sum += vgetq_lane_f32(vpaddq_f32(reduced_tail, reduced_tail), 0); \
                                                                         \
   /* Second-tier tail fixup: handle all workloads. */                   \
-<<<<<<< HEAD
   for (int j = len_aligned_vec; j < len; ++j) {                         \
-    reduced_sum += vec1[j] * vec2[j];                                   \
-=======
-  for (int j = len_aligned_4; j < len; ++j) {                           \
     /* We use half_to_float16_t here because changing to Half was */    \
     /* causing arithmetic to at fp16 precision, but the necessary */    \
     /* necessary behavior to pass python test/test_mps.py -k */         \
@@ -235,7 +229,6 @@
     half_to_float16_t<std::decay_t<decltype(vec1[j])>> x1 = vec1[j];    \
     half_to_float16_t<std::decay_t<decltype(vec2[j])>> x2 = vec2[j];    \
     reduced_sum += x1 * x2;                                             \
->>>>>>> 51f78bbb
   }                                                                     \
   return reduced_sum
 
