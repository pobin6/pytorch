#pragma once

// DO NOT DEFINE STATIC DATA IN THIS HEADER!
// See Note [Do not compile initializers with AVX]

#include <ATen/cpu/vec/intrinsics.h>
#include <ATen/cpu/vec/vec128/vec128_convert.h>
#include <ATen/cpu/vec/vec128/vec128_float_neon.h>
#include <ATen/cpu/vec/vec_base.h>
#include <c10/util/Half.h>
#include <c10/util/irange.h>

namespace at::vec {
// See Note [CPU_CAPABILITY namespace]
inline namespace CPU_CAPABILITY {

// Right now contains only aarch64 implementation.
// Due to follow two reasons aarch32 is not currently supported.
// 1. Due to difference in ISA been aarch32 and aarch64, intrinsics
//    that work for aarch64 dont work for aarch32.
// 2. Android NDK r21 has problems with compiling aarch32.
//    Clang seg faults.
//    https://github.com/android/ndk/issues/1248
//    https://bugs.llvm.org/show_bug.cgi?id=45824
// Most likely we will do aarch32 support with inline asm.
#if !defined(C10_MOBILE) && defined(__aarch64__)

#ifdef __BIG_ENDIAN__
#error "Big endian is not supported."
#endif

template <int index, bool mask_val>
struct BlendHalfRegs {
  static float16x8_t impl(
      const float16x8_t& a,
      const float16x8_t& b,
      float16x8_t& res);
};

template <int index>
struct BlendHalfRegs<index, true> {
  static float16x8_t impl(
      const float16x8_t& a,
      const float16x8_t& b,
      float16x8_t& res) {
    return vsetq_lane_f16(vgetq_lane_f16(b, index), res, index);
  }
};

template <int index>
struct BlendHalfRegs<index, false> {
  static float16x8_t impl(
      const float16x8_t& a,
      const float16x8_t& b,
      float16x8_t& res) {
    return vsetq_lane_f16(vgetq_lane_f16(a, index), res, index);
  }
};

// On ARM, Half type supports float16_t->Half constructor and Half->float16_t
// conversion
template <>
class Vectorized<c10::Half> {
 private:
  float16x8_t values;

 public:
  // value_type should be c10::Half to fit interface with vec_base.h
  using value_type = c10::Half;
  using size_type = int;
  static constexpr size_type size() {
    static_assert(sizeof(float16x8_t) == 8 * sizeof(value_type));
    return 8;
  }

 private:
  // We use these private map functions to implement various methods
  Vectorized<c10::Half> map2(
      const Vectorized<c10::Half>& second,
      c10::Half (*const f)(c10::Half, c10::Half)) const {
    __at_align__ c10::Half tmp_first[size()];
    __at_align__ c10::Half tmp_second[size()];
    store(tmp_first); // store this to tmp_first
    second.store(tmp_second);
    for (const auto i : c10::irange(size())) {
      tmp_first[i] = f(tmp_first[i], tmp_second[i]);
    }
    return loadu(tmp_first);
  }

  Vectorized<c10::Half> map_with_vec_float_method(
      Vectorized<float> (Vectorized<float>::*m)() const) const {
    float32x4_t v00 = vcvt_f32_f16(vget_low_f16(values));
    float32x4_t v01 = vcvt_f32_f16(vget_high_f16(values));
    Vectorized<float> mv0 = (Vectorized<float>(v00).*m)();
    Vectorized<float> mv1 = (Vectorized<float>(v01).*m)();
    float16x4_t r00 = vcvt_f16_f32(mv0);
    float16x4_t r01 = vcvt_f16_f32(mv1);
    return Vectorized<c10::Half>(vcombine_f16(r00, r01));
  }

  Vectorized<c10::Half> map2_with_vec_float_method(
      const Vectorized<c10::Half>& second,
      Vectorized<float> (Vectorized<float>::*m)(const Vectorized<float>&)
          const) const {
    float32x4_t v00 = vcvt_f32_f16(vget_low_f16(values));
    float32x4_t v01 = vcvt_f32_f16(vget_high_f16(values));
    float32x4_t second_v00 = vcvt_f32_f16(vget_low_f16(second.values));
    float32x4_t second_v01 = vcvt_f32_f16(vget_high_f16(second.values));
    Vectorized<float> mv0 = (Vectorized<float>(v00).*m)(Vectorized<float>(second_v00));
    Vectorized<float> mv1 = (Vectorized<float>(v01).*m)(Vectorized<float>(second_v01));
    float16x4_t r00 = vcvt_f16_f32(mv0);
    float16x4_t r01 = vcvt_f16_f32(mv1);

    // Pack result into Vectorized<c10::Half>
    return Vectorized<c10::Half>(vcombine_f16(r00, r01));
  }

 public:
   // constructor
  Vectorized() {}
  Vectorized(float16x8_t v) : values(v) {}

  // A ctor that accepts c10::Half is needed to fit interface with vec_base.h
  // A second constructor that takes float16_t is also included
  Vectorized(c10::Half val)
      : values{vdupq_n_f16((float16_t)val)} {
  }
  Vectorized(float16_t val) : values{vdupq_n_f16(val)} {}
  Vectorized(
      float16_t val0,
      float16_t val1,
      float16_t val2,
      float16_t val3,
      float16_t val4,
      float16_t val5,
      float16_t val6,
      float16_t val7)
      : values{
            val0,
            val1,
            val2,
            val3,
            val4,
            val5,
            val6,
            val7} {}
  operator float16x8_t() const {
    return values;
  }
  template <int64_t mask>
  static Vectorized<c10::Half> blend(
      const Vectorized<c10::Half>& a,
      const Vectorized<c10::Half>& b) {
    Vectorized<c10::Half> vec;
    // 0.
    vec.values = BlendHalfRegs<0, (mask & 0x01) != 0>::impl(
        a.values, b.values, vec.values);
    vec.values = BlendHalfRegs<1, (mask & 0x02) != 0>::impl(
        a.values, b.values, vec.values);
    vec.values = BlendHalfRegs<2, (mask & 0x04) != 0>::impl(
        a.values, b.values, vec.values);
    vec.values = BlendHalfRegs<3, (mask & 0x08) != 0>::impl(
        a.values, b.values, vec.values);

    vec.values = BlendHalfRegs<4, (mask & 0x10) != 0>::impl(
        a.values, b.values, vec.values);
    vec.values = BlendHalfRegs<5, (mask & 0x20) != 0>::impl(
        a.values, b.values, vec.values);
    vec.values = BlendHalfRegs<6, (mask & 0x40) != 0>::impl(
        a.values, b.values, vec.values);
    vec.values = BlendHalfRegs<7, (mask & 0x80) != 0>::impl(
        a.values, b.values, vec.values);

    return vec;
  }
  static Vectorized<c10::Half> blendv(
      const Vectorized<c10::Half>& a,
      const Vectorized<c10::Half>& b,
      const Vectorized<c10::Half>& mask) {
    // Note: using blendv is very awkward because 0xFFFF is one of many NaN's in
    // FP16 It's unfortunate that the mask has type Half (required from
    // vec_base)

    // TODO
    // NB: This requires that each value, i.e., each uint value,
    // of the mask either all be zeros or all be 1s.
    // We perhaps need some kind of an assert?
    // But that will affect performance.

    // NOTE [vbslq_f16]: vbslq_f16 doesn't work on clang without
    // __ARM_FEATURE_FP16_VECTOR_ARITHMETIC. vbslq_u16 generates the
    // same instruction anyway. see https://godbolt.org/z/cY4a55Y7P
    Vectorized<c10::Half> vec(mask.values);
    vec.values = vreinterpretq_f16_u16(
        vbslq_u16(
            vreinterpretq_u16_f16(vec.values),
            vreinterpretq_u16_f16(b.values),
            vreinterpretq_u16_f16(a.values)));
    return vec;
  }
  template <typename step_t>
  static Vectorized<c10::Half> arange(
      c10::Half base = 0.0,
      step_t step = static_cast<step_t>(1)) {
    const Vectorized<c10::Half> base_vec(base);
    const Vectorized<c10::Half> step_vec(step);
    const Vectorized<c10::Half> step_sizes(
        0, 1, 2, 3, 4, 5, 6, 7);
    return fmadd(step_sizes, step_vec, base_vec);
  }
  static Vectorized<c10::Half> set(
      const Vectorized<c10::Half>& a,
      const Vectorized<c10::Half>& b,
      int64_t count = size()) {
    uint16_t pre_mask[size()] = {0};
    for (int i = 0; i < count; i++) {
      pre_mask[i] = 0xFFFF;
    }
    uint16x8_t mask = vld1q_u16(pre_mask);

    // Using blendv is awkward because 0xFFFF is one of many NaN's in FP16
    // so we directly use vbslq_u16 instead. (See NOTE [vbslq_f16] above.)
    Vectorized<c10::Half> vec(
        vreinterpretq_f16_u16(
            vbslq_u16(
<<<<<<< HEAD
                vreinterpretq_u16_f16(mask),
=======
                mask,
>>>>>>> d391ed3f
                vreinterpretq_u16_f16(b.values),
                vreinterpretq_u16_f16(a.values))));

    return vec;
  }
  static Vectorized<c10::Half> loadu(const void* ptr, int64_t count = size()) {
    if (count == size()) {
      return vld1q_f16(reinterpret_cast<const float16_t*>(ptr));
    }
    __at_align__ float16_t tmp_values[size()];
    for (const auto i : c10::irange(size())) {
      tmp_values[i] = 0;
    }
    std::memcpy(
        tmp_values,
        reinterpret_cast<const float16_t*>(ptr),
        count * sizeof(float16_t));
    return vld1q_f16(reinterpret_cast<const float16_t*>(tmp_values));
  }
  void store(void* ptr, int64_t count = size()) const {
    if (count == size()) {
      vst1q_f16(reinterpret_cast<float16_t*>(ptr), values);
      return;
    } else {
      float16_t tmp_values[size()];
      vst1q_f16(reinterpret_cast<float16_t*>(tmp_values), values);
      std::memcpy(ptr, tmp_values, count * sizeof(float16_t));
    }
  }
  // Very slow implementation of indexing.
  // Only required because vec256_qint refers to this.
  // Once we specialize that implementation for ARM
  // this should be removed. TODO (kimishpatel)
  c10::Half operator[](int idx) const {
    __at_align__ c10::Half tmp[size()];
    store(tmp);
    return tmp[idx];
  }
  c10::Half operator[](int idx) {
    __at_align__ c10::Half tmp[size()];
    store(tmp);
    return tmp[idx];
  }
  // For boolean version where we want to if any 1/all zero
  // etc. can be done faster in a different way.
  int zero_mask() const {
    __at_align__ c10::Half tmp[size()];
    store(tmp);
    int mask = 0;
    for (int i = 0; i < size(); ++i) {
      if (tmp[i] == 0) {
        mask |= (1 << i);
      }
    }
    return mask;
  }
  Vectorized<c10::Half> isnan() const {
    __at_align__ c10::Half tmp[size()];
    __at_align__ c10::Half res[size()];
    store(tmp);
    for (const auto i : c10::irange(size())) {
      if (_isnan(tmp[i])) {
        std::memset(static_cast<void*>(&res[i]), 0xFF, sizeof(c10::Half));
      } else {
        std::memset(static_cast<void*>(&res[i]), 0, sizeof(c10::Half));
      }
    }
    return loadu(res);
  };
  bool has_inf_nan() const {
    __at_align__ c10::Half tmp[size()];
    store(tmp);
    for (const auto i : c10::irange(size())) {
      if (_isnan(tmp[i]) || _isinf(tmp[i])) {
        return true;
      }
    }
    return false;
  }
  Vectorized<c10::Half> map(c10::Half (*const f)(c10::Half)) const {
    __at_align__ c10::Half tmp[size()];
    store(tmp);
    for (const auto i : c10::irange(size())) {
      tmp[i] = f(tmp[i]);
    }
    return loadu(tmp);
  }
  Vectorized<c10::Half> abs() const {
#ifdef __ARM_FEATURE_FP16_VECTOR_ARITHMETIC
    return Vectorized<c10::Half>(vabsq_f16(values));
#else
    return map_with_vec_float_method(&Vectorized<float>::abs);
#endif
  }
  Vectorized<c10::Half> angle() const {
    auto zero = Vectorized<c10::Half>(0);
    auto pi = Vectorized<c10::Half>(c10::pi<c10::Half>);
    auto tmp = blendv(zero, pi, *this < zero);
    return blendv(tmp, *this, isnan());
  }
  Vectorized<c10::Half> real() const {
    return *this;
  }
  Vectorized<c10::Half> imag() const {
    return Vectorized<c10::Half>(0);
  }
  Vectorized<c10::Half> conj() const {
    return *this;
  }

  // Sleef does not support FP16, so many math functions are applied by
  // converting to FP32, applying the math function, and then converting back to
  // FP16.
  Vectorized<c10::Half> acos() const {
    return map_with_vec_float_method(&Vectorized<float>::acos);
  }
  Vectorized<c10::Half> acosh() const {
    return map_with_vec_float_method(&Vectorized<float>::acosh);
  }
  Vectorized<c10::Half> asin() const {
    return map_with_vec_float_method(&Vectorized<float>::asin);
  }
  Vectorized<c10::Half> atan() const {
    return map_with_vec_float_method(&Vectorized<float>::atan);
  }
  Vectorized<c10::Half> atanh() const {
    return map_with_vec_float_method(&Vectorized<float>::atanh);
  }
  Vectorized<c10::Half> atan2(const Vectorized<c10::Half>& exp) const {
    return map2_with_vec_float_method(exp, &Vectorized<float>::atan2);
  }
  Vectorized<c10::Half> copysign(const Vectorized<c10::Half>& sign) const {
    return map2_with_vec_float_method(sign, &Vectorized<float>::copysign);
  }
  Vectorized<c10::Half> erf() const {
    return map_with_vec_float_method(&Vectorized<float>::erf);
  }
  Vectorized<c10::Half> erfc() const {
    return map_with_vec_float_method(&Vectorized<float>::erfc);
  }
  Vectorized<c10::Half> erfinv() const {
    return map_with_vec_float_method(&Vectorized<float>::erfinv);
  }
  Vectorized<c10::Half> exp() const {
    return map_with_vec_float_method(&Vectorized<float>::exp);
  }
  Vectorized<c10::Half> exp2() const {
    return map_with_vec_float_method(&Vectorized<float>::exp2);
  }
  Vectorized<c10::Half> expm1() const {
    return map_with_vec_float_method(&Vectorized<float>::expm1);
  }
  Vectorized<c10::Half> exp_u20() const {
    return map_with_vec_float_method(&Vectorized<float>::exp_u20);
  }
  Vectorized<c10::Half> fmod(const Vectorized<c10::Half>& q) const {
    // This function is questionable with a conversion, so we use map2
    return map2(q, std::fmod);
  }
  Vectorized<c10::Half> hypot(const Vectorized<c10::Half>& b) const {
    return map2_with_vec_float_method(b, &Vectorized<float>::hypot);
  }
  Vectorized<c10::Half> i0() const {
    return map_with_vec_float_method(&Vectorized<float>::i0);
  }
  Vectorized<c10::Half> i0e() const {
    return map_with_vec_float_method(&Vectorized<float>::i0e);
  }
  Vectorized<c10::Half> digamma() const {
    return map_with_vec_float_method(&Vectorized<float>::digamma);
  }
  Vectorized<c10::Half> igamma(const Vectorized<c10::Half>& x) const {
    return map2_with_vec_float_method(x, &Vectorized<float>::igamma);
  }
  Vectorized<c10::Half> igammac(const Vectorized<c10::Half>& x) const {
    return map2_with_vec_float_method(x, &Vectorized<float>::igammac);
  }
  Vectorized<c10::Half> log() const {
    return map_with_vec_float_method(&Vectorized<float>::log);
  }
  Vectorized<c10::Half> log10() const {
    return map_with_vec_float_method(&Vectorized<float>::log10);
  }
  Vectorized<c10::Half> log1p() const {
    return map_with_vec_float_method(&Vectorized<float>::log1p);
  }
  Vectorized<c10::Half> log2() const {
    return map_with_vec_float_method(&Vectorized<float>::log2);
  }
  Vectorized<c10::Half> nextafter(const Vectorized<c10::Half>& b) const {
    // This function does not make sense with conversion, so we use map2
    return map2(b, std::nextafter);
  }
  Vectorized<c10::Half> frac() const;
  Vectorized<c10::Half> sin() const {
    return map_with_vec_float_method(&Vectorized<float>::sin);
  }
  Vectorized<c10::Half> sinh() const {
    return map_with_vec_float_method(&Vectorized<float>::sinh);
  }
  Vectorized<c10::Half> cos() const {
    return map_with_vec_float_method(&Vectorized<float>::cos);
  }
  Vectorized<c10::Half> cosh() const {
    return map_with_vec_float_method(&Vectorized<float>::cosh);
  }
  Vectorized<c10::Half> ceil() const {
    // This function is questionable with a conversion, so we use map
    return map(at::native::ceil_impl);
  }
  Vectorized<c10::Half> floor() const {
    // This function is questionable with a conversion, so we use map
    return map(at::native::floor_impl);
  }
  Vectorized<c10::Half> neg() const {
#ifdef __ARM_FEATURE_FP16_VECTOR_ARITHMETIC
    return Vectorized<c10::Half>(vnegq_f16(values));
#else
    return map_with_vec_float_method(&Vectorized<float>::neg);
#endif
  }
  inline Vectorized<c10::Half> round() const {
    // This function is questionable with a conversion, so we use map
    return map(at::native::round_impl);
  }
  inline Vectorized<c10::Half> tan() const {
    return map_with_vec_float_method(&Vectorized<float>::tan);
  }
  inline Vectorized<c10::Half> tanh() const {
    return map_with_vec_float_method(&Vectorized<float>::tanh);
  }
  Vectorized<c10::Half> trunc() const {
#ifdef __ARM_FEATURE_FP16_VECTOR_ARITHMETIC
    return Vectorized<c10::Half>(vrndq_f16(values));
#else
    return map_with_vec_float_method(&Vectorized<float>::trunc);
#endif
  }
  Vectorized<c10::Half> lgamma() const {
    return map_with_vec_float_method(&Vectorized<float>::lgamma);
  }
  Vectorized<c10::Half> sqrt() const {
#ifdef __ARM_FEATURE_FP16_VECTOR_ARITHMETIC
    return Vectorized<c10::Half>(vsqrtq_f16(values));
#else
    return map_with_vec_float_method(&Vectorized<float>::sqrt);
#endif
  }
  Vectorized<c10::Half> reciprocal() const {
#ifdef __ARM_FEATURE_FP16_VECTOR_ARITHMETIC
    auto ones = vdupq_n_f16(1.0f);
    return Vectorized<c10::Half>(vdivq_f16(ones, values));
#else
    return map_with_vec_float_method(&Vectorized<float>::reciprocal);
#endif
  }
  Vectorized<c10::Half> rsqrt() const {
    return this->sqrt().reciprocal();
  }
  Vectorized<c10::Half> pow(const Vectorized<c10::Half>& exp) const {
    return map2_with_vec_float_method(exp, &Vectorized<float>::pow);
  }
  Vectorized<c10::Half> operator==(const Vectorized<c10::Half>& other) const {
#ifdef __ARM_FEATURE_FP16_VECTOR_ARITHMETIC
    return Vectorized<c10::Half>(vreinterpretq_f16_u16(vceqq_f16(values, other.values)));
#else
    return map2_with_vec_float_method(other, &Vectorized<float>::operator==);
#endif
  }

  Vectorized<c10::Half> operator!=(const Vectorized<c10::Half>& other) const {
#ifdef __ARM_FEATURE_FP16_VECTOR_ARITHMETIC
    return Vectorized<c10::Half>(vreinterpretq_f16_u16(
                                     vmvnq_u16(vceqq_f16(values, other.values))));
#else
    return map2_with_vec_float_method(other, &Vectorized<float>::operator!=);
#endif
  }

  Vectorized<c10::Half> operator<(const Vectorized<c10::Half>& other) const {
#ifdef __ARM_FEATURE_FP16_VECTOR_ARITHMETIC
    return Vectorized<c10::Half>(vreinterpretq_f16_u16(vcltq_f16(values, other.values)));
#else
    return map2_with_vec_float_method(other, &Vectorized<float>::operator<);
#endif
  }

  Vectorized<c10::Half> operator<=(const Vectorized<c10::Half>& other) const {
#ifdef __ARM_FEATURE_FP16_VECTOR_ARITHMETIC
    return Vectorized<c10::Half>(vreinterpretq_f16_u16(vcleq_f16(values, other.values)));
#else
    return map2_with_vec_float_method(other, &Vectorized<float>::operator<=);
#endif
  }

  Vectorized<c10::Half> operator>(const Vectorized<c10::Half>& other) const {
#ifdef __ARM_FEATURE_FP16_VECTOR_ARITHMETIC
    return Vectorized<c10::Half>(vreinterpretq_f16_u16(vcgtq_f16(values, other.values)));
#else
    return map2_with_vec_float_method(other, &Vectorized<float>::operator>);
#endif
  }

  Vectorized<c10::Half> operator>=(const Vectorized<c10::Half>& other) const {
#ifdef __ARM_FEATURE_FP16_VECTOR_ARITHMETIC
    return Vectorized<c10::Half>(vreinterpretq_f16_u16(vcgeq_f16(values, other.values)));
#else
    return map2_with_vec_float_method(other, &Vectorized<float>::operator>=);
#endif
  }

  Vectorized<c10::Half> eq(const Vectorized<c10::Half>& other) const;
  Vectorized<c10::Half> ne(const Vectorized<c10::Half>& other) const;
  Vectorized<c10::Half> gt(const Vectorized<c10::Half>& other) const;
  Vectorized<c10::Half> ge(const Vectorized<c10::Half>& other) const;
  Vectorized<c10::Half> lt(const Vectorized<c10::Half>& other) const;
  Vectorized<c10::Half> le(const Vectorized<c10::Half>& other) const;
}; // Vectorized<Half>

inline std::tuple<Vectorized<float>, Vectorized<float>> convert_half_float(const Vectorized<Half>& a) {
  static_assert(Vectorized<Half>::size() == 2 * Vectorized<float>::size());
  float16x8_t x = a;
  float32x4_t x1 = vcvt_f32_f16(vget_low_f16(x));
  float32x4_t x2 = vcvt_f32_f16(vget_high_f16(x));
  return { Vectorized<float>(x1), Vectorized<float>(x2) };
}
inline Vectorized<Half> convert_float_half(const Vectorized<float>& a, const Vectorized<float>& b) {
  static_assert(Vectorized<Half>::size() == 2 * Vectorized<float>::size());
  float32x4_t x = a;
  float32x4_t y = b;
  float16x4_t x1 = vcvt_f16_f32(x);
  float16x4_t x2 = vcvt_f16_f32(y);
  return Vectorized<Half>(vcombine_f16(x1, x2));
}

template <typename Op>
Vectorized<c10::Half> binary_operator_via_float(
    Op op,
    const Vectorized<c10::Half>& a,
    const Vectorized<c10::Half>& b) {
  const auto [a_float_low, a_float_high] = convert_half_float(a);
  const auto [b_float_low, b_float_high] = convert_half_float(b);
  return convert_float_half(
      op(a_float_low, b_float_low),
      op(a_float_high, b_float_high));
}

template <>
Vectorized<c10::Half> inline operator+(
    const Vectorized<c10::Half>& a,
    const Vectorized<c10::Half>& b) {
#ifdef __ARM_FEATURE_FP16_VECTOR_ARITHMETIC
  return Vectorized<c10::Half>(vaddq_f16(a, b));
#else
  return binary_operator_via_float(std::plus<Vectorized<float>>(), a, b);
#endif
}

template <>
Vectorized<c10::Half> inline operator-(
    const Vectorized<c10::Half>& a,
    const Vectorized<c10::Half>& b) {
#ifdef __ARM_FEATURE_FP16_VECTOR_ARITHMETIC
  return Vectorized<c10::Half>(vsubq_f16(a, b));
#else
  return binary_operator_via_float(std::minus<Vectorized<float>>(), a, b);
#endif
}

template <>
Vectorized<c10::Half> inline operator*(
    const Vectorized<c10::Half>& a,
    const Vectorized<c10::Half>& b) {
#ifdef __ARM_FEATURE_FP16_VECTOR_ARITHMETIC
  return Vectorized<c10::Half>(vmulq_f16(a, b));
#else
  return binary_operator_via_float(std::multiplies<Vectorized<float>>(), a, b);
#endif
}

template <>
Vectorized<c10::Half> inline operator/(
    const Vectorized<c10::Half>& a,
    const Vectorized<c10::Half>& b) {
#ifdef __ARM_FEATURE_FP16_VECTOR_ARITHMETIC
  return Vectorized<c10::Half>(vdivq_f16(a, b));
#else
  return binary_operator_via_float(std::divides<Vectorized<float>>(), a, b);
#endif
}

// frac. Implement this here so we can use subtraction
inline Vectorized<c10::Half> Vectorized<c10::Half>::frac() const {
  return *this - this->trunc();
}

// Implements the IEEE 754 201X `maximum` operation, which propagates NaN if
// either input is a NaN.
template <>
Vectorized<c10::Half> inline maximum(
    const Vectorized<c10::Half>& a,
    const Vectorized<c10::Half>& b) {
#ifdef __ARM_FEATURE_FP16_VECTOR_ARITHMETIC
  return Vectorized<c10::Half>(vmaxq_f16(a, b));
#else
  return binary_operator_via_float(
      static_cast<Vectorized<float>(*)(const Vectorized<float>&, const Vectorized<float>&)>(&maximum),
      a,
      b);
#endif
}

// Implements the IEEE 754 201X `minimum` operation, which propagates NaN if
// either input is a NaN.
template <>
Vectorized<c10::Half> inline minimum(
    const Vectorized<c10::Half>& a,
    const Vectorized<c10::Half>& b) {
#ifdef __ARM_FEATURE_FP16_VECTOR_ARITHMETIC
  return Vectorized<c10::Half>(vminq_f16(a, b));
#else
  return binary_operator_via_float(
      static_cast<Vectorized<float>(*)(const Vectorized<float>&, const Vectorized<float>&)>(&minimum),
      a,
      b);
#endif
}

template <>
Vectorized<c10::Half> inline clamp(
    const Vectorized<c10::Half>& a,
    const Vectorized<c10::Half>& min,
    const Vectorized<c10::Half>& max) {
  return minimum(max, maximum(min, a));
}

template <>
Vectorized<c10::Half> inline clamp_max(
    const Vectorized<c10::Half>& a,
    const Vectorized<c10::Half>& max) {
  return minimum(max, a);
}

template <>
Vectorized<c10::Half> inline clamp_min(
    const Vectorized<c10::Half>& a,
    const Vectorized<c10::Half>& min) {
  return maximum(min, a);
}

template <>
Vectorized<c10::Half> inline operator&(
    const Vectorized<c10::Half>& a,
    const Vectorized<c10::Half>& b) {
  return Vectorized<c10::Half>(vreinterpretq_f16_u16(vandq_u16(
      vreinterpretq_u16_f16(a), vreinterpretq_u16_f16(b))));
}

template <>
Vectorized<c10::Half> inline operator|(
    const Vectorized<c10::Half>& a,
    const Vectorized<c10::Half>& b) {
  return Vectorized<c10::Half>(vreinterpretq_f16_u16(vorrq_u16(
      vreinterpretq_u16_f16(a), vreinterpretq_u16_f16(b))));
}

template <>
Vectorized<c10::Half> inline operator^(
    const Vectorized<c10::Half>& a,
    const Vectorized<c10::Half>& b) {
  return Vectorized<c10::Half>(vreinterpretq_f16_u16(veorq_u16(
      vreinterpretq_u16_f16(a), vreinterpretq_u16_f16(b))));
}

inline Vectorized<c10::Half> Vectorized<c10::Half>::eq(
    const Vectorized<c10::Half>& other) const {
  return (*this == other) & Vectorized<c10::Half>(1);
}

inline Vectorized<c10::Half> Vectorized<c10::Half>::ne(
    const Vectorized<c10::Half>& other) const {
  return (*this != other) & Vectorized<c10::Half>(1);
}

inline Vectorized<c10::Half> Vectorized<c10::Half>::gt(
    const Vectorized<c10::Half>& other) const {
  return (*this > other) & Vectorized<c10::Half>(1);
}

inline Vectorized<c10::Half> Vectorized<c10::Half>::ge(
    const Vectorized<c10::Half>& other) const {
  return (*this >= other) & Vectorized<c10::Half>(1);
}

inline Vectorized<c10::Half> Vectorized<c10::Half>::lt(
    const Vectorized<c10::Half>& other) const {
  return (*this < other) & Vectorized<c10::Half>(1);
}

inline Vectorized<c10::Half> Vectorized<c10::Half>::le(
    const Vectorized<c10::Half>& other) const {
  return (*this <= other) & Vectorized<c10::Half>(1);
}

// These are global functions, so the defaults in vec_base.h should
// work fine if __ARM_FEATURE_FP16_VECTOR_ARITHMETIC is not available.
#ifdef __ARM_FEATURE_FP16_VECTOR_ARITHMETIC
template <>
inline void convert(const float16_t* src, int16_t* dst, int64_t n) {
  int64_t i;
#ifndef __msvc_cl__
#pragma unroll
#endif
  for (i = 0; i <= (n - Vectorized<c10::Half>::size());
       i += Vectorized<c10::Half>::size()) {
    vst1q_s16(dst + i, vcvtq_s16_f16(vld1q_f16(src + i)));
  }
#ifndef __msvc_cl__
#pragma unroll
#endif
  for (; i < n; i++) {
    dst[i] = static_cast<int16_t>(src[i]);
  }
}

template <>
inline void convert(const int16_t* src, float16_t* dst, int64_t n) {
  int64_t i;
#ifndef __msvc_cl__
#pragma unroll
#endif
  for (i = 0; i <= (n - Vectorized<c10::Half>::size());
       i += Vectorized<c10::Half>::size()) {
    vst1q_f16(dst + i, vcvtq_f16_s16(vld1q_s16(src + i)));
  }
#ifndef __msvc_cl__
#pragma unroll
#endif
  for (; i < n; i++) {
    dst[i] = static_cast<float16_t>(src[i]);
  }
}
#endif // __ARM_FEATURE_FP16_VECTOR_ARITHMETIC

template <>
Vectorized<c10::Half> inline fmadd(
    const Vectorized<c10::Half>& a,
    const Vectorized<c10::Half>& b,
    const Vectorized<c10::Half>& c) {
#ifdef __ARM_FEATURE_FP16_VECTOR_ARITHMETIC
  return Vectorized<c10::Half>(vfmaq_f16(c, a, b));
#else
  const auto [a_float_low, a_float_high] = convert_half_float(a);
  const auto [b_float_low, b_float_high] = convert_half_float(b);
  const auto [c_float_low, c_float_high] = convert_half_float(c);
  return convert_float_half(
      fmadd(a_float_low, b_float_low, c_float_low),
      fmadd(a_float_high, b_float_high, c_float_high));
#endif
}

template <>
Vectorized<c10::Half> inline fmsub(
    const Vectorized<c10::Half>& a,
    const Vectorized<c10::Half>& b,
    const Vectorized<c10::Half>& c) {
#ifdef __ARM_FEATURE_FP16_VECTOR_ARITHMETIC
  return Vectorized<c10::Half>(vfmsq_f16(c, a, b));
#else
  const auto [a_float_low, a_float_high] = convert_half_float(a);
  const auto [b_float_low, b_float_high] = convert_half_float(b);
  const auto [c_float_low, c_float_high] = convert_half_float(c);
  return convert_float_half(
      fmsub(a_float_low, b_float_low, c_float_low),
      fmsub(a_float_high, b_float_high, c_float_high));
#endif
}
#endif // !defined(C10_MOBILE) && defined(__aarch64__)

} // namespace CPU_CAPABILITY
} // namespace at::vec<|MERGE_RESOLUTION|>--- conflicted
+++ resolved
@@ -224,11 +224,7 @@
     Vectorized<c10::Half> vec(
         vreinterpretq_f16_u16(
             vbslq_u16(
-<<<<<<< HEAD
-                vreinterpretq_u16_f16(mask),
-=======
                 mask,
->>>>>>> d391ed3f
                 vreinterpretq_u16_f16(b.values),
                 vreinterpretq_u16_f16(a.values))));
 
