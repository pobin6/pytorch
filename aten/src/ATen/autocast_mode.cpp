--- conflicted
+++ resolved
@@ -512,303 +512,6 @@
   KERNEL_CPU2(conv_transpose3d, input, lower_precision_fp)
 
   // fp32 cast policy
-<<<<<<< HEAD
-  KERNEL_CPU(ADD_NS(conv_transpose1d), "conv_transpose1d", Tensor (const Tensor &, const Tensor &, const c10::optional<Tensor> &, IntArrayRef, IntArrayRef, IntArrayRef, int64_t, IntArrayRef), fp32)
-  KERNEL_CPU(ADD_NS(conv_transpose2d), "conv_transpose2d.input", Tensor (const Tensor &, const Tensor &, const c10::optional<Tensor> &, IntArrayRef, IntArrayRef, IntArrayRef, int64_t, IntArrayRef), fp32)
-  KERNEL_CPU(ADD_NS(conv_transpose3d), "conv_transpose3d.input", Tensor (const Tensor &, const Tensor &, const c10::optional<Tensor> &, IntArrayRef, IntArrayRef, IntArrayRef, int64_t, IntArrayRef), fp32)
-  KERNEL_CPU(ADD_NS(batch_norm), "batch_norm", Tensor (const Tensor &, const c10::optional<Tensor> &, const c10::optional<Tensor> &, const c10::optional<Tensor> &, const c10::optional<Tensor> &, bool, double, double, bool), fp32)
-
-  KERNEL_CPU(ADD_NS(dropout), "dropout", Tensor (const Tensor &, double, bool), fp32)
-  KERNEL_CPU(ADD_NS(avg_pool1d), "avg_pool1d", Tensor (const Tensor &, IntArrayRef, IntArrayRef, IntArrayRef, bool, bool), fp32)
-  KERNEL_CPU(ADD_NS(avg_pool2d), "avg_pool2d", Tensor (const Tensor &, IntArrayRef, IntArrayRef, IntArrayRef, bool, bool, c10::optional<int64_t>), fp32)
-  KERNEL_CPU(ADD_NS(avg_pool3d), "avg_pool3d", Tensor (const Tensor &, IntArrayRef, IntArrayRef, IntArrayRef, bool, bool, c10::optional<int64_t>), fp32)
-  KERNEL_CPU(ADD_NS(gelu), "gelu", Tensor (const Tensor &, c10::string_view), fp32)
-  KERNEL_CPU(ADD_NS(upsample_nearest1d), "upsample_nearest1d", Tensor (const Tensor &, IntArrayRef, c10::optional<double>), fp32)
-  KERNEL_CPU(ADD_NS(upsample_nearest1d), "upsample_nearest1d.vec", Tensor (const Tensor &, c10::optional<IntArrayRef>, c10::optional<ArrayRef<double>>), fp32)
-  KERNEL_CPU(ADD_NS(_upsample_nearest_exact1d), "_upsample_nearest_exact1d", Tensor (const Tensor &, IntArrayRef, c10::optional<double>), fp32)
-  KERNEL_CPU(ADD_NS(_upsample_nearest_exact1d), "_upsample_nearest_exact1d.vec", Tensor (const Tensor &, c10::optional<IntArrayRef>, c10::optional<ArrayRef<double>>), fp32)
-  KERNEL_CPU(ADD_NS(upsample_nearest2d), "upsample_nearest2d", Tensor (const Tensor &, IntArrayRef, c10::optional<double>, c10::optional<double>), fp32)
-  KERNEL_CPU(ADD_NS(upsample_nearest2d), "upsample_nearest2d.vec", Tensor (const Tensor &, c10::optional<IntArrayRef>, c10::optional<ArrayRef<double>>), fp32)
-  KERNEL_CPU(ADD_NS(_upsample_nearest_exact2d), "_upsample_nearest_exact2d", Tensor (const Tensor &, IntArrayRef, c10::optional<double>, c10::optional<double>), fp32)
-  KERNEL_CPU(ADD_NS(_upsample_nearest_exact2d), "_upsample_nearest_exact2d.vec", Tensor (const Tensor &, c10::optional<IntArrayRef>, c10::optional<ArrayRef<double>>), fp32)
-  KERNEL_CPU(ADD_NS(upsample_nearest3d), "upsample_nearest3d", Tensor (const Tensor &, IntArrayRef, c10::optional<double>, c10::optional<double>, c10::optional<double>), fp32)
-  KERNEL_CPU(ADD_NS(upsample_nearest3d), "upsample_nearest3d.vec", Tensor (const Tensor &, c10::optional<IntArrayRef>, c10::optional<ArrayRef<double>>), fp32)
-  KERNEL_CPU(ADD_NS(_upsample_nearest_exact3d), "_upsample_nearest_exact3d", Tensor (const Tensor &, IntArrayRef, c10::optional<double>, c10::optional<double>, c10::optional<double>), fp32)
-  KERNEL_CPU(ADD_NS(_upsample_nearest_exact3d), "_upsample_nearest_exact3d.vec", Tensor (const Tensor &, c10::optional<IntArrayRef>, c10::optional<ArrayRef<double>>), fp32)
-  KERNEL_CPU(ADD_NS(upsample_linear1d), "upsample_linear1d", Tensor (const Tensor &, IntArrayRef, bool, c10::optional<double>), fp32)
-  KERNEL_CPU(ADD_NS(upsample_linear1d), "upsample_linear1d.vec", Tensor (const Tensor &, c10::optional<IntArrayRef>, bool, c10::optional<ArrayRef<double>>), fp32)
-  KERNEL_CPU(ADD_NS(upsample_bilinear2d), "upsample_bilinear2d", Tensor (const Tensor &, IntArrayRef, bool, c10::optional<double>, c10::optional<double>), fp32)
-  KERNEL_CPU(ADD_NS(upsample_bilinear2d), "upsample_bilinear2d.vec", Tensor (const Tensor &, c10::optional<IntArrayRef>, bool, c10::optional<ArrayRef<double>>), fp32)
-  KERNEL_CPU(ADD_NS(upsample_trilinear3d), "upsample_trilinear3d", Tensor (const Tensor &, IntArrayRef, bool, c10::optional<double>, c10::optional<double>, c10::optional<double>), fp32)
-  KERNEL_CPU(ADD_NS(upsample_trilinear3d), "upsample_trilinear3d.vec", Tensor (const Tensor &, c10::optional<IntArrayRef>, bool, c10::optional<ArrayRef<double>>), fp32)
-
-  KERNEL_CPU(ADD_NS(binary_cross_entropy), "binary_cross_entropy", Tensor (const Tensor &, const Tensor &, const c10::optional<Tensor>&, int64_t), fp32)
-  KERNEL_CPU(ADD_NS(binary_cross_entropy_with_logits), "binary_cross_entropy_with_logits", Tensor (const Tensor &, const Tensor &, const c10::optional<Tensor>&, const c10::optional<Tensor>&, int64_t), fp32)
-  KERNEL_CPU(ADD_NS(instance_norm), "instance_norm", Tensor (const Tensor &, const c10::optional<Tensor>&, const c10::optional<Tensor>&, const c10::optional<Tensor>&, const c10::optional<Tensor>&, bool, double, double, bool), fp32)
-  KERNEL_CPU(ADD_NS(grid_sampler), "grid_sampler", Tensor(const Tensor &, const Tensor &, int64_t, int64_t, bool), fp32)
-  KERNEL_CPU(ADD_NS(polar), "polar", Tensor(const Tensor &, const Tensor &), fp32)
-  KERNEL_CPU(ADD_NS(multinomial), "multinomial", Tensor(const Tensor &, int64_t, bool, c10::optional<at::Generator>), fp32)
-  KERNEL_CPU(ADD_NS(poisson), "poisson", Tensor(const Tensor &, c10::optional<at::Generator>), fp32)
-  KERNEL_CPU(ADD_NS(fmod), "fmod.Tensor", Tensor(const Tensor &, const Tensor &), fp32)
-  KERNEL_CPU(ADD_NS(fmod), "fmod.Scalar", Tensor(const Tensor &, const Scalar &), fp32)
-  KERNEL_CPU(ADD_NS(prod), "prod", Tensor(const Tensor &, c10::optional<at::ScalarType>), fp32)
-  KERNEL_CPU(ADD_NS(prod), "prod.dim_int", Tensor(const Tensor &, int64_t, bool, c10::optional<at::ScalarType>), fp32)
-  KERNEL_CPU(ADD_NS(prod), "prod.dim_Dimname", Tensor(const Tensor &, at::Dimname, bool, c10::optional<at::ScalarType>), fp32)
-  KERNEL_CPU(ADD_NS(quantile), "quantile", Tensor(const Tensor &, const Tensor &, c10::optional<int64_t>, bool, c10::string_view), fp32)
-  KERNEL_CPU(ADD_NS(quantile), "quantile.scalar", Tensor(const Tensor &, double, c10::optional<int64_t>, bool, c10::string_view), fp32)
-  KERNEL_CPU(ADD_NS(nanquantile), "nanquantile", Tensor(const Tensor &, const Tensor &, c10::optional<int64_t>, bool, c10::string_view), fp32)
-  KERNEL_CPU(ADD_NS(nanquantile), "nanquantile.scalar", Tensor(const Tensor &, double, c10::optional<int64_t>, bool, c10::string_view), fp32)
-  KERNEL_CPU(ADD_NS(stft), "stft", Tensor(const Tensor &, int64_t, c10::optional<int64_t>, c10::optional<int64_t>, const c10::optional<Tensor> &, bool, c10::optional<bool>, c10::optional<bool>), fp32)
-  KERNEL_CPU(ADD_NS(cdist), "cdist", Tensor(const Tensor &, const Tensor &, double, c10::optional<int64_t>), fp32)
-  KERNEL_CPU(ADD_NS(cross), "cross", Tensor(const Tensor &, const Tensor &, c10::optional<int64_t>), fp32)
-  KERNEL_CPU(ADD_NS(cumprod), "cumprod", Tensor(const Tensor &, int64_t, c10::optional<at::ScalarType>), fp32)
-  KERNEL_CPU(ADD_NS(cumprod), "cumprod.dimname", Tensor(const Tensor &, at::Dimname, c10::optional<at::ScalarType>), fp32)
-  KERNEL_CPU(ADD_NS(cumsum), "cumsum", Tensor(const Tensor &, int64_t, c10::optional<at::ScalarType>), fp32)
-  KERNEL_CPU(ADD_NS(cumsum), "cumsum.dimname", Tensor(const Tensor &, at::Dimname, c10::optional<at::ScalarType>), fp32)
-  KERNEL_CPU(ADD_NS(diag), "diag", Tensor(const Tensor &, int64_t), fp32)
-  KERNEL_CPU(ADD_NS(diagflat), "diagflat", Tensor(const Tensor &, int64_t), fp32)
-  KERNEL_CPU(ADD_NS(histc), "histc", Tensor(const Tensor &, int64_t, const at::Scalar &, const at::Scalar &), fp32)
-  KERNEL_CPU(ADD_NS(logcumsumexp), "logcumsumexp", Tensor(const Tensor &, int64_t), fp32)
-  KERNEL_CPU(ADD_NS(searchsorted), "searchsorted.Tensor", Tensor(const Tensor &, const Tensor &, bool, bool, const c10::optional<c10::string_view>, const c10::optional<Tensor> &), fp32)
-  KERNEL_CPU(ADD_NS(searchsorted), "searchsorted.Scalar", Tensor(const Tensor &, const at::Scalar &, bool, bool, const c10::optional<c10::string_view>, const c10::optional<Tensor> &), fp32)
-  KERNEL_CPU(ADD_NS(trace), "trace", Tensor(const Tensor &), fp32)
-  KERNEL_CPU(ADD_NS(tril), "tril", Tensor(const Tensor &, int64_t), fp32)
-  KERNEL_CPU(ADD_NS(triu), "triu", Tensor(const Tensor &, int64_t), fp32)
-  KERNEL_CPU(ADD_NS(vander), "vander", Tensor(const Tensor &, c10::optional<int64_t>, bool), fp32)
-  KERNEL_CPU(ADD_NS(view_as_complex), "view_as_complex", Tensor(const Tensor &), fp32)
-  KERNEL_CPU(ADD_NS(cholesky_inverse), "cholesky_inverse", Tensor(const Tensor &, bool), fp32)
-  KERNEL_CPU(ADD_NS(cholesky_solve), "cholesky_solve", Tensor(const Tensor &, const Tensor &, bool), fp32)
-  KERNEL_CPU(ADD_NS(dot), "dot", Tensor(const Tensor &, const Tensor &), fp32)
-  KERNEL_CPU(ADD_NS(inverse), "inverse", Tensor(const Tensor &), fp32)
-  KERNEL_CPU(ADD_NS(lu_solve), "lu_solve", Tensor(const Tensor &, const Tensor &, const Tensor &), fp32)
-  KERNEL_CPU(ADD_NS(matrix_rank), "matrix_rank", Tensor(const Tensor &, bool), fp32)
-  KERNEL_CPU(ADD_NS(orgqr), "orgqr", Tensor(const Tensor &, const Tensor &), fp32)
-  KERNEL_CPU(ADD_NS(ormqr), "ormqr", Tensor(const Tensor &, const Tensor &, const Tensor &, bool, bool), fp32)
-  KERNEL_CPU(ADD_NS(pinverse), "pinverse", Tensor(const Tensor &, double), fp32)
-  KERNEL_CPU(ADD_NS(vdot), "vdot", Tensor(const Tensor &, const Tensor &), fp32)
-  KERNEL_CPU(ADD_NS(im2col), "im2col", Tensor(const Tensor &, IntArrayRef, IntArrayRef, IntArrayRef, IntArrayRef), fp32)
-  KERNEL_CPU(ADD_NS(col2im), "col2im", Tensor(const Tensor &, IntArrayRef, IntArrayRef, IntArrayRef, IntArrayRef, IntArrayRef), fp32)
-  KERNEL_CPU(ADD_NS(max_pool3d), "max_pool3d", Tensor(const Tensor &, IntArrayRef, IntArrayRef, IntArrayRef, IntArrayRef, bool), fp32)
-  KERNEL_CPU(ADD_NS(max_unpool2d), "max_unpool2d", Tensor(const Tensor &, const Tensor &, IntArrayRef), fp32)
-  KERNEL_CPU(ADD_NS(max_unpool3d), "max_unpool3d", Tensor(const Tensor &, const Tensor &, IntArrayRef, IntArrayRef, IntArrayRef), fp32)
-  KERNEL_CPU(ADD_NS(adaptive_avg_pool3d), "adaptive_avg_pool3d", Tensor(const Tensor &, IntArrayRef), fp32)
-  KERNEL_CPU(ADD_NS(reflection_pad1d), "reflection_pad1d", Tensor(const Tensor &, IntArrayRef), fp32)
-  KERNEL_CPU(ADD_NS(reflection_pad2d), "reflection_pad2d", Tensor(const Tensor &, IntArrayRef), fp32)
-  KERNEL_CPU(ADD_NS(replication_pad1d), "replication_pad1d", Tensor(const Tensor &, IntArrayRef), fp32)
-  KERNEL_CPU(ADD_NS(replication_pad2d), "replication_pad2d", Tensor(const Tensor &, IntArrayRef), fp32)
-  KERNEL_CPU(ADD_NS(replication_pad3d), "replication_pad3d", Tensor(const Tensor &, IntArrayRef), fp32)
-  KERNEL_CPU(ADD_NS(elu), "elu", Tensor(const Tensor &, const Scalar &, const Scalar &, const Scalar &), fp32)
-  KERNEL_CPU(ADD_NS(hardshrink), "hardshrink", Tensor(const Tensor &, const Scalar &), fp32)
-  KERNEL_CPU(ADD_NS(hardsigmoid), "hardsigmoid", Tensor(const Tensor &), fp32)
-  KERNEL_CPU(ADD_NS(hardswish), "hardswish", Tensor(const Tensor &), fp32)
-  KERNEL_CPU(ADD_NS(log_sigmoid), "log_sigmoid", Tensor(const Tensor &), fp32)
-  KERNEL_CPU(ADD_NS(prelu), "prelu", Tensor(const Tensor &, const Tensor &), fp32)
-  KERNEL_CPU(ADD_NS(selu), "selu", Tensor(const Tensor &), fp32)
-  KERNEL_CPU(ADD_NS(celu), "celu", Tensor(const Tensor &, const Scalar &), fp32)
-  KERNEL_CPU(ADD_NS(softplus), "softplus", Tensor(const Tensor &, const Scalar &, const Scalar &), fp32)
-  KERNEL_CPU(ADD_NS(softshrink), "softshrink", Tensor(const Tensor &, const Scalar &), fp32)
-  KERNEL_CPU(ADD_NS(group_norm), "group_norm", Tensor(const Tensor &, int64_t, const c10::optional<Tensor> &, const c10::optional<Tensor> &, double, bool), fp32)
-  KERNEL_CPU(ADD_NS(smooth_l1_loss), "smooth_l1_loss", Tensor (const Tensor &, const Tensor &, int64_t, double), fp32)
-  KERNEL_CPU(ADD_NS(mse_loss), "mse_loss", Tensor(const Tensor &, const Tensor &, int64_t), fp32)
-  KERNEL_CPU(ADD_NS(ctc_loss), "ctc_loss.IntList", Tensor(const Tensor &, const Tensor &, IntArrayRef, IntArrayRef, int64_t, int64_t, bool), fp32)
-  KERNEL_CPU(ADD_NS(ctc_loss), "ctc_loss.Tensor", Tensor(const Tensor &, const Tensor &, const Tensor &, const Tensor &, int64_t, int64_t, bool), fp32)
-  KERNEL_CPU(ADD_NS(kl_div), "kl_div", Tensor(const Tensor &, const Tensor &, int64_t, bool), fp32)
-  KERNEL_CPU(ADD_NS(multilabel_margin_loss), "multilabel_margin_loss", Tensor(const Tensor &, const Tensor &, int64_t), fp32)
-  KERNEL_CPU(ADD_NS(fft_fft), "fft_fft", Tensor(const Tensor &, c10::optional<int64_t>, int64_t, c10::optional<c10::string_view>), fp32)
-  KERNEL_CPU(ADD_NS(fft_ifft), "fft_ifft", Tensor(const Tensor &, c10::optional<int64_t>, int64_t, c10::optional<c10::string_view>), fp32)
-  KERNEL_CPU(ADD_NS(fft_fft2), "fft_fft2", Tensor(const Tensor &, c10::optional<at::IntArrayRef>, at::IntArrayRef, c10::optional<c10::string_view>), fp32)
-  KERNEL_CPU(ADD_NS(fft_ifft2), "fft_ifft2", Tensor(const Tensor &, c10::optional<at::IntArrayRef>, at::IntArrayRef, c10::optional<c10::string_view>), fp32)
-  KERNEL_CPU(ADD_NS(fft_fftn), "fft_fftn", Tensor(const Tensor &, c10::optional<at::IntArrayRef>, c10::optional<at::IntArrayRef>, c10::optional<c10::string_view>), fp32)
-  KERNEL_CPU(ADD_NS(fft_ifftn), "fft_ifftn", Tensor(const Tensor &, c10::optional<at::IntArrayRef>, c10::optional<at::IntArrayRef>, c10::optional<c10::string_view>), fp32)
-  KERNEL_CPU(ADD_NS(fft_rfft), "fft_rfft", Tensor(const Tensor &, c10::optional<int64_t>, int64_t, c10::optional<c10::string_view>), fp32)
-  KERNEL_CPU(ADD_NS(fft_irfft), "fft_irfft", Tensor(const Tensor &, c10::optional<int64_t>, int64_t, c10::optional<c10::string_view>), fp32)
-  KERNEL_CPU(ADD_NS(fft_rfft2), "fft_rfft2", Tensor(const Tensor &, c10::optional<at::IntArrayRef>, at::IntArrayRef, c10::optional<c10::string_view>), fp32)
-  KERNEL_CPU(ADD_NS(fft_irfft2), "fft_irfft2", Tensor(const Tensor &, c10::optional<at::IntArrayRef>, at::IntArrayRef, c10::optional<c10::string_view>), fp32)
-  KERNEL_CPU(ADD_NS(fft_rfftn), "fft_rfftn", Tensor(const Tensor &, c10::optional<at::IntArrayRef>, c10::optional<at::IntArrayRef>, c10::optional<c10::string_view>), fp32)
-  KERNEL_CPU(ADD_NS(fft_irfftn), "fft_irfftn", Tensor(const Tensor &, c10::optional<at::IntArrayRef>, c10::optional<at::IntArrayRef>, c10::optional<c10::string_view>), fp32)
-  KERNEL_CPU(ADD_NS(fft_hfft), "fft_hfft", Tensor(const Tensor &, c10::optional<int64_t>, int64_t, c10::optional<c10::string_view>), fp32)
-  KERNEL_CPU(ADD_NS(fft_ihfft), "fft_ihfft", Tensor(const Tensor &, c10::optional<int64_t>, int64_t, c10::optional<c10::string_view>), fp32)
-  KERNEL_CPU(ADD_NS(conv_tbc), "conv_tbc", Tensor(const Tensor &, const Tensor &, const Tensor &, int64_t), fp32)
-  KERNEL_CPU(ADD_NS(linalg_matrix_norm), "linalg_matrix_norm", Tensor(const Tensor &, const at::Scalar &, at::IntArrayRef, bool, c10::optional<at::ScalarType>), fp32)
-  KERNEL_CPU(ADD_NS(linalg_matrix_norm), "linalg_matrix_norm.str_ord", Tensor(const Tensor &, c10::string_view, at::IntArrayRef, bool, c10::optional<at::ScalarType>), fp32)
-  KERNEL_CPU(ADD_NS(linalg_cond), "linalg_cond", Tensor(const Tensor &, const c10::optional<at::Scalar> &), fp32)
-  KERNEL_CPU(ADD_NS(linalg_cond), "linalg_cond.p_str", Tensor(const Tensor &, c10::string_view), fp32)
-  KERNEL_CPU(ADD_NS(linalg_matrix_rank), "linalg_matrix_rank", Tensor(const Tensor &, double, bool), fp32)
-  KERNEL_CPU(ADD_NS(linalg_matrix_rank), "linalg_matrix_rank.tol_tensor", Tensor(const Tensor &, const Tensor &, bool), fp32)
-  KERNEL_CPU(ADD_NS(linalg_solve), "linalg_solve", Tensor(const Tensor &, const Tensor &), fp32)
-  KERNEL_CPU(ADD_NS(linalg_cholesky), "linalg_cholesky", Tensor(const Tensor &, bool), fp32)
-  KERNEL_CPU(ADD_NS(linalg_svdvals), "linalg_svdvals", Tensor(const Tensor &), fp32)
-  KERNEL_CPU(ADD_NS(linalg_eigvals), "linalg_eigvals", Tensor(const Tensor &), fp32)
-  KERNEL_CPU(ADD_NS(linalg_eigvalsh), "linalg_eigvalsh", Tensor(const Tensor &, c10::string_view), fp32)
-  KERNEL_CPU(ADD_NS(linalg_inv), "linalg_inv", Tensor(const Tensor &), fp32)
-  KERNEL_CPU(ADD_NS(linalg_householder_product), "linalg_householder_product", Tensor(const Tensor &, const Tensor &), fp32)
-  KERNEL_CPU(ADD_NS(linalg_tensorinv), "linalg_tensorinv", Tensor(const Tensor &, int64_t), fp32)
-  KERNEL_CPU(ADD_NS(linalg_tensorsolve), "linalg_tensorsolve", Tensor(const Tensor &, const Tensor &, c10::optional<at::IntArrayRef>), fp32)
-  KERNEL_CPU(ADD_NS(fake_quantize_per_tensor_affine), "fake_quantize_per_tensor_affine", Tensor (const Tensor &, double, int64_t, int64_t, int64_t), fp32)
-  KERNEL_CPU(ADD_NS(glu), "glu", Tensor (const Tensor &, int64_t), fp32)
-
-  m.impl(TORCH_SELECTIVE_NAME("aten::cummax"),
-         TORCH_FN((&WrapFunction<CastPolicy::fp32, DeviceType::CPU,
-                                 std::tuple<Tensor, Tensor> (const Tensor &, int64_t),
-                                 std::tuple<Tensor, Tensor> (const Tensor &, int64_t),
-                                 &ADD_NS(cummax)>::type::call)));
-
-  m.impl(TORCH_SELECTIVE_NAME("aten::cummax.dimname"),
-         TORCH_FN((&WrapFunction<CastPolicy::fp32, DeviceType::CPU,
-                                 std::tuple<Tensor, Tensor> (const Tensor &, at::Dimname),
-                                 std::tuple<Tensor, Tensor> (const Tensor &, at::Dimname),
-                                 &ADD_NS(cummax)>::type::call)));
-
-  m.impl(TORCH_SELECTIVE_NAME("aten::cummin"),
-         TORCH_FN((&WrapFunction<CastPolicy::fp32, DeviceType::CPU,
-                                 std::tuple<Tensor, Tensor> (const Tensor &, int64_t),
-                                 std::tuple<Tensor, Tensor> (const Tensor &, int64_t),
-                                 &ADD_NS(cummin)>::type::call)));
-
-  m.impl(TORCH_SELECTIVE_NAME("aten::cummin.dimname"),
-         TORCH_FN((&WrapFunction<CastPolicy::fp32, DeviceType::CPU,
-                                 std::tuple<Tensor, Tensor> (const Tensor &, at::Dimname),
-                                 std::tuple<Tensor, Tensor> (const Tensor &, at::Dimname),
-                                 &ADD_NS(cummin)>::type::call)));
-
-  m.impl(TORCH_SELECTIVE_NAME("aten::eig"),
-         TORCH_FN((&WrapFunction<CastPolicy::fp32, DeviceType::CPU,
-                                 std::tuple<Tensor, Tensor> (const Tensor &, bool),
-                                 std::tuple<Tensor, Tensor> (const Tensor &, bool),
-                                 &ADD_NS(eig)>::type::call)));
-
-  m.impl(TORCH_SELECTIVE_NAME("aten::geqrf"),
-         TORCH_FN((&WrapFunction<CastPolicy::fp32, DeviceType::CPU,
-                                 std::tuple<Tensor, Tensor> (const Tensor &),
-                                 std::tuple<Tensor, Tensor> (const Tensor &),
-                                 &ADD_NS(geqrf)>::type::call)));
-
-  m.impl(TORCH_SELECTIVE_NAME("aten::lstsq"),
-         TORCH_FN((&WrapFunction<CastPolicy::fp32, DeviceType::CPU,
-                                 std::tuple<Tensor, Tensor> (const Tensor &, const Tensor &),
-                                 std::tuple<Tensor, Tensor> (const Tensor &, const Tensor &),
-                                 &ADD_NS(lstsq)>::type::call)));
-
-  m.impl(TORCH_SELECTIVE_NAME("aten::_lu_with_info"),
-         TORCH_FN((&WrapFunction<CastPolicy::fp32, DeviceType::CPU,
-                                 std::tuple<Tensor, Tensor, Tensor> (const Tensor &, bool, bool),
-                                 std::tuple<Tensor, Tensor, Tensor> (const Tensor &, bool, bool),
-                                 &ADD_NS(_lu_with_info)>::type::call)));
-
-  m.impl(TORCH_SELECTIVE_NAME("aten::lu_unpack"),
-         TORCH_FN((&WrapFunction<CastPolicy::fp32, DeviceType::CPU,
-                                 std::tuple<Tensor, Tensor, Tensor> (const Tensor &, const Tensor &, bool, bool),
-                                 std::tuple<Tensor, Tensor, Tensor> (const Tensor &, const Tensor &, bool, bool),
-                                 &ADD_NS(lu_unpack)>::type::call)));
-
-  m.impl(TORCH_SELECTIVE_NAME("aten::qr"),
-         TORCH_FN((&WrapFunction<CastPolicy::fp32, DeviceType::CPU,
-                                 std::tuple<Tensor, Tensor> (const Tensor &, bool),
-                                 std::tuple<Tensor, Tensor> (const Tensor &, bool),
-                                 &ADD_NS(qr)>::type::call)));
-
-  m.impl(TORCH_SELECTIVE_NAME("aten::solve"),
-         TORCH_FN((&WrapFunction<CastPolicy::fp32, DeviceType::CPU,
-                                 std::tuple<Tensor, Tensor> (const Tensor &, const Tensor &),
-                                 std::tuple<Tensor, Tensor> (const Tensor &, const Tensor &),
-                                 &ADD_NS(solve)>::type::call)));
-
-  m.impl(TORCH_SELECTIVE_NAME("aten::svd"),
-         TORCH_FN((&WrapFunction<CastPolicy::fp32, DeviceType::CPU,
-                                 std::tuple<Tensor, Tensor, Tensor> (const Tensor &, bool, bool),
-                                 std::tuple<Tensor, Tensor, Tensor> (const Tensor &, bool, bool),
-                                 &ADD_NS(svd)>::type::call)));
-
-  m.impl(TORCH_SELECTIVE_NAME("aten::symeig"),
-         TORCH_FN((&WrapFunction<CastPolicy::fp32, DeviceType::CPU,
-                                 std::tuple<Tensor, Tensor> (const Tensor &, bool, bool),
-                                 std::tuple<Tensor, Tensor> (const Tensor &, bool, bool),
-                                 &ADD_NS(symeig)>::type::call)));
-
-  m.impl(TORCH_SELECTIVE_NAME("aten::triangular_solve"),
-         TORCH_FN((&WrapFunction<CastPolicy::fp32, DeviceType::CPU,
-                                 std::tuple<Tensor, Tensor> (const Tensor &, const Tensor &, bool, bool, bool),
-                                 std::tuple<Tensor, Tensor> (const Tensor &, const Tensor &, bool, bool, bool),
-                                 &ADD_NS(triangular_solve)>::type::call)));
-
-  m.impl(TORCH_SELECTIVE_NAME("aten::fractional_max_pool2d"),
-         TORCH_FN((&WrapFunction<CastPolicy::fp32, DeviceType::CPU,
-                                 std::tuple<Tensor, Tensor> (const Tensor &, IntArrayRef, IntArrayRef, const Tensor &),
-                                 std::tuple<Tensor, Tensor> (const Tensor &, IntArrayRef, IntArrayRef, const Tensor &),
-                                 &ADD_NS(fractional_max_pool2d)>::type::call)));
-
-  m.impl(TORCH_SELECTIVE_NAME("aten::fractional_max_pool3d"),
-         TORCH_FN((&WrapFunction<CastPolicy::fp32, DeviceType::CPU,
-                                 std::tuple<Tensor, Tensor> (const Tensor &, IntArrayRef, IntArrayRef, const Tensor &),
-                                 std::tuple<Tensor, Tensor> (const Tensor &, IntArrayRef, IntArrayRef, const Tensor &),
-                                 &ADD_NS(fractional_max_pool3d)>::type::call)));
-
-  m.impl(TORCH_SELECTIVE_NAME("aten::adaptive_max_pool1d"),
-         TORCH_FN((&WrapFunction<CastPolicy::fp32, DeviceType::CPU,
-                                 std::tuple<Tensor, Tensor> (const Tensor &, IntArrayRef),
-                                 std::tuple<Tensor, Tensor> (const Tensor &, IntArrayRef),
-                                 &ADD_NS(adaptive_max_pool1d)>::type::call)));
-
-  m.impl(TORCH_SELECTIVE_NAME("aten::adaptive_max_pool2d"),
-         TORCH_FN((&WrapFunction<CastPolicy::fp32, DeviceType::CPU,
-                                 std::tuple<Tensor, Tensor> (const Tensor &, IntArrayRef),
-                                 std::tuple<Tensor, Tensor> (const Tensor &, IntArrayRef),
-                                 &ADD_NS(adaptive_max_pool2d)>::type::call)));
-
-  m.impl(TORCH_SELECTIVE_NAME("aten::adaptive_max_pool3d"),
-         TORCH_FN((&WrapFunction<CastPolicy::fp32, DeviceType::CPU,
-                                 std::tuple<Tensor, Tensor> (const Tensor &, IntArrayRef),
-                                 std::tuple<Tensor, Tensor> (const Tensor &, IntArrayRef),
-                                 &ADD_NS(adaptive_max_pool3d)>::type::call)));
-
-  m.impl(TORCH_SELECTIVE_NAME("aten::multilabel_margin_loss_forward"),
-         TORCH_FN((&WrapFunction<CastPolicy::fp32, DeviceType::CPU,
-                                 std::tuple<Tensor, Tensor> (const Tensor &, const Tensor &, int64_t),
-                                 std::tuple<Tensor, Tensor> (const Tensor &, const Tensor &, int64_t),
-                                 &ADD_NS(multilabel_margin_loss_forward)>::type::call)));
-
-  m.impl(TORCH_SELECTIVE_NAME("aten::linalg_qr"),
-         TORCH_FN((&WrapFunction<CastPolicy::fp32, DeviceType::CPU,
-                                 std::tuple<Tensor, Tensor> (const Tensor &, c10::string_view),
-                                 std::tuple<Tensor, Tensor> (const Tensor &, c10::string_view),
-                                 &ADD_NS(linalg_qr)>::type::call)));
-
-  m.impl(TORCH_SELECTIVE_NAME("aten::linalg_cholesky_ex"),
-         TORCH_FN((&WrapFunction<CastPolicy::fp32, DeviceType::CPU,
-                                 std::tuple<Tensor, Tensor> (const Tensor &, bool, bool),
-                                 std::tuple<Tensor, Tensor> (const Tensor &, bool, bool),
-                                 &ADD_NS(linalg_cholesky_ex)>::type::call)));
-
-  m.impl(TORCH_SELECTIVE_NAME("aten::linalg_svd"),
-         TORCH_FN((&WrapFunction<CastPolicy::fp32, DeviceType::CPU,
-                                 std::tuple<Tensor, Tensor, Tensor> (const Tensor &, bool),
-                                 std::tuple<Tensor, Tensor, Tensor> (const Tensor &, bool),
-                                 &ADD_NS(linalg_svd)>::type::call)));
-
-  m.impl(TORCH_SELECTIVE_NAME("aten::linalg_eig"),
-         TORCH_FN((&WrapFunction<CastPolicy::fp32, DeviceType::CPU,
-                                 std::tuple<Tensor, Tensor> (const Tensor &),
-                                 std::tuple<Tensor, Tensor> (const Tensor &),
-                                 &ADD_NS(linalg_eig)>::type::call)));
-
-  m.impl(TORCH_SELECTIVE_NAME("aten::linalg_eigh"),
-         TORCH_FN((&WrapFunction<CastPolicy::fp32, DeviceType::CPU,
-                                 std::tuple<Tensor, Tensor> (const Tensor &, c10::string_view),
-                                 std::tuple<Tensor, Tensor> (const Tensor &, c10::string_view),
-                                 &ADD_NS(linalg_eigh)>::type::call)));
-
-  m.impl(TORCH_SELECTIVE_NAME("aten::linalg_lstsq"),
-         TORCH_FN((&WrapFunction<CastPolicy::fp32, DeviceType::CPU,
-                                 std::tuple<Tensor, Tensor, Tensor, Tensor> (const Tensor &, const Tensor &, c10::optional<double>, c10::optional<c10::string_view>),
-                                 std::tuple<Tensor, Tensor, Tensor, Tensor> (const Tensor &, const Tensor &, c10::optional<double>, c10::optional<c10::string_view>),
-                                 &ADD_NS(linalg_lstsq)>::type::call)));
-
-  m.impl(TORCH_SELECTIVE_NAME("aten::linalg_inv_ex"),
-         TORCH_FN((&WrapFunction<CastPolicy::fp32, DeviceType::CPU,
-                                 std::tuple<Tensor, Tensor> (const Tensor &, bool),
-                                 std::tuple<Tensor, Tensor> (const Tensor &, bool),
-                                 &ADD_NS(linalg_inv_ex)>::type::call)));
-=======
   KERNEL_CPU(avg_pool3d, fp32)
   KERNEL_CPU(binary_cross_entropy, fp32)
   KERNEL_CPU(grid_sampler, fp32)
@@ -828,7 +531,6 @@
   KERNEL_CPU(grid_sampler_3d, fp32)
   KERNEL_CPU(trace, fp32)
   KERNEL_CPU(view_as_complex, fp32)
-  KERNEL_CPU(cholesky, fp32)
   KERNEL_CPU(cholesky_inverse, fp32)
   KERNEL_CPU(cholesky_solve, fp32)
   KERNEL_CPU(inverse, fp32)
@@ -910,7 +612,6 @@
   KERNEL_CPU(linalg_eigh, fp32)
   KERNEL_CPU(linalg_lstsq, fp32)
   KERNEL_CPU(linalg_inv_ex, fp32)
->>>>>>> 05943712
 
   // promote
   KERNEL_CPU(stack, promote)
