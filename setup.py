# Welcome to the PyTorch setup.py.
#
# Environment variables you are probably interested in:
#
#   DEBUG
#     build with -O0 and -g (debug symbols)
#
#   REL_WITH_DEB_INFO
#     build with optimizations and -g (debug symbols)
#
#   USE_CUSTOM_DEBINFO="path/to/file1.cpp;path/to/file2.cpp"
#     build with debug info only for specified files
#
#   MAX_JOBS
#     maximum number of compile jobs we should use to compile your code
#
#   USE_CUDA=0
#     disables CUDA build
#
#   CFLAGS
#     flags to apply to both C and C++ files to be compiled (a quirk of setup.py
#     which we have faithfully adhered to in our build system is that CFLAGS
#     also applies to C++ files (unless CXXFLAGS is set), in contrast to the
#     default behavior of autogoo and cmake build systems.)
#
#   CC
#     the C/C++ compiler to use
#
# Environment variables for feature toggles:
#
#   DEBUG_CUDA=1
#     if used in conjunction with DEBUG or REL_WITH_DEB_INFO, will also
#     build CUDA kernels with -lineinfo --source-in-ptx.  Note that
#     on CUDA 12 this may cause nvcc to OOM, so this is disabled by default.

#   USE_CUDNN=0
#     disables the cuDNN build
#
#   USE_CUSPARSELT=0
#     disables the cuSPARSELt build
#
#   USE_FBGEMM=0
#     disables the FBGEMM build
#
#   USE_KINETO=0
#     disables usage of libkineto library for profiling
#
#   USE_NUMPY=0
#     disables the NumPy build
#
#   BUILD_TEST=0
#     disables the test build
#
#   USE_MKLDNN=0
#     disables use of MKLDNN
#
#   USE_MKLDNN_ACL
#     enables use of Compute Library backend for MKLDNN on Arm;
#     USE_MKLDNN must be explicitly enabled.
#
#   MKLDNN_CPU_RUNTIME
#     MKL-DNN threading mode: TBB or OMP (default)
#
#   USE_STATIC_MKL
#     Prefer to link with MKL statically - Unix only
#   USE_ITT=0
#     disable use of Intel(R) VTune Profiler's ITT functionality
#
#   USE_NNPACK=0
#     disables NNPACK build
#
#   USE_QNNPACK=0
#     disables QNNPACK build (quantized 8-bit operators)
#
#   USE_DISTRIBUTED=0
#     disables distributed (c10d, gloo, mpi, etc.) build
#
#   USE_TENSORPIPE=0
#     disables distributed Tensorpipe backend build
#
#   USE_GLOO=0
#     disables distributed gloo backend build
#
#   USE_MPI=0
#     disables distributed MPI backend build
#
#   USE_SYSTEM_NCCL=0
#     disables use of system-wide nccl (we will use our submoduled
#     copy in third_party/nccl)
#
#   BUILD_CAFFE2_OPS=0
#     disable Caffe2 operators build
#
#   BUILD_CAFFE2=0
#     disable Caffe2 build
#
#   USE_IBVERBS
#     toggle features related to distributed support
#
#   USE_OPENCV
#     enables use of OpenCV for additional operators
#
#   USE_OPENMP=0
#     disables use of OpenMP for parallelization
#
#   USE_FFMPEG
#     enables use of ffmpeg for additional operators
#
#   USE_FLASH_ATTENTION=0
#     disables building flash attention for scaled dot product attention
#
#   USE_MEM_EFF_ATTENTION=0
#    disables building memory efficient attention for scaled dot product attention
#
#   USE_LEVELDB
#     enables use of LevelDB for storage
#
#   USE_LMDB
#     enables use of LMDB for storage
#
#   BUILD_BINARY
#     enables the additional binaries/ build
#
#   ATEN_AVX512_256=TRUE
#     ATen AVX2 kernels can use 32 ymm registers, instead of the default 16.
#     This option can be used if AVX512 doesn't perform well on a machine.
#     The FBGEMM library also uses AVX512_256 kernels on Xeon D processors,
#     but it also has some (optimized) assembly code.
#
#   PYTORCH_BUILD_VERSION
#   PYTORCH_BUILD_NUMBER
#     specify the version of PyTorch, rather than the hard-coded version
#     in this file; used when we're building binaries for distribution
#
#   TORCH_CUDA_ARCH_LIST
#     specify which CUDA architectures to build for.
#     ie `TORCH_CUDA_ARCH_LIST="6.0;7.0"`
#     These are not CUDA versions, instead, they specify what
#     classes of NVIDIA hardware we should generate PTX for.
#
#   PYTORCH_ROCM_ARCH
#     specify which AMD GPU targets to build for.
#     ie `PYTORCH_ROCM_ARCH="gfx900;gfx906"`
#
#   ONNX_NAMESPACE
#     specify a namespace for ONNX built here rather than the hard-coded
#     one in this file; needed to build with other frameworks that share ONNX.
#
#   BLAS
#     BLAS to be used by Caffe2. Can be MKL, Eigen, ATLAS, FlexiBLAS, or OpenBLAS. If set
#     then the build will fail if the requested BLAS is not found, otherwise
#     the BLAS will be chosen based on what is found on your system.
#
#   MKL_THREADING
#     MKL threading mode: SEQ, TBB or OMP (default)
#
#   USE_REDIS
#     Whether to use Redis for distributed workflows (Linux only)
#
#   USE_ZSTD
#     Enables use of ZSTD, if the libraries are found
#
#   USE_ROCM_KERNEL_ASSERT=1
#     Enable kernel assert in ROCm platform
#
# Environment variables we respect (these environment variables are
# conventional and are often understood/set by other software.)
#
#   CUDA_HOME (Linux/OS X)
#   CUDA_PATH (Windows)
#     specify where CUDA is installed; usually /usr/local/cuda or
#     /usr/local/cuda-x.y
#   CUDAHOSTCXX
#     specify a different compiler than the system one to use as the CUDA
#     host compiler for nvcc.
#
#   CUDA_NVCC_EXECUTABLE
#     Specify a NVCC to use. This is used in our CI to point to a cached nvcc
#
#   CUDNN_LIB_DIR
#   CUDNN_INCLUDE_DIR
#   CUDNN_LIBRARY
#     specify where cuDNN is installed
#
#   MIOPEN_LIB_DIR
#   MIOPEN_INCLUDE_DIR
#   MIOPEN_LIBRARY
#     specify where MIOpen is installed
#
#   NCCL_ROOT
#   NCCL_LIB_DIR
#   NCCL_INCLUDE_DIR
#     specify where nccl is installed
#
#   NVTOOLSEXT_PATH (Windows only)
#     specify where nvtoolsext is installed
#
#   ACL_ROOT_DIR
#     specify where Compute Library is installed
#
#   LIBRARY_PATH
#   LD_LIBRARY_PATH
#     we will search for libraries in these paths
#
#   ATEN_THREADING
#     ATen parallel backend to use for intra- and inter-op parallelism
#     possible values:
#       OMP - use OpenMP for intra-op and native backend for inter-op tasks
#       NATIVE - use native thread pool for both intra- and inter-op tasks
#       TBB - using TBB for intra- and native thread pool for inter-op parallelism
#
#   USE_TBB
#      enable TBB support
#
#   USE_SYSTEM_TBB
#      Use system-provided Intel TBB.
#
#   USE_SYSTEM_LIBS (work in progress)
#      Use system-provided libraries to satisfy the build dependencies.
#      When turned on, the following cmake variables will be toggled as well:
#        USE_SYSTEM_CPUINFO=ON USE_SYSTEM_SLEEF=ON BUILD_CUSTOM_PROTOBUF=OFF
#
#   USE_MIMALLOC
#      Static link mimalloc into C10, and use mimalloc in alloc_cpu & alloc_free.
#      By default, It is only enabled on Windows.
#
#   USE_PRIORITIZED_TEXT_FOR_LD
#      Uses prioritized text form cmake/prioritized_text.txt for LD

import sys

if sys.platform == "win32" and sys.maxsize.bit_length() == 31:
    print(
        "32-bit Windows Python runtime is not supported. Please switch to 64-bit Python."
    )
    sys.exit(-1)

import platform

python_min_version = (3, 8, 0)
python_min_version_str = ".".join(map(str, python_min_version))
if sys.version_info < python_min_version:
    print(
        f"You are using Python {platform.python_version()}. Python >={python_min_version_str} is required."
    )
    sys.exit(-1)

import filecmp
import glob
import importlib
import json
import os
import shutil
import subprocess
import sysconfig
import time
from collections import defaultdict

import setuptools.command.build_ext
import setuptools.command.install
import setuptools.command.sdist
from setuptools import Extension, find_packages, setup
from setuptools.dist import Distribution

from tools.build_pytorch_libs import build_caffe2
from tools.generate_torch_version import get_torch_version
from tools.setup_helpers.cmake import CMake
from tools.setup_helpers.env import build_type, IS_DARWIN, IS_LINUX, IS_WINDOWS
from tools.setup_helpers.generate_linker_script import gen_linker_script

################################################################################
# Parameters parsed from environment
################################################################################

VERBOSE_SCRIPT = True
RUN_BUILD_DEPS = True
# see if the user passed a quiet flag to setup.py arguments and respect
# that in our parts of the build
EMIT_BUILD_WARNING = False
RERUN_CMAKE = False
CMAKE_ONLY = False
filtered_args = []
for i, arg in enumerate(sys.argv):
    if arg == "--cmake":
        RERUN_CMAKE = True
        continue
    if arg == "--cmake-only":
        # Stop once cmake terminates. Leave users a chance to adjust build
        # options.
        CMAKE_ONLY = True
        continue
    if arg == "rebuild" or arg == "build":
        arg = "build"  # rebuild is gone, make it build
        EMIT_BUILD_WARNING = True
    if arg == "--":
        filtered_args += sys.argv[i:]
        break
    if arg == "-q" or arg == "--quiet":
        VERBOSE_SCRIPT = False
    if arg in ["clean", "egg_info", "sdist"]:
        RUN_BUILD_DEPS = False
    filtered_args.append(arg)
sys.argv = filtered_args

if VERBOSE_SCRIPT:

    def report(*args):
        print(*args)

else:

    def report(*args):
        pass

    # Make distutils respect --quiet too
    setuptools.distutils.log.warn = report

# Constant known variables used throughout this file
cwd = os.path.dirname(os.path.abspath(__file__))
lib_path = os.path.join(cwd, "torch", "lib")
third_party_path = os.path.join(cwd, "third_party")
caffe2_build_dir = os.path.join(cwd, "build")

# CMAKE: full path to python library
if IS_WINDOWS:
    cmake_python_library = "{}/libs/python{}.lib".format(
        sysconfig.get_config_var("prefix"), sysconfig.get_config_var("VERSION")
    )
    # Fix virtualenv builds
    if not os.path.exists(cmake_python_library):
        cmake_python_library = "{}/libs/python{}.lib".format(
            sys.base_prefix, sysconfig.get_config_var("VERSION")
        )
else:
    cmake_python_library = "{}/{}".format(
        sysconfig.get_config_var("LIBDIR"), sysconfig.get_config_var("INSTSONAME")
    )
cmake_python_include_dir = sysconfig.get_path("include")


################################################################################
# Version, create_version_file, and package_name
################################################################################
package_name = os.getenv("TORCH_PACKAGE_NAME", "torch")
package_type = os.getenv("PACKAGE_TYPE", "wheel")
version = get_torch_version()
report(f"Building wheel {package_name}-{version}")

cmake = CMake()


def get_submodule_folders():
    git_modules_path = os.path.join(cwd, ".gitmodules")
    default_modules_path = [
        os.path.join(third_party_path, name)
        for name in [
            "gloo",
            "cpuinfo",
            "tbb",
            "onnx",
            "foxi",
            "QNNPACK",
            "fbgemm",
            "cutlass",
        ]
    ]
    if not os.path.exists(git_modules_path):
        return default_modules_path
    with open(git_modules_path) as f:
        return [
            os.path.join(cwd, line.split("=", 1)[1].strip())
            for line in f
            if line.strip().startswith("path")
        ]


def check_submodules():
    def check_for_files(folder, files):
        if not any(os.path.exists(os.path.join(folder, f)) for f in files):
            report("Could not find any of {} in {}".format(", ".join(files), folder))
            report("Did you run 'git submodule update --init --recursive'?")
            sys.exit(1)

    def not_exists_or_empty(folder):
        return not os.path.exists(folder) or (
            os.path.isdir(folder) and len(os.listdir(folder)) == 0
        )

    if bool(os.getenv("USE_SYSTEM_LIBS", False)):
        return
    folders = get_submodule_folders()
    # If none of the submodule folders exists, try to initialize them
    if all(not_exists_or_empty(folder) for folder in folders):
        try:
            print(" --- Trying to initialize submodules")
            start = time.time()
            subprocess.check_call(
                ["git", "submodule", "update", "--init", "--recursive"], cwd=cwd
            )
            end = time.time()
            print(f" --- Submodule initialization took {end - start:.2f} sec")
        except Exception:
            print(" --- Submodule initalization failed")
            print("Please run:\n\tgit submodule update --init --recursive")
            sys.exit(1)
    for folder in folders:
        check_for_files(
            folder,
            [
                "CMakeLists.txt",
                "Makefile",
                "setup.py",
                "LICENSE",
                "LICENSE.md",
                "LICENSE.txt",
            ],
        )
    check_for_files(
        os.path.join(third_party_path, "fbgemm", "third_party", "asmjit"),
        ["CMakeLists.txt"],
    )
    check_for_files(
        os.path.join(third_party_path, "onnx", "third_party", "benchmark"),
        ["CMakeLists.txt"],
    )


# Windows has very bad support for symbolic links.
# Instead of using symlinks, we're going to copy files over
def mirror_files_into_torchgen():
    # (new_path, orig_path)
    # Directories are OK and are recursively mirrored.
    paths = [
        (
            "torchgen/packaged/ATen/native/native_functions.yaml",
            "aten/src/ATen/native/native_functions.yaml",
        ),
        ("torchgen/packaged/ATen/native/tags.yaml", "aten/src/ATen/native/tags.yaml"),
        ("torchgen/packaged/ATen/templates", "aten/src/ATen/templates"),
        ("torchgen/packaged/autograd", "tools/autograd"),
        ("torchgen/packaged/autograd/templates", "tools/autograd/templates"),
    ]
    for new_path, orig_path in paths:
        # Create the dirs involved in new_path if they don't exist
        if not os.path.exists(new_path):
            os.makedirs(os.path.dirname(new_path), exist_ok=True)

        # Copy the files from the orig location to the new location
        if os.path.isfile(orig_path):
            shutil.copyfile(orig_path, new_path)
            continue
        if os.path.isdir(orig_path):
            if os.path.exists(new_path):
                # copytree fails if the tree exists already, so remove it.
                shutil.rmtree(new_path)
            shutil.copytree(orig_path, new_path)
            continue
        raise RuntimeError("Check the file paths in `mirror_files_into_torchgen()`")


# all the work we need to do _before_ setup runs
def build_deps():
    report("-- Building version " + version)

    check_submodules()
    check_pydep("yaml", "pyyaml")

    build_caffe2(
        version=version,
        cmake_python_library=cmake_python_library,
        build_python=True,
        rerun_cmake=RERUN_CMAKE,
        cmake_only=CMAKE_ONLY,
        cmake=cmake,
    )

    if CMAKE_ONLY:
        report(
            'Finished running cmake. Run "ccmake build" or '
            '"cmake-gui build" to adjust build options and '
            '"python setup.py install" to build.'
        )
        sys.exit()

    # Use copies instead of symbolic files.
    # Windows has very poor support for them.
    sym_files = [
        "tools/shared/_utils_internal.py",
        "torch/utils/benchmark/utils/valgrind_wrapper/callgrind.h",
        "torch/utils/benchmark/utils/valgrind_wrapper/valgrind.h",
    ]
    orig_files = [
        "torch/_utils_internal.py",
        "third_party/valgrind-headers/callgrind.h",
        "third_party/valgrind-headers/valgrind.h",
    ]
    for sym_file, orig_file in zip(sym_files, orig_files):
        same = False
        if os.path.exists(sym_file):
            if filecmp.cmp(sym_file, orig_file):
                same = True
            else:
                os.remove(sym_file)
        if not same:
            shutil.copyfile(orig_file, sym_file)


################################################################################
# Building dependent libraries
################################################################################

missing_pydep = """
Missing build dependency: Unable to `import {importname}`.
Please install it via `conda install {module}` or `pip install {module}`
""".strip()


def check_pydep(importname, module):
    try:
        importlib.import_module(importname)
    except ImportError as e:
        raise RuntimeError(
            missing_pydep.format(importname=importname, module=module)
        ) from e


class build_ext(setuptools.command.build_ext.build_ext):
    def _embed_libomp(self):
        # Copy libiomp5.dylib/libomp.dylib inside the wheel package on MacOS
        lib_dir = os.path.join(self.build_lib, "torch", "lib")
        libtorch_cpu_path = os.path.join(lib_dir, "libtorch_cpu.dylib")
        if not os.path.exists(libtorch_cpu_path):
            return
        # Parse libtorch_cpu load commands
        otool_cmds = (
            subprocess.check_output(["otool", "-l", libtorch_cpu_path])
            .decode("utf-8")
            .split("\n")
        )
        rpaths, libs = [], []
        for idx, line in enumerate(otool_cmds):
            if line.strip() == "cmd LC_LOAD_DYLIB":
                lib_name = otool_cmds[idx + 2].strip()
                assert lib_name.startswith("name ")
                libs.append(lib_name.split(" ", 1)[1].rsplit("(", 1)[0][:-1])

            if line.strip() == "cmd LC_RPATH":
                rpath = otool_cmds[idx + 2].strip()
                assert rpath.startswith("path ")
                rpaths.append(rpath.split(" ", 1)[1].rsplit("(", 1)[0][:-1])

        omp_lib_name = (
            "libomp.dylib" if os.uname().machine == "arm64" else "libiomp5.dylib"
        )
        omp_rpath_lib_path = os.path.join("@rpath", omp_lib_name)
        omp_loader_lib_path = os.path.join("@loader_path", omp_lib_name)
        if omp_rpath_lib_path not in libs:
            return

        # Copy libomp/libiomp5 from rpath locations
        for rpath in rpaths:
            source_lib = os.path.join(rpath, omp_lib_name)
            if not os.path.exists(source_lib):
                continue
            target_lib = os.path.join(self.build_lib, "torch", "lib", omp_lib_name)
            self.copy_file(source_lib, target_lib)
            # Change OMP library load path to loader_path and delete old rpath
            # This should prevent delocate from attempting to package another instance
            # of OpenMP library in torch wheel
            subprocess.check_call(
                [
                    "install_name_tool",
                    "-change",
                    omp_rpath_lib_path,
                    omp_loader_lib_path,
                    "-delete_rpath",
                    rpath,
                    libtorch_cpu_path,
                ]
            )
            break

        # Copy omp.h from OpenMP_C_FLAGS and copy it into include folder
        omp_cflags = get_cmake_cache_vars()["OpenMP_C_FLAGS"]
        if not omp_cflags:
            return
        for include_dir in [f[2:] for f in omp_cflags.split(" ") if f.startswith("-I")]:
            omp_h = os.path.join(include_dir, "omp.h")
            if not os.path.exists(omp_h):
                continue
            target_omp_h = os.path.join(self.build_lib, "torch", "include", "omp.h")
            self.copy_file(omp_h, target_omp_h)
            break

    def run(self):
        # Report build options. This is run after the build completes so # `CMakeCache.txt` exists and we can get an
        # accurate report on what is used and what is not.
        cmake_cache_vars = defaultdict(lambda: False, cmake.get_cmake_cache_variables())
        if cmake_cache_vars["USE_NUMPY"]:
            report("-- Building with NumPy bindings")
        else:
            report("-- NumPy not found")
        if cmake_cache_vars["USE_CUDNN"]:
            report(
                "-- Detected cuDNN at "
                + cmake_cache_vars["CUDNN_LIBRARY"]
                + ", "
                + cmake_cache_vars["CUDNN_INCLUDE_DIR"]
            )
        else:
            report("-- Not using cuDNN")
        if cmake_cache_vars["USE_CUDA"]:
            report("-- Detected CUDA at " + cmake_cache_vars["CUDA_TOOLKIT_ROOT_DIR"])
        else:
            report("-- Not using CUDA")
        if cmake_cache_vars["USE_XPU"]:
            report("-- Detected XPU runtime at " + cmake_cache_vars["SYCL_LIBRARY_DIR"])
        else:
            report("-- Not using XPU")
        if cmake_cache_vars["USE_MKLDNN"]:
            report("-- Using MKLDNN")
            if cmake_cache_vars["USE_MKLDNN_ACL"]:
                report("-- Using Compute Library for the Arm architecture with MKLDNN")
            else:
                report(
                    "-- Not using Compute Library for the Arm architecture with MKLDNN"
                )
            if cmake_cache_vars["USE_MKLDNN_CBLAS"]:
                report("-- Using CBLAS in MKLDNN")
            else:
                report("-- Not using CBLAS in MKLDNN")
        else:
            report("-- Not using MKLDNN")
        if cmake_cache_vars["USE_NCCL"] and cmake_cache_vars["USE_SYSTEM_NCCL"]:
            report(
                "-- Using system provided NCCL library at {}, {}".format(
                    cmake_cache_vars["NCCL_LIBRARIES"],
                    cmake_cache_vars["NCCL_INCLUDE_DIRS"],
                )
            )
        elif cmake_cache_vars["USE_NCCL"]:
            report("-- Building NCCL library")
        else:
            report("-- Not using NCCL")
        if cmake_cache_vars["USE_DISTRIBUTED"]:
            if IS_WINDOWS:
                report("-- Building without distributed package")
            else:
                report("-- Building with distributed package: ")
                report(
                    "  -- USE_TENSORPIPE={}".format(cmake_cache_vars["USE_TENSORPIPE"])
                )
                report("  -- USE_GLOO={}".format(cmake_cache_vars["USE_GLOO"]))
                report("  -- USE_MPI={}".format(cmake_cache_vars["USE_OPENMPI"]))
        else:
            report("-- Building without distributed package")
        if cmake_cache_vars["STATIC_DISPATCH_BACKEND"]:
            report(
                "-- Using static dispatch with backend {}".format(
                    cmake_cache_vars["STATIC_DISPATCH_BACKEND"]
                )
            )
        if cmake_cache_vars["USE_LIGHTWEIGHT_DISPATCH"]:
            report("-- Using lightweight dispatch")
        if cmake_cache_vars["BUILD_EXECUTORCH"]:
            report("-- Building Executorch")

        if cmake_cache_vars["USE_ITT"]:
            report("-- Using ITT")
        else:
            report("-- Not using ITT")

        # Do not use clang to compile extensions if `-fstack-clash-protection` is defined
        # in system CFLAGS
        c_flags = str(os.getenv("CFLAGS", ""))
        if (
            IS_LINUX
            and "-fstack-clash-protection" in c_flags
            and "clang" in os.environ.get("CC", "")
        ):
            os.environ["CC"] = str(os.environ["CC"])

        # It's an old-style class in Python 2.7...
        setuptools.command.build_ext.build_ext.run(self)

        if IS_DARWIN and package_type != "conda":
            self._embed_libomp()

        # Copy the essential export library to compile C++ extensions.
        if IS_WINDOWS:
            build_temp = self.build_temp

            ext_filename = self.get_ext_filename("_C")
            lib_filename = ".".join(ext_filename.split(".")[:-1]) + ".lib"

            export_lib = os.path.join(
                build_temp, "torch", "csrc", lib_filename
            ).replace("\\", "/")

            build_lib = self.build_lib

            target_lib = os.path.join(build_lib, "torch", "lib", "_C.lib").replace(
                "\\", "/"
            )

            # Create "torch/lib" directory if not exists.
            # (It is not created yet in "develop" mode.)
            target_dir = os.path.dirname(target_lib)
            if not os.path.exists(target_dir):
                os.makedirs(target_dir)

            self.copy_file(export_lib, target_lib)

    def build_extensions(self):
        self.create_compile_commands()
        # The caffe2 extensions are created in
        # tmp_install/lib/pythonM.m/site-packages/caffe2/python/
        # and need to be copied to build/lib.linux.... , which will be a
        # platform dependent build folder created by the "build" command of
        # setuptools. Only the contents of this folder are installed in the
        # "install" command by default.
        # We only make this copy for Caffe2's pybind extensions
        caffe2_pybind_exts = [
            "caffe2.python.caffe2_pybind11_state",
            "caffe2.python.caffe2_pybind11_state_gpu",
            "caffe2.python.caffe2_pybind11_state_hip",
        ]
        i = 0
        while i < len(self.extensions):
            ext = self.extensions[i]
            if ext.name not in caffe2_pybind_exts:
                i += 1
                continue
            fullname = self.get_ext_fullname(ext.name)
            filename = self.get_ext_filename(fullname)
            report(f"\nCopying extension {ext.name}")

            relative_site_packages = (
                sysconfig.get_path("purelib")
                .replace(sysconfig.get_path("data"), "")
                .lstrip(os.path.sep)
            )
            src = os.path.join("torch", relative_site_packages, filename)
            if not os.path.exists(src):
                report(f"{src} does not exist")
                del self.extensions[i]
            else:
                dst = os.path.join(os.path.realpath(self.build_lib), filename)
                report(f"Copying {ext.name} from {src} to {dst}")
                dst_dir = os.path.dirname(dst)
                if not os.path.exists(dst_dir):
                    os.makedirs(dst_dir)
                self.copy_file(src, dst)
                i += 1

        # Copy functorch extension
        for i, ext in enumerate(self.extensions):
            if ext.name != "functorch._C":
                continue
            fullname = self.get_ext_fullname(ext.name)
            filename = self.get_ext_filename(fullname)
            fileext = os.path.splitext(filename)[1]
            src = os.path.join(os.path.dirname(filename), "functorch" + fileext)
            dst = os.path.join(os.path.realpath(self.build_lib), filename)
            if os.path.exists(src):
                report(f"Copying {ext.name} from {src} to {dst}")
                dst_dir = os.path.dirname(dst)
                if not os.path.exists(dst_dir):
                    os.makedirs(dst_dir)
                self.copy_file(src, dst)

        setuptools.command.build_ext.build_ext.build_extensions(self)

    def get_outputs(self):
        outputs = setuptools.command.build_ext.build_ext.get_outputs(self)
        outputs.append(os.path.join(self.build_lib, "caffe2"))
        report(f"setup.py::get_outputs returning {outputs}")
        return outputs

    def create_compile_commands(self):
        def load(filename):
            with open(filename) as f:
                return json.load(f)

        ninja_files = glob.glob("build/*compile_commands.json")
        cmake_files = glob.glob("torch/lib/build/*/compile_commands.json")
        all_commands = [entry for f in ninja_files + cmake_files for entry in load(f)]

        # cquery does not like c++ compiles that start with gcc.
        # It forgets to include the c++ header directories.
        # We can work around this by replacing the gcc calls that python
        # setup.py generates with g++ calls instead
        for command in all_commands:
            if command["command"].startswith("gcc "):
                command["command"] = "g++ " + command["command"][4:]

        new_contents = json.dumps(all_commands, indent=2)
        contents = ""
        if os.path.exists("compile_commands.json"):
            with open("compile_commands.json") as f:
                contents = f.read()
        if contents != new_contents:
            with open("compile_commands.json", "w") as f:
                f.write(new_contents)


class concat_license_files:
    """Merge LICENSE and LICENSES_BUNDLED.txt as a context manager

    LICENSE is the main PyTorch license, LICENSES_BUNDLED.txt is auto-generated
    from all the licenses found in ./third_party/. We concatenate them so there
    is a single license file in the sdist and wheels with all of the necessary
    licensing info.
    """

    def __init__(self, include_files=False):
        self.f1 = "LICENSE"
        self.f2 = "third_party/LICENSES_BUNDLED.txt"
        self.include_files = include_files

    def __enter__(self):
        """Concatenate files"""

        old_path = sys.path
        sys.path.append(third_party_path)
        try:
            from build_bundled import create_bundled
        finally:
            sys.path = old_path

        with open(self.f1) as f1:
            self.bsd_text = f1.read()

        with open(self.f1, "a") as f1:
            f1.write("\n\n")
            create_bundled(
                os.path.relpath(third_party_path), f1, include_files=self.include_files
            )

    def __exit__(self, exception_type, exception_value, traceback):
        """Restore content of f1"""
        with open(self.f1, "w") as f:
            f.write(self.bsd_text)


try:
    from wheel.bdist_wheel import bdist_wheel
except ImportError:
    # This is useful when wheel is not installed and bdist_wheel is not
    # specified on the command line. If it _is_ specified, parsing the command
    # line will fail before wheel_concatenate is needed
    wheel_concatenate = None
else:
    # Need to create the proper LICENSE.txt for the wheel
    class wheel_concatenate(bdist_wheel):
        """check submodules on sdist to prevent incomplete tarballs"""

        def run(self):
            with concat_license_files(include_files=True):
                super().run()


class install(setuptools.command.install.install):
    def run(self):
        super().run()


class clean(setuptools.Command):
    user_options = []

    def initialize_options(self):
        pass

    def finalize_options(self):
        pass

    def run(self):
        import glob
        import re

        with open(".gitignore") as f:
            ignores = f.read()
            pat = re.compile(r"^#( BEGIN NOT-CLEAN-FILES )?")
            for wildcard in filter(None, ignores.split("\n")):
                match = pat.match(wildcard)
                if match:
                    if match.group(1):
                        # Marker is found and stop reading .gitignore.
                        break
                    # Ignore lines which begin with '#'.
                else:
                    # Don't remove absolute paths from the system
                    wildcard = wildcard.lstrip("./")

                    for filename in glob.glob(wildcard):
                        try:
                            os.remove(filename)
                        except OSError:
                            shutil.rmtree(filename, ignore_errors=True)


class sdist(setuptools.command.sdist.sdist):
    def run(self):
        with concat_license_files():
            super().run()


def get_cmake_cache_vars():
    try:
        return defaultdict(lambda: False, cmake.get_cmake_cache_variables())
    except FileNotFoundError:
        # CMakeCache.txt does not exist. Probably running "python setup.py clean" over a clean directory.
        return defaultdict(lambda: False)


def configure_extension_build():
    r"""Configures extension build options according to system environment and user's choice.

    Returns:
      The input to parameters ext_modules, cmdclass, packages, and entry_points as required in setuptools.setup.
    """

    cmake_cache_vars = get_cmake_cache_vars()

    ################################################################################
    # Configure compile flags
    ################################################################################

    library_dirs = []
    extra_install_requires = []

    if IS_WINDOWS:
        # /NODEFAULTLIB makes sure we only link to DLL runtime
        # and matches the flags set for protobuf and ONNX
        extra_link_args = ["/NODEFAULTLIB:LIBCMT.LIB"]
        # /MD links against DLL runtime
        # and matches the flags set for protobuf and ONNX
        # /EHsc is about standard C++ exception handling
        extra_compile_args = ["/MD", "/FS", "/EHsc"]
    else:
        extra_link_args = []
        extra_compile_args = [
            "-Wall",
            "-Wextra",
            "-Wno-strict-overflow",
            "-Wno-unused-parameter",
            "-Wno-missing-field-initializers",
            "-Wno-unknown-pragmas",
            # Python 2.6 requires -fno-strict-aliasing, see
            # http://legacy.python.org/dev/peps/pep-3123/
            # We also depend on it in our code (even Python 3).
            "-fno-strict-aliasing",
        ]

    library_dirs.append(lib_path)

    main_compile_args = []
    main_libraries = ["torch_python"]
    main_link_args = []
    main_sources = ["torch/csrc/stub.c"]

    if cmake_cache_vars["USE_CUDA"]:
        library_dirs.append(os.path.dirname(cmake_cache_vars["CUDA_CUDA_LIB"]))

    if build_type.is_debug():
        if IS_WINDOWS:
            extra_compile_args.append("/Z7")
            extra_link_args.append("/DEBUG:FULL")
        else:
            extra_compile_args += ["-O0", "-g"]
            extra_link_args += ["-O0", "-g"]

    if build_type.is_rel_with_deb_info():
        if IS_WINDOWS:
            extra_compile_args.append("/Z7")
            extra_link_args.append("/DEBUG:FULL")
        else:
            extra_compile_args += ["-g"]
            extra_link_args += ["-g"]

    # pypi cuda package that requires installation of cuda runtime, cudnn and cublas
    # should be included in all wheels uploaded to pypi
    pytorch_extra_install_requirements = os.getenv(
        "PYTORCH_EXTRA_INSTALL_REQUIREMENTS", ""
    )
    if pytorch_extra_install_requirements:
        report(
            f"pytorch_extra_install_requirements: {pytorch_extra_install_requirements}"
        )
        extra_install_requires += pytorch_extra_install_requirements.split("|")

    # Cross-compile for M1
    if IS_DARWIN:
        macos_target_arch = os.getenv("CMAKE_OSX_ARCHITECTURES", "")
        if macos_target_arch in ["arm64", "x86_64"]:
            macos_sysroot_path = os.getenv("CMAKE_OSX_SYSROOT")
            if macos_sysroot_path is None:
                macos_sysroot_path = (
                    subprocess.check_output(
                        ["xcrun", "--show-sdk-path", "--sdk", "macosx"]
                    )
                    .decode("utf-8")
                    .strip()
                )
            extra_compile_args += [
                "-arch",
                macos_target_arch,
                "-isysroot",
                macos_sysroot_path,
            ]
            extra_link_args += ["-arch", macos_target_arch]

    def make_relative_rpath_args(path):
        if IS_DARWIN:
            return ["-Wl,-rpath,@loader_path/" + path]
        elif IS_WINDOWS:
            return []
        else:
            return ["-Wl,-rpath,$ORIGIN/" + path]

    ################################################################################
    # Declare extensions and package
    ################################################################################

    extensions = []
    excludes = ["tools", "tools.*"]
    if not cmake_cache_vars["BUILD_CAFFE2"]:
        excludes.extend(["caffe2", "caffe2.*"])
    if not cmake_cache_vars["BUILD_FUNCTORCH"]:
        excludes.extend(["functorch", "functorch.*"])
    packages = find_packages(exclude=excludes)
    C = Extension(
        "torch._C",
        libraries=main_libraries,
        sources=main_sources,
        language="c",
        extra_compile_args=main_compile_args + extra_compile_args,
        include_dirs=[],
        library_dirs=library_dirs,
        extra_link_args=extra_link_args
        + main_link_args
        + make_relative_rpath_args("lib"),
    )
    extensions.append(C)

    # These extensions are built by cmake and copied manually in build_extensions()
    # inside the build_ext implementation
    if cmake_cache_vars["BUILD_CAFFE2"]:
        extensions.append(
            Extension(name="caffe2.python.caffe2_pybind11_state", sources=[]),
        )
        if cmake_cache_vars["USE_CUDA"]:
            extensions.append(
                Extension(name="caffe2.python.caffe2_pybind11_state_gpu", sources=[]),
            )
        if cmake_cache_vars["USE_ROCM"]:
            extensions.append(
                Extension(name="caffe2.python.caffe2_pybind11_state_hip", sources=[]),
            )
    if cmake_cache_vars["BUILD_FUNCTORCH"]:
        extensions.append(
            Extension(name="functorch._C", sources=[]),
        )

    cmdclass = {
        "bdist_wheel": wheel_concatenate,
        "build_ext": build_ext,
        "clean": clean,
        "install": install,
        "sdist": sdist,
    }

    entry_points = {
        "console_scripts": [
            "convert-caffe2-to-onnx = caffe2.python.onnx.bin.conversion:caffe2_to_onnx",
            "convert-onnx-to-caffe2 = caffe2.python.onnx.bin.conversion:onnx_to_caffe2",
            "torchrun = torch.distributed.run:main",
        ],
        "torchrun.logs_specs": [
            "default = torch.distributed.elastic.multiprocessing:DefaultLogsSpecs",
        ],
    }

    return extensions, cmdclass, packages, entry_points, extra_install_requires


# post run, warnings, printed at the end to make them more visible
build_update_message = """
    It is no longer necessary to use the 'build' or 'rebuild' targets

    To install:
      $ python setup.py install
    To develop locally:
      $ python setup.py develop
    To force cmake to re-generate native build files (off by default):
      $ python setup.py develop --cmake
"""


def print_box(msg):
    lines = msg.split("\n")
    size = max(len(l) + 1 for l in lines)
    print("-" * (size + 2))
    for l in lines:
        print("|{}{}|".format(l, " " * (size - len(l))))
    print("-" * (size + 2))


def main():
    # the list of runtime dependencies required by this built package
    install_requires = [
        "filelock",
        "typing-extensions>=4.8.0",
        "sympy",
        "networkx",
        "jinja2",
        "fsspec",
        'mkl>=2021.1.1,<=2021.4.0; platform_system == "Windows"',
    ]
<<<<<<< HEAD
=======

    use_prioritized_text = str(os.getenv("USE_PRIORITIZED_TEXT_FOR_LD", ""))
    if (
        use_prioritized_text == ""
        and platform.system() == "Linux"
        and platform.processor() == "aarch64"
    ):
        print_box(
            """
            WARNING: we strongly recommend enabling linker script optimization for ARM + CUDA.
            To do so please export USE_PRIORITIZED_TEXT_FOR_LD=1
            """
        )
    if use_prioritized_text == "1" or use_prioritized_text == "True":
        gen_linker_script(
            filein="cmake/prioritized_text.txt", fout="cmake/linker_script.ld"
        )
        linker_script_path = os.path.abspath("cmake/linker_script.ld")
        os.environ["LDFLAGS"] = os.getenv("LDFLAGS", "") + f" -T{linker_script_path}"
        os.environ["CFLAGS"] = (
            os.getenv("CFLAGS", "") + " -ffunction-sections -fdata-sections"
        )
        os.environ["CXXFLAGS"] = (
            os.getenv("CXXFLAGS", "") + " -ffunction-sections -fdata-sections"
        )
>>>>>>> 22ba180e

    # Parse the command line and check the arguments before we proceed with
    # building deps and setup. We need to set values so `--help` works.
    dist = Distribution()
    dist.script_name = os.path.basename(sys.argv[0])
    dist.script_args = sys.argv[1:]
    try:
        dist.parse_command_line()
    except setuptools.distutils.errors.DistutilsArgError as e:
        print(e)
        sys.exit(1)

    mirror_files_into_torchgen()
    if RUN_BUILD_DEPS:
        build_deps()

    (
        extensions,
        cmdclass,
        packages,
        entry_points,
        extra_install_requires,
    ) = configure_extension_build()

    install_requires += extra_install_requires

    extras_require = {
        "optree": ["optree>=0.9.1"],
        "opt-einsum": ["opt-einsum>=3.3"],
    }

    # Read in README.md for our long_description
    with open(os.path.join(cwd, "README.md"), encoding="utf-8") as f:
        long_description = f.read()

    version_range_max = max(sys.version_info[1], 12) + 1
    torch_package_data = [
        "py.typed",
        "bin/*",
        "test/*",
        "*.pyi",
        "_C/*.pyi",
        "cuda/*.pyi",
        "fx/*.pyi",
        "optim/*.pyi",
        "autograd/*.pyi",
        "nn/*.pyi",
        "nn/modules/*.pyi",
        "nn/parallel/*.pyi",
        "utils/data/*.pyi",
        "utils/data/datapipes/*.pyi",
        "lib/*.so*",
        "lib/*.dylib*",
        "lib/*.dll",
        "lib/*.lib",
        "lib/*.pdb",
        "lib/torch_shm_manager",
        "lib/*.h",
        "include/*.h",
        "include/ATen/*.h",
        "include/ATen/cpu/*.h",
        "include/ATen/cpu/vec/vec256/*.h",
        "include/ATen/cpu/vec/vec256/vsx/*.h",
        "include/ATen/cpu/vec/vec256/zarch/*.h",
        "include/ATen/cpu/vec/vec512/*.h",
        "include/ATen/cpu/vec/*.h",
        "include/ATen/core/*.h",
        "include/ATen/cuda/*.cuh",
        "include/ATen/cuda/*.h",
        "include/ATen/cuda/detail/*.cuh",
        "include/ATen/cuda/detail/*.h",
        "include/ATen/cuda/tunable/*.h",
        "include/ATen/cudnn/*.h",
        "include/ATen/functorch/*.h",
        "include/ATen/ops/*.h",
        "include/ATen/hip/*.cuh",
        "include/ATen/hip/*.h",
        "include/ATen/hip/detail/*.cuh",
        "include/ATen/hip/detail/*.h",
        "include/ATen/hip/impl/*.h",
        "include/ATen/hip/tunable/*.h",
        "include/ATen/mps/*.h",
        "include/ATen/miopen/*.h",
        "include/ATen/detail/*.h",
        "include/ATen/native/*.h",
        "include/ATen/native/cpu/*.h",
        "include/ATen/native/cuda/*.h",
        "include/ATen/native/cuda/*.cuh",
        "include/ATen/native/hip/*.h",
        "include/ATen/native/hip/*.cuh",
        "include/ATen/native/mps/*.h",
        "include/ATen/native/nested/*.h",
        "include/ATen/native/quantized/*.h",
        "include/ATen/native/quantized/cpu/*.h",
        "include/ATen/native/transformers/*.h",
        "include/ATen/native/sparse/*.h",
        "include/ATen/native/utils/*.h",
        "include/ATen/quantized/*.h",
        "include/ATen/xpu/*.h",
        "include/ATen/xpu/detail/*.h",
        "include/caffe2/serialize/*.h",
        "include/c10/*.h",
        "include/c10/macros/*.h",
        "include/c10/core/*.h",
        "include/ATen/core/boxing/*.h",
        "include/ATen/core/boxing/impl/*.h",
        "include/ATen/core/dispatch/*.h",
        "include/ATen/core/op_registration/*.h",
        "include/c10/core/impl/*.h",
        "include/c10/util/*.h",
        "include/c10/cuda/*.h",
        "include/c10/cuda/impl/*.h",
        "include/c10/hip/*.h",
        "include/c10/hip/impl/*.h",
        "include/c10/xpu/*.h",
        "include/c10/xpu/impl/*.h",
        "include/torch/*.h",
        "include/torch/csrc/*.h",
        "include/torch/csrc/api/include/torch/*.h",
        "include/torch/csrc/api/include/torch/data/*.h",
        "include/torch/csrc/api/include/torch/data/dataloader/*.h",
        "include/torch/csrc/api/include/torch/data/datasets/*.h",
        "include/torch/csrc/api/include/torch/data/detail/*.h",
        "include/torch/csrc/api/include/torch/data/samplers/*.h",
        "include/torch/csrc/api/include/torch/data/transforms/*.h",
        "include/torch/csrc/api/include/torch/detail/*.h",
        "include/torch/csrc/api/include/torch/detail/ordered_dict.h",
        "include/torch/csrc/api/include/torch/nn/*.h",
        "include/torch/csrc/api/include/torch/nn/functional/*.h",
        "include/torch/csrc/api/include/torch/nn/options/*.h",
        "include/torch/csrc/api/include/torch/nn/modules/*.h",
        "include/torch/csrc/api/include/torch/nn/modules/container/*.h",
        "include/torch/csrc/api/include/torch/nn/parallel/*.h",
        "include/torch/csrc/api/include/torch/nn/utils/*.h",
        "include/torch/csrc/api/include/torch/optim/*.h",
        "include/torch/csrc/api/include/torch/optim/schedulers/*.h",
        "include/torch/csrc/api/include/torch/serialize/*.h",
        "include/torch/csrc/autograd/*.h",
        "include/torch/csrc/autograd/functions/*.h",
        "include/torch/csrc/autograd/generated/*.h",
        "include/torch/csrc/autograd/utils/*.h",
        "include/torch/csrc/cuda/*.h",
        "include/torch/csrc/distributed/c10d/*.h",
        "include/torch/csrc/distributed/c10d/*.hpp",
        "include/torch/csrc/distributed/rpc/*.h",
        "include/torch/csrc/distributed/autograd/context/*.h",
        "include/torch/csrc/distributed/autograd/functions/*.h",
        "include/torch/csrc/distributed/autograd/rpc_messages/*.h",
        "include/torch/csrc/dynamo/*.h",
        "include/torch/csrc/inductor/*.h",
        "include/torch/csrc/inductor/aoti_runner/*.h",
        "include/torch/csrc/inductor/aoti_runtime/*.h",
        "include/torch/csrc/inductor/aoti_torch/*.h",
        "include/torch/csrc/inductor/aoti_torch/c/*.h",
        "include/torch/csrc/inductor/aoti_torch/generated/*.h",
        "include/torch/csrc/jit/*.h",
        "include/torch/csrc/jit/backends/*.h",
        "include/torch/csrc/jit/generated/*.h",
        "include/torch/csrc/jit/passes/*.h",
        "include/torch/csrc/jit/passes/quantization/*.h",
        "include/torch/csrc/jit/passes/utils/*.h",
        "include/torch/csrc/jit/runtime/*.h",
        "include/torch/csrc/jit/ir/*.h",
        "include/torch/csrc/jit/frontend/*.h",
        "include/torch/csrc/jit/api/*.h",
        "include/torch/csrc/jit/serialization/*.h",
        "include/torch/csrc/jit/python/*.h",
        "include/torch/csrc/jit/mobile/*.h",
        "include/torch/csrc/jit/testing/*.h",
        "include/torch/csrc/jit/tensorexpr/*.h",
        "include/torch/csrc/jit/tensorexpr/operators/*.h",
        "include/torch/csrc/jit/codegen/cuda/*.h",
        "include/torch/csrc/onnx/*.h",
        "include/torch/csrc/profiler/*.h",
        "include/torch/csrc/profiler/orchestration/*.h",
        "include/torch/csrc/profiler/stubs/*.h",
        "include/torch/csrc/profiler/unwind/*.h",
        "include/torch/csrc/profiler/python/*.h",
        "include/torch/csrc/utils/*.h",
        "include/torch/csrc/tensor/*.h",
        "include/torch/csrc/lazy/backend/*.h",
        "include/torch/csrc/lazy/core/*.h",
        "include/torch/csrc/lazy/core/internal_ops/*.h",
        "include/torch/csrc/lazy/core/ops/*.h",
        "include/torch/csrc/lazy/python/python_util.h",
        "include/torch/csrc/lazy/ts_backend/*.h",
        "include/torch/csrc/xpu/*.h",
        "include/pybind11/*.h",
        "include/pybind11/detail/*.h",
        "include/pybind11/eigen/*.h",
        "include/TH/*.h*",
        "include/TH/generic/*.h*",
        "include/THC/*.cuh",
        "include/THC/*.h*",
        "include/THC/generic/*.h",
        "include/THH/*.cuh",
        "include/THH/*.h*",
        "include/THH/generic/*.h",
        "include/sleef.h",
        "_inductor/codegen/*.h",
        "_inductor/codegen/aoti_runtime/*.cpp",
        "_export/serde/*.yaml",
        "share/cmake/ATen/*.cmake",
        "share/cmake/Caffe2/*.cmake",
        "share/cmake/Caffe2/public/*.cmake",
        "share/cmake/Caffe2/Modules_CUDA_fix/*.cmake",
        "share/cmake/Caffe2/Modules_CUDA_fix/upstream/*.cmake",
        "share/cmake/Caffe2/Modules_CUDA_fix/upstream/FindCUDA/*.cmake",
        "share/cmake/Gloo/*.cmake",
        "share/cmake/Tensorpipe/*.cmake",
        "share/cmake/Torch/*.cmake",
        "utils/benchmark/utils/*.cpp",
        "utils/benchmark/utils/valgrind_wrapper/*.cpp",
        "utils/benchmark/utils/valgrind_wrapper/*.h",
        "utils/model_dump/skeleton.html",
        "utils/model_dump/code.js",
        "utils/model_dump/*.mjs",
    ]

    if get_cmake_cache_vars()["BUILD_CAFFE2"]:
        torch_package_data.extend(
            [
                "include/caffe2/**/*.h",
                "include/caffe2/utils/*.h",
                "include/caffe2/utils/**/*.h",
            ]
        )
    if get_cmake_cache_vars()["USE_TENSORPIPE"]:
        torch_package_data.extend(
            [
                "include/tensorpipe/*.h",
                "include/tensorpipe/channel/*.h",
                "include/tensorpipe/channel/basic/*.h",
                "include/tensorpipe/channel/cma/*.h",
                "include/tensorpipe/channel/mpt/*.h",
                "include/tensorpipe/channel/xth/*.h",
                "include/tensorpipe/common/*.h",
                "include/tensorpipe/core/*.h",
                "include/tensorpipe/transport/*.h",
                "include/tensorpipe/transport/ibv/*.h",
                "include/tensorpipe/transport/shm/*.h",
                "include/tensorpipe/transport/uv/*.h",
            ]
        )
    torchgen_package_data = [
        # Recursive glob doesn't work in setup.py,
        # https://github.com/pypa/setuptools/issues/1806
        # To make this robust we should replace it with some code that
        # returns a list of everything under packaged/
        "packaged/ATen/*",
        "packaged/ATen/native/*",
        "packaged/ATen/templates/*",
        "packaged/autograd/*",
        "packaged/autograd/templates/*",
    ]
    setup(
        name=package_name,
        version=version,
        description=(
            "Tensors and Dynamic neural networks in "
            "Python with strong GPU acceleration"
        ),
        long_description=long_description,
        long_description_content_type="text/markdown",
        ext_modules=extensions,
        cmdclass=cmdclass,
        packages=packages,
        entry_points=entry_points,
        install_requires=install_requires,
        extras_require=extras_require,
        package_data={
            "torch": torch_package_data,
            "torchgen": torchgen_package_data,
            "caffe2": [
                "python/serialized_test/data/operator_test/*.zip",
            ],
        },
        url="https://pytorch.org/",
        download_url="https://github.com/pytorch/pytorch/tags",
        author="PyTorch Team",
        author_email="packages@pytorch.org",
        python_requires=f">={python_min_version_str}",
        # PyPI package information.
        classifiers=[
            "Development Status :: 5 - Production/Stable",
            "Intended Audience :: Developers",
            "Intended Audience :: Education",
            "Intended Audience :: Science/Research",
            "License :: OSI Approved :: BSD License",
            "Topic :: Scientific/Engineering",
            "Topic :: Scientific/Engineering :: Mathematics",
            "Topic :: Scientific/Engineering :: Artificial Intelligence",
            "Topic :: Software Development",
            "Topic :: Software Development :: Libraries",
            "Topic :: Software Development :: Libraries :: Python Modules",
            "Programming Language :: C++",
            "Programming Language :: Python :: 3",
        ]
        + [
            f"Programming Language :: Python :: 3.{i}"
            for i in range(python_min_version[1], version_range_max)
        ],
        license="BSD-3",
        keywords="pytorch, machine learning",
    )
    if EMIT_BUILD_WARNING:
        print_box(build_update_message)


if __name__ == "__main__":
    main()<|MERGE_RESOLUTION|>--- conflicted
+++ resolved
@@ -1117,8 +1117,6 @@
         "fsspec",
         'mkl>=2021.1.1,<=2021.4.0; platform_system == "Windows"',
     ]
-<<<<<<< HEAD
-=======
 
     use_prioritized_text = str(os.getenv("USE_PRIORITIZED_TEXT_FOR_LD", ""))
     if (
@@ -1144,7 +1142,6 @@
         os.environ["CXXFLAGS"] = (
             os.getenv("CXXFLAGS", "") + " -ffunction-sections -fdata-sections"
         )
->>>>>>> 22ba180e
 
     # Parse the command line and check the arguments before we proceed with
     # building deps and setup. We need to set values so `--help` works.
