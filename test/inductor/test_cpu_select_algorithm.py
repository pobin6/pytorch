# Owner(s): ["oncall: cpu inductor"]
import contextlib
import functools
import logging
import os
import sys
import unittest
from typing import Optional
from unittest.mock import patch

import torch
import torch._dynamo.config
import torch._dynamo.config as dynamo_config
import torch._inductor.config as inductor_config
import torch._inductor.select_algorithm as select_algorithm
from torch._dynamo.utils import counters
from torch._inductor import test_operators
from torch._inductor.cpu_vec_isa import VecAMX
from torch._inductor.test_case import run_tests, TestCase
from torch.testing._internal.common_device_type import (
    dtypes,
    instantiate_device_type_tests,
)
from torch.testing._internal.common_quantization import _generate_qdq_quantized_model
from torch.testing._internal.common_quantized import (
    _calculate_dynamic_per_channel_qparams,
)
from torch.testing._internal.common_utils import (
    IS_MACOS,
    parametrize,
    skipIfWindows,
    TEST_MKL,
)
<<<<<<< HEAD


log = logging.getLogger(__name__)
=======
>>>>>>> 9b2e453e


try:
    try:
        from . import test_cpu_repro, test_torchinductor
    except ImportError:
        import test_cpu_repro  # @manual=fbcode//caffe2/test/inductor:test_cpu_repro-library
        import test_torchinductor  # @manual=fbcode//caffe2/test/inductor:test_inductor-library
except unittest.SkipTest:
    if __name__ == "__main__":
        sys.exit(0)
    raise

check_model = test_torchinductor.check_model
set_num_threads = test_cpu_repro.set_num_threads

aten = torch.ops.aten


def patches(fn):
    def skip_cache(self, choices, name, key, benchmark):
        if benchmark is None:
            return {}
        timings = benchmark(choices)
        for choice, timing in timings.items():
            if isinstance(choice, select_algorithm.ExternKernelCaller):
                # we intentionally make ATEN kernel slower to cover the cases
                # where template kernels are always chosen with fusions applied
                # and correctness checks at runtime.
                timings[choice] = timing * 1000
        return timings

    for patcher in [
        dynamo_config.patch(verbose=True),
        dynamo_config.patch(inline_inbuilt_nn_modules=True),
        inductor_config.patch(
            debug=True,
            max_autotune=True,
            epilogue_fusion=True,
            max_autotune_gemm_backends="CPP,ATEN",
        ),
        patch.object(select_algorithm, "VERIFY", dict(atol=1e-4, rtol=1e-4)),
        patch.object(select_algorithm.AlgorithmSelectorCache, "lookup", skip_cache),
    ]:
        fn = patcher(fn)

    @functools.wraps(fn)
    def wrapped(*args, **kwargs):
        counters.clear()
        torch.manual_seed(12345)
        return fn(*args, **kwargs)

    return wrapped


@contextlib.contextmanager
def verify(dtype):
    # For bfloat16 and half, we have to relax the tolerance
    # due to the difference associave orders in different
    # kernel implementations
    atol, rtol = 1e-4, 1e-4
    if dtype == torch.half or dtype == torch.bfloat16:
        atol, rtol = 1e-2, 1e-2
    with patch.object(select_algorithm, "VERIFY", dict(atol=atol, rtol=rtol)):
        yield atol, rtol


def _get_epilogue(epilogue: str, other: Optional[torch.Tensor] = None):
    if epilogue == "none":
        return lambda x: x
    elif epilogue == "relu":
        return torch.nn.ReLU()
    elif epilogue == "gelu":
        return torch.nn.GELU()
    elif epilogue == "silu":
        return torch.nn.SiLU()
    elif epilogue == "sigmoid":
        return torch.nn.Sigmoid()
    elif epilogue == "tanh":
        return torch.nn.Tanh()
    elif epilogue == "hardswish":
        return torch.nn.Hardswish()
    elif epilogue == "hardsigmoid":
        return torch.nn.Hardsigmoid()
    elif epilogue == "leaky_relu":
        return torch.nn.LeakyReLU()
    elif epilogue == "hardtanh":
        return torch.nn.Hardtanh()
    elif epilogue == "add":
        return lambda x: x + other
    elif epilogue == "sub":
        return lambda x: x - other
    elif epilogue == "mul":
        return lambda x: x * other
    elif epilogue == "div":
        return lambda x: x / other


class BaseTestSelectAlgorithm(TestCase):
    def _check_amx_counter(self, vec_amx):
        if vec_amx:
            self.assertTrue(counters["inductor"]["cpp_micro_gemm_amx_counter"] > 0)
        else:
            self.assertEqual(counters["inductor"]["cpp_micro_gemm_amx_counter"], 0)


class TestSelectAlgorithm(BaseTestSelectAlgorithm):
    common = check_model

    @inductor_config.patch({"freezing": True})
    @patches
    @torch.no_grad
    @unittest.skipIf(not TEST_MKL, "Test requires MKL")
    @parametrize("batch_size", (1, 2, 1000))
    @parametrize("in_features", (1, 1000))
    @parametrize("out_features", (1, 1024))
    @parametrize("bias", (True, False))
    @parametrize("input_3d", (True, False))
    @dtypes(torch.float, torch.bfloat16, torch.half)
    def test_linear_static_shapes(
        self, batch_size, in_features, out_features, bias, input_3d, dtype
    ):
        class M(torch.nn.Module):
            def __init__(self, bias):
                super().__init__()
                self.linear = torch.nn.Linear(in_features, out_features, bias)

            def forward(self, x):
                return self.linear(x)

        counters.clear()
        mod = M(bias=bias).to(dtype=dtype).eval()
        B = (2, batch_size) if input_3d else (batch_size,)
        v = torch.randn(*B, in_features).to(dtype=dtype)
        with verify(dtype) as (atol, rtol):
            self.common(mod, (v,), atol=atol, rtol=rtol)
        if (
            counters["inductor"]["decompose_mm"] > 0
            or counters["inductor"]["decompose_addmm"] > 0
        ):
            # This is a special case where we go directly with vectorized codegen
            self.assertEqual(counters["inductor"]["select_algorithm_autotune"], 0)
        else:
            self.assertEqual(counters["inductor"]["select_algorithm_autotune"], 1)

    @inductor_config.patch({"freezing": True})
    @patches
    @torch.no_grad
    @unittest.skipIf(not TEST_MKL, "Test requires MKL")
    @parametrize("in_features", (1000,))
    @parametrize("out_features", (1024,))
    @parametrize("bias", (True,))
    @dtypes(
        torch.float,
    )
    def test_linear_wgt_multi_users(self, in_features, out_features, bias, dtype):
        class M(torch.nn.Module):
            def __init__(self, bias):
                super().__init__()
                self.embeddings = torch.nn.Embedding(out_features, in_features)
                self.linear = torch.nn.Linear(in_features, out_features, bias)
                self.linear.weight = self.embeddings.weight

            def forward(self, x):
                x = self.embeddings(x)
                return self.linear(x)

        counters.clear()
        mod = M(bias=bias).to(dtype=dtype).eval()
        v = torch.LongTensor([[1, 2, 4, 5], [4, 3, 2, 9]])
        with verify(dtype) as (atol, rtol):
            self.common(mod, (v,), atol=atol, rtol=rtol)
        self.assertEqual(counters["inductor"]["select_algorithm_autotune"], 1)

    @inductor_config.patch({"freezing": True})
    @patches
    @torch.no_grad
    @unittest.skipIf(not TEST_MKL, "Test requires MKL")
    @parametrize("bias", (True, False))
    @dtypes(torch.float)
    def test_linear_input_transpose(self, bias, dtype):
        batch_size = 384
        in_features = 196
        out_features = 384

        class M(torch.nn.Module):
            def __init__(self, bias):
                super().__init__()
                self.linear = torch.nn.Linear(in_features, out_features, bias)

            @torch.compile
            def forward(self, x):
                return self.linear(x)

        counters.clear()
        mod = M(bias=bias).to(dtype=dtype).eval()
        v = torch.randn(in_features, batch_size).to(dtype=dtype)
        self.common(mod, (v.transpose(0, 1),))
        # TODO(jgong5): support transposed input
        self.assertEqual(counters["inductor"]["select_algorithm_autotune"], 0)

    @inductor_config.patch({"freezing": True})
    @patches
    @torch.no_grad
    @unittest.skipIf(not TEST_MKL, "Test requires MKL")
    @parametrize("batch_size", (384,))
    @parametrize("in_features", (196,))
    @parametrize("out_features", (384, 385))
    @parametrize("bias", (True, False))
    @parametrize(
        "epilogue",
        (
            "relu",
            "gelu",
            "silu",
            "sigmoid",
            "tanh",
            "hardswish",
            "hardsigmoid",
            "leaky_relu",
            "hardtanh",
            "add",
            "sub",
            "mul",
            "div",
        ),
    )
    @dtypes(torch.float, torch.bfloat16, torch.half)
    @torch.fx.experimental._config.patch(use_duck_shape=False)
    def test_linear_with_pointwise(
        self, batch_size, in_features, out_features, bias, epilogue, dtype
    ):
        class M(torch.nn.Module):
            def __init__(self, bias, epilogue, other):
                super().__init__()
                self.linear = torch.nn.Linear(in_features, out_features, bias)
                self.epilogue = _get_epilogue(epilogue, other)

            def forward(self, x):
                return self.epilogue(self.linear(x))

        # TODO: debug utils, safe to remove in Oct 2024
        if inductor_config.is_fbcode():
            log.warning(
                f"DEBUG: torch.backends.mkl.is_available() is {torch.backends.mkl.is_available()}, "  # noqa: G004
                f"torch.ops.mkldnn._is_mkldnn_fp16_supported() is {torch.ops.mkldnn._is_mkldnn_fp16_supported()}, "
                f"torch.ops.mkldnn._is_mkldnn_bf16_supported() is {torch.ops.mkldnn._is_mkldnn_bf16_supported()}, "
                f"inductor_config.freezing is {inductor_config.freezing}, "
                f"mkldnn._is_mkldnn_acl_supported() is {torch.ops.mkldnn._is_mkldnn_acl_supported()}, "
                f"torch._C.has_mkl is {torch._C.has_mkl}, "
                f"PYTORCH_TEST_FBCODE is {os.getenv('PYTORCH_TEST_FBCODE')}, "
                f"PYTORCH_TEST_REMOTE_GPU is {os.getenv('PYTORCH_TEST_REMOTE_GPU')}, "
            )

        counters.clear()
        v = torch.randn(batch_size, in_features).to(dtype=dtype)
        u = torch.randn(batch_size, out_features).to(dtype=dtype)
        mod = M(bias=bias, epilogue=epilogue, other=u).to(dtype=dtype).eval()
        with verify(dtype) as (atol, rtol):
            self.common(mod, (v,), atol=atol, rtol=rtol)
        self.assertEqual(counters["inductor"]["select_algorithm_autotune"], 1)
        if (
            (
                (
                    dtype == torch.bfloat16
                    and torch.ops.mkldnn._is_mkldnn_bf16_supported()
                )
                or (
                    dtype == torch.float16
                    and torch.ops.mkldnn._is_mkldnn_fp16_supported()
                )
            )
            and epilogue != "mul"
            and epilogue != "div"
            or (
                dtype in (torch.float16, torch.bfloat16)
                and epilogue == "add"
                and not bias
            )
            or (
                dtype == torch.float32
                and epilogue == "add"
                and not bias
                and dynamo_config.dynamic_shapes
                and not dynamo_config.assume_static_by_default
            )
        ):
            # Several scenarios where epilogue fusion is not counted in:
            # 1. For bfloat16, the epilogue fusion is part of the template,
            #    not fused via scheduler. This will also be true for float16 when
            #    hardware has the float16 instruction. The exception is mul or
            #    div fusion which is not supported for oneDNN linear.
            # 2. For bfloat16/float16, when oneDNN linear is not applied, linear w/o bias
            #    plus epilogue add is treated as linear w/ bias.
            # 3. For float32, when dynamic shapes is enabled, mkl linear is not applied.
            #    and linear w/o bias plus epilogue add is treated as addmm.
            self.assertEqual(counters["inductor"]["cpp_epilogue_fusion_counter"], 0)
        else:
            self.assertEqual(counters["inductor"]["cpp_epilogue_fusion_counter"], 1)

    @inductor_config.patch({"freezing": True})
    @patches
    @torch.no_grad
    @unittest.skipIf(not TEST_MKL, "Test requires MKL")
    @parametrize("batch_size", (384,))
    @parametrize("in_features", (196,))
    @parametrize("out_features", (128, 129))
    @parametrize("bias", (True, False))
    @parametrize(
        "epilogue",
        (
            "none",
            "relu",
            "add",
            "sub",
            "mul",
        ),
    )
    @dtypes(torch.float, torch.bfloat16, torch.half)
    def test_linear_with_transpose(
        self, batch_size, in_features, out_features, bias, epilogue, dtype
    ):
        class M(torch.nn.Module):
            def __init__(self, bias, epilogue, other):
                super().__init__()
                self.epilogue = _get_epilogue(epilogue, other)
                self.linear = torch.nn.Linear(in_features, out_features, bias)

            def forward(self, x, y):
                return self.epilogue(self.linear(x)).transpose(0, 1) + y

        counters.clear()
        v = torch.randn(batch_size, in_features).to(dtype=dtype)
        u = torch.randn(out_features, batch_size).to(dtype=dtype)
        other = torch.randn(batch_size, out_features).to(dtype=dtype)
        mod = M(bias=bias, epilogue=epilogue, other=other).to(dtype=dtype).eval()
        with verify(dtype) as (atol, rtol):
            self.common(mod, (v, u), atol=atol, rtol=rtol)
        self.assertEqual(counters["inductor"]["select_algorithm_autotune"], 1)
        self.assertEqual(counters["inductor"]["cpp_epilogue_fusion_counter"], 1)

    @inductor_config.patch({"freezing": True})
    @patches
    @torch.no_grad
    @parametrize("batch_size", (1,))
    @parametrize("in_features", (16,))
    @parametrize("image_size", (18,))
    @parametrize("out_features", (32,))
    @parametrize(
        "bias",
        (
            False,
            True,
        ),
    )
    @parametrize(
        "has_non_epilogue_users",
        (
            True,
            False,
        ),
    )
    @dtypes(torch.bfloat16)
    def test_linear_with_permute(
        self,
        batch_size,
        in_features,
        image_size,
        out_features,
        bias,
        has_non_epilogue_users,
        dtype,
    ):
        # Reproducer from the convnext model in timm
        class M(torch.nn.Module):
            def __init__(self, bias, has_non_epilogue_users):
                super().__init__()
                self.linear = torch.nn.Linear(in_features, out_features, bias)
                self._frozen_param398 = torch.randn(batch_size, out_features, 1, 1)
                self.conv = torch.nn.Conv2d(
                    out_features,
                    out_features,
                    kernel_size=7,
                    padding=3,
                    groups=out_features,
                )
                self.linear2 = torch.nn.Linear(out_features, out_features, bias)
                self._frozen_param400 = torch.randn(batch_size, out_features, 1, 1)
                self.has_non_epilogue_users = has_non_epilogue_users

            def forward(self, mul_272, _convolution_pointwise_default_31):
                out1 = torch.ops.prims.convert_element_type.default(
                    mul_272, torch.bfloat16
                )
                mul_272 = None

                _linear_pointwise_default_131 = self.linear(out1)
                permute_188 = torch.ops.aten.permute.default(
                    _linear_pointwise_default_131, [0, 3, 1, 2]
                )

                mul_273 = torch.ops.aten.mul.Tensor(permute_188, self._frozen_param398)
                add_187 = torch.ops.aten.add.Tensor(
                    mul_273, _convolution_pointwise_default_31
                )
                convert_element_type_847 = torch.ops.prims.convert_element_type.default(
                    add_187, torch.bfloat16
                )
                _convolution_pointwise_default_29 = self.conv(convert_element_type_847)
                permute_189 = torch.ops.aten.permute.default(
                    _convolution_pointwise_default_29, [0, 2, 3, 1]
                )
                permute_189 = self.linear2(permute_189)
                permute_189 = torch.ops.aten.permute.default(permute_189, [0, 3, 1, 2])
                permute_189 = torch.ops.aten.mul.Tensor(
                    permute_189, self._frozen_param400
                )
                # If template_buffer will be used by nodes other than the epilogue nodes,
                # we can't alias the template_buffer with the Y buffer.
                if self.has_non_epilogue_users:
                    add_191 = torch.ops.aten.add.Tensor(permute_189, add_187)
                    return add_191
                return permute_189

        view_12 = torch.randn(batch_size, image_size, image_size, in_features)
        _convolution_pointwise_default_31 = torch.randn(
            batch_size, out_features, image_size, image_size
        ).to(memory_format=torch.channels_last)

        mod = M(bias=bias, has_non_epilogue_users=has_non_epilogue_users).eval()
        with verify(dtype) as (atol, rtol), torch.cpu.amp.autocast():
            self.common(
                mod,
                (
                    view_12,
                    _convolution_pointwise_default_31,
                ),
                atol=atol,
                rtol=rtol,
            )
        self.assertEqual(counters["inductor"]["select_algorithm_autotune"], 2)
        self.assertEqual(counters["inductor"]["cpp_epilogue_fusion_counter"], 2)

    @inductor_config.patch({"freezing": True})
    @patches
    @torch.no_grad
    @unittest.skipIf(not TEST_MKL, "Test requires MKL")
    @parametrize("batch_size", (8,))
    @parametrize("in_features", (3,))
    @parametrize("linear_in_features", (384,))
    @parametrize("out_features", (196,))
    @parametrize("bias", (True,))
    @dtypes(torch.float)
    def test_linear_with_input_of_flexible_layout(
        self, batch_size, in_features, linear_in_features, out_features, bias, dtype
    ):
        # Reproducer from the resmlp_12_224 model in timm
        flatten_BS = int(batch_size * linear_in_features)

        class M(torch.nn.Module):
            def __init__(self, bias):
                super().__init__()
                self.conv = torch.nn.Conv2d(
                    in_features,
                    linear_in_features,
                    kernel_size=16,
                    padding=0,
                    stride=16,
                    dilation=1,
                    groups=1,
                )
                self._frozen_param151 = torch.randn(1, 1, linear_in_features)
                self._frozen_param3 = torch.randn(1, 1, linear_in_features)
                self._frozen_param2 = torch.randn(linear_in_features)

                self.linear = torch.nn.Linear(out_features, out_features, bias)

            def forward(self, arg150_1):
                _convolution_pointwise_default = self.conv(arg150_1)
                view_73 = torch.ops.aten.reshape.default(
                    _convolution_pointwise_default,
                    [batch_size, linear_in_features, out_features],
                )
                _convolution_pointwise_default = None
                permute_62 = torch.ops.aten.permute.default(view_73, [0, 2, 1])
                view_73 = None
                mul_111 = torch.ops.aten.mul.Tensor(self._frozen_param151, permute_62)
                add_73 = torch.ops.aten.add.Tensor(self._frozen_param3, mul_111)
                permute_63 = torch.ops.aten.permute.default(add_73, [0, 2, 1])
                add_73 = None
                view_74 = torch.ops.aten.reshape.default(
                    permute_63, [flatten_BS, out_features]
                )
                permute_63 = None
                _mkl_linear_36 = self.linear(view_74)
                view_75 = torch.ops.aten.reshape.default(
                    _mkl_linear_36, [batch_size, linear_in_features, out_features]
                )
                _mkl_linear_36 = None
                permute_65 = torch.ops.aten.permute.default(view_75, [0, 2, 1])
                view_75 = None
                mul_112 = torch.ops.aten.mul.Tensor(self._frozen_param2, permute_65)
                _frozen_param2 = permute_65 = None
                add_74 = torch.ops.aten.add.Tensor(permute_62, mul_112)
                permute_62 = mul_112 = None
                return add_74

        v = torch.randn(batch_size, in_features, 224, 224).to(dtype=dtype)
        mod = M(bias=bias).to(dtype=dtype).eval()
        with verify(dtype) as (atol, rtol):
            self.common(mod, (v,), atol=atol, rtol=rtol)
        self.assertEqual(counters["inductor"]["select_algorithm_autotune"], 1)
        self.assertEqual(counters["inductor"]["cpp_epilogue_fusion_counter"], 1)

    @inductor_config.patch({"freezing": True})
    @patches
    @torch.no_grad
    @unittest.skipIf(not TEST_MKL, "Test requires MKL")
    @parametrize("batch_size", (8,))
    @parametrize("in_features", (128,))
    @parametrize("size_0", (4,))
    @parametrize("size_1", (14,))
    @parametrize("out_features", (512,))
    @parametrize("out_features_conv", (256,))
    @parametrize(
        "bias",
        (
            False,
            True,
        ),
    )
    @parametrize(
        "epilogue",
        (
            False,
            True,
        ),
    )
    @dtypes(torch.float32)
    def test_linear_unsupported_epilogue_fusion(
        self,
        batch_size,
        in_features,
        size_0,
        size_1,
        out_features,
        out_features_conv,
        bias,
        epilogue,
        dtype,
    ):
        img_size_0 = int(size_0 * size_0)
        img_size_1 = int(size_1 * size_1)
        conv_shape = int(size_0 * size_1)
        flatten_BS = int(batch_size * size_0 * size_0 * size_1 * size_1)

        # Reproducer from the jx_nest_base model in timm
        class M(torch.nn.Module):
            def __init__(self, bias):
                super().__init__()
                self.linear1 = torch.nn.Linear(in_features, in_features, bias=bias)
                self.linear2 = torch.nn.Linear(out_features, in_features, bias=bias)
                self.conv = torch.nn.Conv2d(
                    in_features,
                    out_features_conv,
                    kernel_size=3,
                    padding=1,
                    stride=1,
                    dilation=1,
                    groups=1,
                )
                self.epilogue = epilogue

            def forward(self, mul_239, view_425, add_184):
                _mkl_linear_91 = self.linear1(view_425)
                view_426 = torch.ops.aten.reshape.default(
                    _mkl_linear_91, [batch_size, img_size_0, img_size_1, in_features]
                )
                _mkl_linear_91 = None
                add_187 = torch.ops.aten.add.Tensor(add_184, view_426)
                add_184 = view_426 = None
                view_429 = torch.ops.aten.reshape.default(
                    mul_239, [flatten_BS, out_features]
                )
                mul_239 = None

                _mkl_linear_89 = self.linear2(view_429)
                if self.epilogue:
                    _mkl_linear_89 = torch.pow(_mkl_linear_89, 2)
                    _mkl_linear_89 = test_operators.realize(_mkl_linear_89)

                view_430 = torch.ops.aten.reshape.default(
                    _mkl_linear_89, [batch_size, img_size_0, img_size_1, in_features]
                )
                _mkl_linear_89 = None

                add_191 = torch.ops.aten.add.Tensor(add_187, view_430)
                add_187 = view_430 = None

                view_431 = torch.ops.aten.reshape.default(
                    add_191, [batch_size, size_0, size_0, size_1, size_1, in_features]
                )
                add_191 = None
                permute_203 = torch.ops.aten.permute.default(
                    view_431, [0, 1, 3, 2, 4, 5]
                )
                view_431 = None
                clone_188 = torch.ops.aten.clone.default(
                    permute_203, memory_format=torch.contiguous_format
                )
                permute_203 = None
                view_432 = torch.ops.aten.reshape.default(
                    clone_188, [batch_size, conv_shape, conv_shape, in_features]
                )
                clone_188 = None
                permute_204 = torch.ops.aten.permute.default(view_432, [0, 3, 1, 2])
                view_432 = None

                _convolution_pointwise_default_1 = self.conv(permute_204)

                return _convolution_pointwise_default_1

        mul_239 = torch.randn(batch_size, img_size_0, img_size_1, out_features)
        view_425 = torch.randn(flatten_BS, in_features)
        add_184 = torch.randn(batch_size, img_size_0, img_size_1, in_features)
        mod = M(bias=bias).eval()
        with verify(dtype) as (atol, rtol), torch.cpu.amp.autocast(
            enabled=dtype == torch.bfloat16
        ):
            self.common(
                mod,
                (
                    mul_239,
                    view_425,
                    add_184,
                ),
                atol=atol,
                rtol=rtol,
            )
        self.assertEqual(counters["inductor"]["select_algorithm_autotune"], 2)
        # TODO: change cpp_epilogue_fusion_counter to 1 once supported
        self.assertEqual(
            counters["inductor"]["cpp_epilogue_fusion_counter"], 1 if epilogue else 0
        )

    @inductor_config.patch({"freezing": True})
    @patches
    @torch.no_grad
    @unittest.skipIf(not TEST_MKL, "Test requires MKL")
    @parametrize("batch_size", (384,))
    @parametrize("in_features", (196,))
    @parametrize("out_features", (384, 385))
    @parametrize("bias", (True, False))
    @parametrize(
        "unary",
        ("relu",),
    )
    @parametrize(
        "binary",
        (
            "add",
            "sub",
            "mul",
            "div",
        ),
    )
    @dtypes(torch.float, torch.bfloat16, torch.half)
    def test_linear_with_unary_binary(
        self, batch_size, in_features, out_features, bias, unary, binary, dtype
    ):
        class M(torch.nn.Module):
            def __init__(self, bias, unary, binary, other):
                super().__init__()
                self.linear = torch.nn.Linear(in_features, out_features, bias)
                self.unary = _get_epilogue(unary)
                self.binary = _get_epilogue(binary, other)

            def forward(self, x):
                return self.binary(self.unary(self.linear(x)))

        counters.clear()
        v = torch.randn(batch_size, in_features).to(dtype=dtype)
        u = torch.randn(batch_size, out_features).to(dtype=dtype)
        mod = M(bias=bias, unary=unary, binary=binary, other=u).to(dtype=dtype).eval()
        with verify(dtype) as (atol, rtol):
            self.common(mod, (v,), atol=atol, rtol=rtol)
        self.assertEqual(counters["inductor"]["select_algorithm_autotune"], 1)
        self.assertEqual(counters["inductor"]["cpp_epilogue_fusion_counter"], 1)

    @inductor_config.patch({"freezing": True})
    @patches
    @torch.no_grad
    @unittest.skipIf(not TEST_MKL, "Test requires MKL")
    @parametrize("batch_size", (384,))
    @parametrize("in_features", (196,))
    @parametrize("out_features", (384,))
    @parametrize("bias", (True, False))
    @parametrize(
        "binary",
        ("add",),
    )
    @dtypes(torch.float, torch.bfloat16, torch.half)
    def test_linear_with_binary_input_3d(
        self, batch_size, in_features, out_features, bias, binary, dtype
    ):
        class M(torch.nn.Module):
            def __init__(self, bias, binary, other):
                super().__init__()
                self.linear = torch.nn.Linear(in_features, out_features, bias)
                self.binary = _get_epilogue(binary, other)

            def forward(self, x):
                return self.binary(self.linear(x))

        counters.clear()
        B = (2, batch_size)
        v = torch.randn(*B, in_features).to(dtype=dtype)
        u = torch.randn(*B, out_features).to(dtype=dtype)
        mod = M(bias=bias, binary=binary, other=u).to(dtype=dtype).eval()
        with verify(dtype) as (atol, rtol):
            self.common(mod, (v,), atol=atol, rtol=rtol)
        self.assertEqual(counters["inductor"]["select_algorithm_autotune"], 1)

    @inductor_config.patch({"freezing": True})
    @patches
    @torch.no_grad
<<<<<<< HEAD
=======
    @unittest.skipIf(not TEST_MKL, "Test requires MKL")
    @set_num_threads(1)
    @dynamo_config.patch({"dynamic_shapes": True, "assume_static_by_default": False})
    @parametrize("batch_size", (256,))
    @parametrize("in_features", (3,))
    @parametrize("out_features", (1024,))
    @parametrize("out_features2", (2,))
    @parametrize("bias", (True, False))
    @dtypes(torch.float)
    def test_linear_local_and_global_buffer_dynamic_shapes(
        self, batch_size, in_features, out_features, out_features2, bias, dtype
    ):
        # Reproducer from soft_actor_critic
        class M(torch.nn.Module):
            def __init__(self, bias):
                super().__init__()
                self.linear = torch.nn.Linear(in_features, out_features, bias)
                self.linear1 = torch.nn.Linear(out_features, out_features, bias)
                self.linear2 = torch.nn.Linear(out_features, out_features2, bias)

            def forward(self, arg7_1):
                addmm_3 = self.linear(arg7_1)
                relu_2 = torch.ops.aten.relu.default(addmm_3)

                addmm_4 = self.linear1(relu_2)
                relu_3 = torch.ops.aten.relu.default(addmm_4)

                addmm_5 = self.linear2(relu_3)

                split_1 = torch.ops.aten.split.Tensor(addmm_5, 1, 1)
                getitem_2 = split_1[0]
                getitem_3 = split_1[1]

                tanh_1 = torch.ops.aten.tanh.default(getitem_3)

                add_62 = torch.ops.aten.add.Tensor(tanh_1, 1)

                mul_36 = torch.ops.aten.mul.Tensor(add_62, 6.0)
                add_69 = torch.ops.aten.add.Tensor(mul_36, -10.0)

                exp_1 = torch.ops.aten.exp.default(add_69)
                return (getitem_2, exp_1)

        counters.clear()
        v = torch.randn(batch_size, in_features).to(dtype=dtype)
        mod = M(bias=bias).to(dtype=dtype).eval()
        with verify(dtype) as (atol, rtol):
            self.common(mod, (v,), atol=atol, rtol=rtol)
        self.assertEqual(counters["inductor"]["select_algorithm_autotune"], 3)
        self.assertEqual(counters["inductor"]["cpp_epilogue_fusion_counter"], 2)

    @inductor_config.patch({"freezing": True})
    @patches
    @torch.no_grad
>>>>>>> 9b2e453e
    @parametrize("batch_size", (1024,))
    @parametrize("in_features", (1024,))
    @parametrize("out_features", (1024, 1025))
    @parametrize("bias", (True, False))
    @dtypes(torch.bfloat16)
    def test_linear_amx(self, batch_size, in_features, out_features, bias, dtype):
        class M(torch.nn.Module):
            def __init__(self, bias):
                super().__init__()
                self.linear = torch.nn.Linear(in_features, out_features, bias)

            def forward(self, x):
                return self.linear(x)

        counters.clear()
        v = torch.randn(batch_size, in_features).to(dtype=dtype)
        mod = M(bias=bias).to(dtype=dtype).eval()
        with verify(dtype) as (atol, rtol):
            self.common(mod, (v,), atol=atol, rtol=rtol)
        self.assertEqual(counters["inductor"]["select_algorithm_autotune"], 1)
        vec_amx = VecAMX()
        self._check_amx_counter(vec_amx)

    @inductor_config.patch({"freezing": True})
    @patches
    @torch.no_grad
    @unittest.skipIf(not TEST_MKL, "Test requires MKL")
    @parametrize("batch_size", (8,))
    @parametrize("in_features", (128,))
    @parametrize("in_features_2", (196,))
    @parametrize("out_features", (256,))
    @parametrize(
        "bias",
        (True,),
    )
    @dtypes(torch.float32)
    def test_linear_with_multiple_reindexers(
        self,
        batch_size,
        in_features,
        in_features_2,
        out_features,
        bias,
        dtype,
    ):
        flatten_BS = int(batch_size * in_features_2)

        # Reproducer from the levit_128 model in timm
        class M(torch.nn.Module):
            def __init__(self, bias):
                super().__init__()
                self.conv = torch.nn.Conv2d(
                    64,
                    128,
                    kernel_size=3,
                    padding=1,
                    stride=2,
                    dilation=1,
                    groups=1,
                )
                self.linear = torch.nn.Linear(in_features, out_features, bias=False)
                self._frozen_param221 = torch.randn(out_features)
                self._frozen_param389 = torch.randn(out_features)
                self._frozen_param20 = torch.randn(out_features)
                self._frozen_param21 = torch.randn(out_features)

            def forward(self, view_368):
                _mkl_linear_57 = self.linear(view_368)
                view_369 = torch.ops.aten.reshape.default(
                    _mkl_linear_57, [batch_size, in_features_2, out_features]
                )
                _mkl_linear_57 = None

                view_370 = torch.ops.aten.reshape.default(
                    view_369, [flatten_BS, out_features]
                )
                view_369 = None
                sub_85 = torch.ops.aten.sub.Tensor(view_370, self._frozen_param221)
                view_370 = _frozen_param221 = None
                mul_261 = torch.ops.aten.mul.Tensor(sub_85, self._frozen_param389)
                sub_85 = _frozen_param389 = None
                mul_262 = torch.ops.aten.mul.Tensor(mul_261, self._frozen_param20)
                mul_261 = _frozen_param20 = None
                add_219 = torch.ops.aten.add.Tensor(mul_262, self._frozen_param21)
                mul_262 = _frozen_param21 = None
                view_371 = torch.ops.aten.reshape.default(
                    add_219, [batch_size, in_features_2, out_features]
                )
                add_219 = None

                add_220 = torch.ops.aten.add.Tensor(view_371, 3)
                clamp_min_35 = torch.ops.aten.clamp_min.default(add_220, 0)
                add_220 = None
                clamp_max_35 = torch.ops.aten.clamp_max.default(clamp_min_35, 6)
                clamp_min_35 = None
                mul_263 = torch.ops.aten.mul.Tensor(view_371, clamp_max_35)
                view_371 = clamp_max_35 = None
                div_51 = torch.ops.aten.div.Tensor(mul_263, 6)
                mul_263 = None

                return div_51

        view_368 = torch.randn(flatten_BS, in_features)

        mod = M(bias=bias).eval()
        with verify(dtype) as (atol, rtol):
            self.common(
                mod,
                (view_368,),
                atol=atol,
                rtol=rtol,
            )
        self.assertEqual(counters["inductor"]["select_algorithm_autotune"], 1)
        self.assertEqual(counters["inductor"]["cpp_epilogue_fusion_counter"], 2)

    @inductor_config.patch({"freezing": True})
    @patches
    @torch.no_grad
    @parametrize("batch_size", (384,))
    @parametrize("in_features", (196,))
    @parametrize("out_features", (384,))
    @parametrize("bias", (True, False))
    @dtypes(torch.bfloat16)
    def test_linear_with_embedding(
        self, batch_size, in_features, out_features, bias, dtype
    ):
        class M(torch.nn.Module):
            def __init__(self, bias):
                super().__init__()
                self.linear = torch.nn.Linear(in_features, out_features, bias).to(
                    dtype=dtype
                )
                self.emb = torch.nn.Embedding(64, out_features)

            def forward(self, idx, x):
                return self.emb(idx) + self.linear(x)

        idx = torch.randint(0, 64, (batch_size,))
        x = torch.randn(batch_size, in_features).to(dtype=dtype)
        mod = M(bias=bias).eval()
        with verify(dtype) as (atol, rtol):
            self.common(mod, (idx, x), atol=atol, rtol=rtol)
        self.assertEqual(counters["inductor"]["select_algorithm_autotune"], 1)
        self.assertEqual(counters["inductor"]["cpp_epilogue_fusion_counter"], 1)

    @inductor_config.patch({"freezing": True})
    @patches
    @torch.no_grad
    @parametrize("batch_size", (2,))
    @parametrize("in_features", (16,))
    @parametrize("seq_lens", (128,))
    @parametrize("out_features", (32,))
    @parametrize("bias", (True,))
    @dtypes(torch.bfloat16)
    def test_linear_with_indirect_indexing(
        self, batch_size, in_features, seq_lens, out_features, bias, dtype
    ):
        # Reproducer from the GPT2ForSequenceClassification model in HuggingFace
        class M(torch.nn.Module):
            def __init__(self, bias):
                super().__init__()
                self.wte = torch.nn.Embedding(128, seq_lens)
                self.wpe = torch.nn.Embedding(in_features, seq_lens)
                self.linear = torch.nn.Linear(out_features, seq_lens, bias)

            def forward(self, view_12, input_ids, view_9):
                inputs_embeds = self.wte(input_ids)

                position_ids = torch.arange(0, in_features, dtype=torch.long)
                position_ids = position_ids.unsqueeze(0)
                position_embeds = self.wpe(position_ids)

                add = inputs_embeds + position_embeds
                add_4 = view_9 + add

                _linear_pointwise_default_45 = self.linear(view_12)

                view_13 = torch.ops.aten.reshape.default(
                    _linear_pointwise_default_45, [batch_size, in_features, seq_lens]
                )
                out = torch.ops.aten.add.Tensor(add_4, view_13)

                return out

        view_12 = torch.randn(batch_size * in_features, out_features)
        input_ids = torch.randint(0, 128, (batch_size, in_features))
        view_9 = torch.randn(batch_size, in_features, seq_lens)
        mod = M(bias=bias).eval()
        with verify(dtype) as (atol, rtol), torch.cpu.amp.autocast():
            self.common(
                mod,
                (
                    view_12,
                    input_ids,
                    view_9,
                ),
                atol=atol,
                rtol=rtol,
            )
        self.assertEqual(counters["inductor"]["select_algorithm_autotune"], 1)
        self.assertEqual(counters["inductor"]["cpp_epilogue_fusion_counter"], 1)

    @inductor_config.patch({"freezing": True})
    @patches
    @torch.no_grad
    @parametrize("batch_size", (8,))
    @parametrize("in_features", (3,))
    @parametrize("in_features2", (192,))
    @parametrize("image_size", (224,))
    @parametrize("out_features", (64,))
    @parametrize(
        "bias",
        (True,),
    )
    @dtypes(torch.float32)
    def test_linear_with_in_out_buffer(
        self,
        batch_size,
        in_features,
        in_features2,
        image_size,
        out_features,
        bias,
        dtype,
    ):
        # Reproducer from the coat_lite_mini model in timm
        class M(torch.nn.Module):
            def __init__(self, bias):
                super().__init__()
                self._frozen_param398 = torch.randn(batch_size, out_features, 1, 1)
                self.conv = torch.nn.Conv2d(
                    in_features,
                    out_features,
                    kernel_size=4,
                    padding=0,
                    stride=4,
                    dilation=1,
                    groups=1,
                )
                self.conv2 = torch.nn.Conv2d(
                    out_features,
                    out_features,
                    kernel_size=3,
                    padding=1,
                    stride=1,
                    dilation=1,
                    groups=out_features,
                )

                self.conv3 = torch.nn.Conv2d(
                    16,
                    16,
                    kernel_size=3,
                    padding=1,
                    stride=1,
                    dilation=1,
                    groups=16,
                )

                self.conv4 = torch.nn.Conv2d(
                    24,
                    24,
                    kernel_size=5,
                    padding=2,
                    stride=1,
                    dilation=1,
                    groups=24,
                )

                self.conv5 = torch.nn.Conv2d(
                    24,
                    24,
                    kernel_size=7,
                    padding=3,
                    stride=1,
                    dilation=1,
                    groups=24,
                )

                self.linear = torch.nn.Linear(out_features, in_features2, bias)

                self.linear2 = torch.nn.Linear(out_features, out_features, bias)
                self._frozen_param2 = torch.randn(out_features)
                self._frozen_param3 = torch.randn(out_features)
                self._frozen_param7 = torch.randn(out_features)
                self._frozen_param8 = torch.randn(out_features)
                self._frozen_param153 = torch.randn(batch_size, 1, out_features)

            def forward(self, arg152_1):
                _convolution_pointwise_default_35 = self.conv(arg152_1)
                arg152_1 = None

                view_168 = torch.ops.aten.reshape.default(
                    _convolution_pointwise_default_35, [8, 64, 3136]
                )
                _convolution_pointwise_default_35 = None
                permute_97 = torch.ops.aten.permute.default(view_168, [0, 2, 1])
                view_168 = None
                clone_65 = torch.ops.aten.clone.default(
                    permute_97, memory_format=torch.contiguous_format
                )
                permute_97 = None
                var_mean_21 = torch.ops.aten.var_mean.correction(
                    clone_65, [2], correction=0, keepdim=True
                )
                getitem_90 = var_mean_21[0]
                getitem_91 = var_mean_21[1]
                var_mean_21 = None
                add_82 = torch.ops.aten.add.Tensor(getitem_90, 1e-05)
                getitem_90 = None
                rsqrt_21 = torch.ops.aten.rsqrt.default(add_82)
                add_82 = None
                sub_29 = torch.ops.aten.sub.Tensor(clone_65, getitem_91)
                clone_65 = getitem_91 = None
                mul_82 = torch.ops.aten.mul.Tensor(sub_29, rsqrt_21)
                sub_29 = rsqrt_21 = None
                mul_83 = torch.ops.aten.mul.Tensor(mul_82, self._frozen_param2)
                mul_82 = None
                add_83 = torch.ops.aten.add.Tensor(mul_83, self._frozen_param3)
                mul_83 = None
                _frozen_param153 = self._frozen_param153
                cat_20 = torch.ops.aten.cat.default([_frozen_param153, add_83], 1)
                _frozen_param153 = add_83 = None
                slice_111 = torch.ops.aten.slice.Tensor(cat_20, 1, 0, 1)
                slice_113 = torch.ops.aten.slice.Tensor(
                    cat_20, 1, 1, 9223372036854775807
                )
                cat_20 = None
                permute_98 = torch.ops.aten.permute.default(slice_113, [0, 2, 1])
                slice_113 = None
                view_169 = torch.ops.aten.reshape.default(permute_98, [8, 64, 56, 56])
                permute_98 = None
                _convolution_pointwise_default_34 = self.conv2(view_169)

                add_84 = torch.ops.aten.add.Tensor(
                    _convolution_pointwise_default_34, view_169
                )
                _convolution_pointwise_default_34 = view_169 = None
                view_170 = torch.ops.aten.reshape.default(add_84, [8, 64, 3136])
                add_84 = None
                permute_99 = torch.ops.aten.permute.default(view_170, [0, 2, 1])
                view_170 = None
                cat_21 = torch.ops.aten.cat.default([slice_111, permute_99], 1)
                slice_111 = permute_99 = None
                var_mean_22 = torch.ops.aten.var_mean.correction(
                    cat_21, [2], correction=0, keepdim=True
                )
                getitem_92 = var_mean_22[0]
                getitem_93 = var_mean_22[1]
                var_mean_22 = None
                add_85 = torch.ops.aten.add.Tensor(getitem_92, 1e-06)
                getitem_92 = None
                rsqrt_22 = torch.ops.aten.rsqrt.default(add_85)
                add_85 = None
                sub_30 = torch.ops.aten.sub.Tensor(cat_21, getitem_93)
                getitem_93 = None
                mul_84 = torch.ops.aten.mul.Tensor(sub_30, rsqrt_22)
                sub_30 = rsqrt_22 = None
                mul_85 = torch.ops.aten.mul.Tensor(mul_84, self._frozen_param7)
                mul_84 = None
                add_86 = torch.ops.aten.add.Tensor(mul_85, self._frozen_param8)
                mul_85 = None
                view_171 = torch.ops.aten.reshape.default(add_86, [25096, 64])
                add_86 = None

                _mkl_linear_32 = self.linear(view_171)
                view_171 = None

                view_172 = torch.ops.aten.reshape.default(
                    _mkl_linear_32, [8, 3137, 192]
                )
                _mkl_linear_32 = None
                view_173 = torch.ops.aten.reshape.default(view_172, [8, 3137, 3, 8, 8])
                view_172 = None
                permute_101 = torch.ops.aten.permute.default(view_173, [2, 0, 3, 1, 4])
                view_173 = None
                unbind_8 = torch.ops.aten.unbind.int(permute_101)
                permute_101 = None
                getitem_94 = unbind_8[0]
                getitem_95 = unbind_8[1]
                getitem_96 = unbind_8[2]
                unbind_8 = None
                clone_66 = torch.ops.aten.clone.default(
                    getitem_95, memory_format=torch.contiguous_format
                )
                getitem_95 = None
                amax_8 = torch.ops.aten.amax.default(clone_66, [2], True)
                sub_31 = torch.ops.aten.sub.Tensor(clone_66, amax_8)
                clone_66 = amax_8 = None
                exp_8 = torch.ops.aten.exp.default(sub_31)
                sub_31 = None
                sum_9 = torch.ops.aten.sum.dim_IntList(exp_8, [2], True)
                div_8 = torch.ops.aten.div.Tensor(exp_8, sum_9)
                exp_8 = sum_9 = None
                permute_102 = torch.ops.aten.permute.default(div_8, [0, 1, 3, 2])
                div_8 = None
                expand_37 = torch.ops.aten.expand.default(permute_102, [8, 8, 8, 3137])
                permute_102 = None
                view_174 = torch.ops.aten.reshape.default(expand_37, [64, 8, 3137])
                expand_37 = None
                expand_38 = torch.ops.aten.expand.default(getitem_96, [8, 8, 3137, 8])
                clone_67 = torch.ops.aten.clone.default(
                    expand_38, memory_format=torch.contiguous_format
                )
                expand_38 = None
                view_175 = torch.ops.aten.reshape.default(clone_67, [64, 3137, 8])
                clone_67 = None
                bmm_16 = torch.ops.aten.bmm.default(view_174, view_175)
                view_174 = view_175 = None
                view_176 = torch.ops.aten.reshape.default(bmm_16, [8, 8, 8, 8])
                bmm_16 = None
                expand_39 = torch.ops.aten.expand.default(getitem_94, [8, 8, 3137, 8])
                clone_68 = torch.ops.aten.clone.default(
                    expand_39, memory_format=torch.contiguous_format
                )
                expand_39 = None
                view_177 = torch.ops.aten.reshape.default(clone_68, [64, 3137, 8])
                clone_68 = None
                expand_40 = torch.ops.aten.expand.default(view_176, [8, 8, 8, 8])
                view_176 = None
                view_178 = torch.ops.aten.reshape.default(expand_40, [64, 8, 8])
                expand_40 = None
                bmm_17 = torch.ops.aten.bmm.default(view_177, view_178)
                view_177 = view_178 = None
                view_179 = torch.ops.aten.reshape.default(bmm_17, [8, 8, 3137, 8])
                bmm_17 = None
                slice_116 = torch.ops.aten.slice.Tensor(
                    getitem_94, 2, 1, 9223372036854775807
                )
                getitem_94 = None
                slice_120 = torch.ops.aten.slice.Tensor(
                    getitem_96, 2, 1, 9223372036854775807
                )
                getitem_96 = None
                permute_103 = torch.ops.aten.permute.default(slice_120, [0, 1, 3, 2])
                slice_120 = None
                view_180 = torch.ops.aten.reshape.default(permute_103, [8, 64, 56, 56])
                permute_103 = None
                split_with_sizes_8 = torch.ops.aten.split_with_sizes.default(
                    view_180, [16, 24, 24], 1
                )
                view_180 = None
                getitem_97 = split_with_sizes_8[0]
                getitem_98 = split_with_sizes_8[1]
                getitem_99 = split_with_sizes_8[2]
                split_with_sizes_8 = None

                _convolution_pointwise_default_33 = self.conv3(getitem_97)
                _convolution_pointwise_default_32 = self.conv4(getitem_98)
                _convolution_pointwise_default_31 = self.conv5(getitem_99)

                cat_22 = torch.ops.aten.cat.default(
                    [
                        _convolution_pointwise_default_33,
                        _convolution_pointwise_default_32,
                        _convolution_pointwise_default_31,
                    ],
                    1,
                )
                _convolution_pointwise_default_33 = (
                    _convolution_pointwise_default_32
                ) = _convolution_pointwise_default_31 = None
                view_181 = torch.ops.aten.reshape.default(cat_22, [8, 8, 8, 3136])
                cat_22 = None
                permute_104 = torch.ops.aten.permute.default(view_181, [0, 1, 3, 2])
                view_181 = None

                mul_86 = torch.ops.aten.mul.Tensor(slice_116, permute_104)
                slice_116 = permute_104 = None
                constant_pad_nd_8 = torch.ops.aten.constant_pad_nd.default(
                    mul_86, [0, 0, 1, 0, 0, 0], 0.0
                )
                mul_86 = None
                mul_87 = torch.ops.aten.mul.Tensor(view_179, 0.3535533905932738)
                view_179 = None
                add_87 = torch.ops.aten.add.Tensor(mul_87, constant_pad_nd_8)
                mul_87 = constant_pad_nd_8 = None
                return add_87

        view_12 = torch.randn(batch_size, in_features, image_size, image_size)

        mod = M(bias=bias).eval()
        with verify(dtype) as (atol, rtol):
            self.common(
                mod,
                (view_12,),
                atol=atol,
                rtol=rtol,
            )
        self.assertEqual(counters["inductor"]["select_algorithm_autotune"], 1)
        self.assertEqual(counters["inductor"]["cpp_epilogue_fusion_counter"], 1)

    @inductor_config.patch({"freezing": True})
    @patches
    @torch.no_grad
    @unittest.skipIf(not TEST_MKL, "Test requires MKL")
    @parametrize("batch_size", (32,))
    @parametrize("in_features", (128,))
    @parametrize("out_features", (64, 65))
    @parametrize("bias", (False, True))
    @parametrize("input_3d", (False, True))
    @dtypes(torch.float32, torch.bfloat16)
    @parametrize(
        "epilogue",
        (
            "none",
            "relu",
            "gelu",
        ),
    )
    @skipIfWindows(msg="Windows don't support quantize.")
    def test_quantized_linear_with_pointwise(
        self, batch_size, in_features, out_features, bias, input_3d, dtype, epilogue
    ):
        B = (2, batch_size) if input_3d else (batch_size,)
        input = torch.randn(*B, in_features).to(dtype=torch.float32)

        class M(torch.nn.Module):
            def __init__(self, bias):
                super().__init__()
                self.linear = torch.nn.Linear(in_features, out_features, bias)
                self.epilogue = _get_epilogue(epilogue)
                self.linear2 = torch.nn.Linear(out_features, out_features, bias)
                self.epilogue2 = _get_epilogue(epilogue)

            def forward(self, x):
                res = self.epilogue(self.linear(x))
                res = self.epilogue2(self.linear2(res))
                return res

        counters.clear()
        ref_quantized_mod = _generate_qdq_quantized_model(
            M(bias=bias).eval(),
            (input,),
        )

        atol, rtol = 1e-3, 1e-3
        if dtype == torch.bfloat16:
            atol, rtol = 5e-2, 5e-2

        with patch.object(
            select_algorithm, "VERIFY", dict(atol=atol, rtol=rtol)
        ), torch.no_grad(), torch.autocast(
            "cpu", enabled=(dtype == torch.bfloat16), dtype=dtype
        ):
            ref_res = ref_quantized_mod(input)
            cfn = torch.compile(ref_quantized_mod)
            res = cfn(input)
            self.assertEqual(
                res,
                ref_res,
                atol=atol,
                rtol=rtol,
                equal_nan=True,
                exact_dtype=True,
            )
            self.assertEqual(counters["inductor"]["select_algorithm_autotune"], 2)
            self.assertEqual(counters["inductor"]["cpp_epilogue_fusion_counter"], 0)

    @inductor_config.patch({"freezing": True})
    @patches
    @torch.no_grad
    @dtypes(torch.bfloat16)
    @parametrize("batch_size", (32,))
    @parametrize("in_features", (128,))
    @parametrize("out_features", (64, 65))
    def test_int8_woq_mm(self, dtype, batch_size, in_features, out_features):
        # x will be reshaped from 3d to 2d
        second_dim_size = 8

        def _convert_weight_to_int8pack(w):
            scale, zp = _calculate_dynamic_per_channel_qparams(
                w.to(torch.float), torch.int8
            )
            scale = torch.from_numpy(scale)
            zp = torch.from_numpy(zp)
            w_int8 = torch.ao.quantization.fx._decomposed.quantize_per_channel(
                input=w,
                scales=scale,
                zero_points=zp,
                axis=0,
                quant_min=-128,
                quant_max=127,
                dtype=torch.int8,
            )
            return w_int8, scale.to(torch.bfloat16)

        class M(torch.nn.Module):
            def __init__(self, w):
                super().__init__()
                self.linear_weight = torch.nn.Parameter(w, requires_grad=False)

            def forward(self, x, scale):
                return (
                    torch.nn.functional.linear(x, self.linear_weight.to(x.dtype))
                    * scale
                )

        counters.clear()
        # Currently, the corresponding torch.fx pattern only supports 3D x
        # Add 2D X case once the corresponding pattern-matcher pattern is added
        x = torch.rand((batch_size, second_dim_size, in_features), dtype=dtype)
        w = torch.rand((out_features, in_features), dtype=dtype)
        w_int8pack, w_scales = _convert_weight_to_int8pack(w)
        mod = M(w_int8pack).eval()
        self.common(mod, (x, w_scales))
        self.assertEqual(counters["inductor"]["select_algorithm_autotune"], 1)
        vec_amx = VecAMX()
        self._check_amx_counter(vec_amx)

    @inductor_config.patch({"freezing": True})
    @patches
    @torch.no_grad
    @unittest.skipIf(not TEST_MKL, "Test requires MKL")
    @parametrize("batch_size", (32,))
    @parametrize("in_features", (128,))
    @parametrize("out_features", (64, 65))
    @parametrize("bias", (False, True))
    @parametrize("input_3d", (False, True))
    @parametrize("int8_mixed_bf16", (False, True))
    @dtypes(torch.float32, torch.bfloat16)
    @parametrize(
        "epilogue",
        (
            "none",
            "relu",
        ),
    )
    @skipIfWindows(msg="Windows don't support quantize.")
    def test_quantized_linear_with_pointwise_binary(
        self,
        batch_size,
        in_features,
        out_features,
        bias,
        input_3d,
        int8_mixed_bf16,
        dtype,
        epilogue,
    ):
        if not int8_mixed_bf16 and dtype == torch.bfloat16:
            return
        B = (2, batch_size) if input_3d else (batch_size,)
        input = torch.randn(*B, in_features).to(dtype=torch.float32)

        other = torch.randn(*B, out_features).to(dtype=dtype)
        # Avoid hiting qlinear inplace sum fusion
        if input_3d:
            other2 = torch.randn(B[0] * B[1], out_features).to(dtype=dtype)
        else:
            other2 = torch.randn(1, *B, out_features).to(dtype=dtype)

        class M(torch.nn.Module):
            def __init__(self, bias, input_3d):
                super().__init__()
                self.linear = torch.nn.Linear(in_features, out_features, bias)
                self.epilogue = _get_epilogue(epilogue)
                self.linear2 = torch.nn.Linear(out_features, out_features, bias)
                self.epilogue2 = _get_epilogue(epilogue)
                self.input_3d = input_3d

            def forward(self, x, other, other2):
                res = self.epilogue(self.linear(x) + other)
                # Avoid hiting qlinear inplace sum fusion
                if self.input_3d:
                    other2 = other2.view(2, other2.size(0) // 2, other2.size(1))
                else:
                    other2 = other2.view(other2.size(1), other2.size(2))
                res = self.epilogue2(self.linear2(res) + other2)
                return res

        counters.clear()
        ref_quantized_mod = _generate_qdq_quantized_model(
            M(bias=bias, input_3d=input_3d).eval(),
            (input, other, other2),
        )
        atol, rtol = 5e-2, 5e-2
        with patch.object(
            select_algorithm, "VERIFY", dict(atol=atol, rtol=rtol)
        ), torch.no_grad(), torch.autocast(
            "cpu", enabled=int8_mixed_bf16, dtype=torch.bfloat16
        ):
            ref_res = ref_quantized_mod(input, other, other2)
            cfn = torch.compile(ref_quantized_mod)
            res = cfn(input, other, other2)
            self.assertEqual(
                res,
                ref_res,
                atol=atol,
                rtol=rtol,
                equal_nan=True,
                exact_dtype=True,
            )
            self.assertEqual(
                counters["inductor"]["select_algorithm_autotune"],
                2,
            )
            self.assertEqual(
                counters["inductor"]["cpp_epilogue_fusion_counter"],
                0,
            )

    @inductor_config.patch({"freezing": True})
    @patches
    @torch.no_grad
    @parametrize("batch_size", (3, 16, 32, 49))
    @parametrize("in_features", (4, 68, 128))  # k should be a multiple of 4
    @parametrize("out_features", (64, 65))
    @parametrize("bias", (True, False))
    @skipIfWindows(msg="Windows don't support quantize.")
    def test_quantized_linear_amx(self, batch_size, in_features, out_features, bias):
        class M(torch.nn.Module):
            def __init__(self, bias):
                super().__init__()
                self.linear = torch.nn.Linear(in_features, out_features, bias)

            def forward(self, x):
                return self.linear(x)

        counters.clear()
        v = torch.randn(batch_size, in_features).to(dtype=torch.float32)
        ref_quantized_mod = _generate_qdq_quantized_model(
            M(bias=bias).eval(),
            (v,),
        )
        atol, rtol = 1e-2, 1e-2
        with patch.object(select_algorithm, "VERIFY", dict(atol=atol, rtol=rtol)):
            self.common(ref_quantized_mod, (v,), atol=atol, rtol=rtol)
        self.assertEqual(counters["inductor"]["select_algorithm_autotune"], 1)
        vec_amx = VecAMX()
        self._check_amx_counter(vec_amx)

    @inductor_config.patch({"freezing": True})
    @inductor_config.patch({"cpp.gemm_max_k_slices": 0})
    @patches
    @torch.no_grad
    @unittest.skipIf(not TEST_MKL, "Test requires MKL")
    @parametrize("batch_size", (2,))
    @parametrize("in_features", (1000,))
    @parametrize("out_features", (2,))
    @parametrize("bias", (True, False))
    @parametrize(
        "epilogue",
        (
            "none",
            "relu",
        ),
    )
    @dtypes(torch.float, torch.bfloat16, torch.half)
    def test_linear_k_slicing(
        self, batch_size, in_features, out_features, bias, epilogue, dtype
    ):
        class M(torch.nn.Module):
            def __init__(self, bias, epilogue, other):
                super().__init__()
                self.linear = torch.nn.Linear(in_features, out_features, bias)
                self.epilogue = _get_epilogue(epilogue, other)

            def forward(self, x):
                return self.epilogue(self.linear(x))

        counters.clear()
        v = torch.randn(batch_size, in_features).to(dtype=dtype)
        u = torch.randn(batch_size, out_features).to(dtype=dtype)
        mod = M(bias=bias, epilogue=epilogue, other=u).to(dtype=dtype).eval()
        with verify(dtype) as (atol, rtol):
            self.common(mod, (v,), atol=atol, rtol=rtol)
        self.assertEqual(counters["inductor"]["select_algorithm_autotune"], 1)

    @inductor_config.patch({"freezing": True})
    @inductor_config.patch({"cpp.gemm_cache_blocking": "2,2,2"})
    @patches
    @torch.no_grad
    @unittest.skipIf(not TEST_MKL, "Test requires MKL")
    @set_num_threads(1)
<<<<<<< HEAD
    @parametrize("batch_size", (1024,))
=======
    @parametrize("batch_size", (512,))
>>>>>>> 9b2e453e
    @parametrize("in_features", (1024,))
    @parametrize("out_features", (1024,))
    @parametrize("bias", (True, False))
    @dtypes(torch.float, torch.bfloat16, torch.half)
    def test_linear_cache_blocking(
        self, batch_size, in_features, out_features, bias, dtype
    ):
        class M(torch.nn.Module):
            def __init__(self, bias):
                super().__init__()
                self.linear = torch.nn.Linear(in_features, out_features, bias)

            def forward(self, x):
                return self.linear(x)

        counters.clear()
        v = torch.randn(batch_size, in_features).to(dtype=dtype)
        mod = M(bias=bias).to(dtype=dtype).eval()
        with verify(dtype) as (atol, rtol):
            self.common(mod, (v,), atol=atol, rtol=rtol)
        self.assertEqual(counters["inductor"]["select_algorithm_autotune"], 1)

    @inductor_config.patch({"freezing": True})
    @inductor_config.patch({"cpp.gemm_thread_factors": "4,2,7"})
    @patches
    @torch.no_grad
    @unittest.skipIf(not TEST_MKL, "Test requires MKL")
    @set_num_threads(56)
    @parametrize("batch_size", (1024,))
    @parametrize("in_features", (1024,))
    @parametrize("out_features", (1024,))
    @parametrize("bias", (True, False))
    @dtypes(torch.float, torch.bfloat16, torch.half)
    def test_linear_thread_factors(
        self, batch_size, in_features, out_features, bias, dtype
    ):
        class M(torch.nn.Module):
            def __init__(self, bias):
                super().__init__()
                self.linear = torch.nn.Linear(in_features, out_features, bias)

            def forward(self, x):
                return self.linear(x)

        counters.clear()
        v = torch.randn(batch_size, in_features).to(dtype=dtype)
        mod = M(bias=bias).to(dtype=dtype).eval()
        with verify(dtype) as (atol, rtol):
            self.common(mod, (v,), atol=atol, rtol=rtol)
        self.assertEqual(counters["inductor"]["select_algorithm_autotune"], 1)


@dynamo_config.patch({"dynamic_shapes": True, "assume_static_by_default": False})
class _DynamicShapesTestBase(BaseTestSelectAlgorithm):
    pass


class TestSelectAlgorithmDynamicShapes(_DynamicShapesTestBase):
    common = check_model
    test_linear_dynamic_shapes = TestSelectAlgorithm.test_linear_static_shapes
    test_linear_with_pointwise_dynamic_shapes = (
        TestSelectAlgorithm.test_linear_with_pointwise
    )
    test_linear_with_transpose_dynamic_shapes = (
        TestSelectAlgorithm.test_linear_with_transpose
    )
    test_linear_with_unary_binary_dynamic_shapes = (
        TestSelectAlgorithm.test_linear_with_unary_binary
    )
    test_linear_amx_dynamic_shapes = TestSelectAlgorithm.test_linear_amx
    test_linear_with_embedding_dynamic_shapes = (
        TestSelectAlgorithm.test_linear_with_embedding
    )
    test_quantized_linear_with_pointwise_dynamic_shapes = (
        TestSelectAlgorithm.test_quantized_linear_with_pointwise
    )
    test_quantized_linear_with_pointwise_binary_dynamic_shapes = (
        TestSelectAlgorithm.test_quantized_linear_with_pointwise_binary
    )
    test_quantized_linear_amx_dynamic_shapes = (
        TestSelectAlgorithm.test_quantized_linear_amx
    )
    test_linear_k_slicing_dynamic_shapes = TestSelectAlgorithm.test_linear_k_slicing
    test_linear_cache_blocking_dynamic_shapes = (
        TestSelectAlgorithm.test_linear_cache_blocking
    )
    test_linear_thread_factors_dynamic_shapes = (
        TestSelectAlgorithm.test_linear_thread_factors
    )


instantiate_device_type_tests(TestSelectAlgorithm, globals(), only_for="cpu")
instantiate_device_type_tests(
    TestSelectAlgorithmDynamicShapes, globals(), only_for="cpu"
)


if __name__ == "__main__":
    from torch.testing._internal.inductor_utils import HAS_CPU

    if HAS_CPU and not IS_MACOS:
        run_tests()<|MERGE_RESOLUTION|>--- conflicted
+++ resolved
@@ -1,8 +1,6 @@
 # Owner(s): ["oncall: cpu inductor"]
 import contextlib
 import functools
-import logging
-import os
 import sys
 import unittest
 from typing import Optional
@@ -31,12 +29,6 @@
     skipIfWindows,
     TEST_MKL,
 )
-<<<<<<< HEAD
-
-
-log = logging.getLogger(__name__)
-=======
->>>>>>> 9b2e453e
 
 
 try:
@@ -278,19 +270,6 @@
             def forward(self, x):
                 return self.epilogue(self.linear(x))
 
-        # TODO: debug utils, safe to remove in Oct 2024
-        if inductor_config.is_fbcode():
-            log.warning(
-                f"DEBUG: torch.backends.mkl.is_available() is {torch.backends.mkl.is_available()}, "  # noqa: G004
-                f"torch.ops.mkldnn._is_mkldnn_fp16_supported() is {torch.ops.mkldnn._is_mkldnn_fp16_supported()}, "
-                f"torch.ops.mkldnn._is_mkldnn_bf16_supported() is {torch.ops.mkldnn._is_mkldnn_bf16_supported()}, "
-                f"inductor_config.freezing is {inductor_config.freezing}, "
-                f"mkldnn._is_mkldnn_acl_supported() is {torch.ops.mkldnn._is_mkldnn_acl_supported()}, "
-                f"torch._C.has_mkl is {torch._C.has_mkl}, "
-                f"PYTORCH_TEST_FBCODE is {os.getenv('PYTORCH_TEST_FBCODE')}, "
-                f"PYTORCH_TEST_REMOTE_GPU is {os.getenv('PYTORCH_TEST_REMOTE_GPU')}, "
-            )
-
         counters.clear()
         v = torch.randn(batch_size, in_features).to(dtype=dtype)
         u = torch.randn(batch_size, out_features).to(dtype=dtype)
@@ -763,8 +742,6 @@
     @inductor_config.patch({"freezing": True})
     @patches
     @torch.no_grad
-<<<<<<< HEAD
-=======
     @unittest.skipIf(not TEST_MKL, "Test requires MKL")
     @set_num_threads(1)
     @dynamo_config.patch({"dynamic_shapes": True, "assume_static_by_default": False})
@@ -819,7 +796,6 @@
     @inductor_config.patch({"freezing": True})
     @patches
     @torch.no_grad
->>>>>>> 9b2e453e
     @parametrize("batch_size", (1024,))
     @parametrize("in_features", (1024,))
     @parametrize("out_features", (1024, 1025))
@@ -1595,11 +1571,7 @@
     @torch.no_grad
     @unittest.skipIf(not TEST_MKL, "Test requires MKL")
     @set_num_threads(1)
-<<<<<<< HEAD
-    @parametrize("batch_size", (1024,))
-=======
     @parametrize("batch_size", (512,))
->>>>>>> 9b2e453e
     @parametrize("in_features", (1024,))
     @parametrize("out_features", (1024,))
     @parametrize("bias", (True, False))
