# Owner(s): ["oncall: distributed"]

import copy
import json
import os
import pickle
import random
import re
import signal
import sys
import tempfile
import threading
import time
import warnings
from contextlib import contextmanager
from datetime import datetime, timedelta
from enum import auto, Enum
from itertools import chain, product
from unittest import mock, SkipTest

import torch
import torch.distributed as c10d


if not c10d.is_available() or not c10d.is_nccl_available():
    print("c10d NCCL not available, skipping tests", file=sys.stderr)
    sys.exit(0)

from typing import Dict, List

import test_c10d_common
from test_c10d_common import ConvNet, DoubleGpuNet, gpus_for_rank, ModuleForDdpCommHook

import torch.distributed as dist
import torch.distributed.algorithms.ddp_comm_hooks.default_hooks as default
import torch.distributed.algorithms.ddp_comm_hooks.powerSGD_hook as powerSGD
import torch.nn.functional as F
import torch.testing._internal.common_utils as common
from torch import nn
from torch._C._distributed_c10d import OpType, WorkResult
from torch.nn.parallel import DistributedDataParallel
from torch.testing._internal.common_cuda import TEST_MULTIGPU
from torch.testing._internal.common_distributed import (
    get_timeout,
    init_multigpu_helper,
    MultiProcessTestCase,
    requires_gloo,
    requires_nccl,
    requires_nccl_version,
    skip_if_lt_x_gpu,
    skip_if_rocm_multiprocess,
    sm_is_or_higher_than,
    TEST_SKIPS,
    with_dist_debug_levels,
    with_nccl_blocking_wait,
)
from torch.testing._internal.common_utils import (
    instantiate_parametrized_tests,
    parametrize,
    retry_on_connect_failures,
    run_tests,
    skip_but_pass_in_sandcastle,
    skip_but_pass_in_sandcastle_if,
    TEST_CUDA,
    TEST_WITH_DEV_DBG_ASAN,
    TEST_WITH_ROCM,
    TestCase,
)


if TEST_WITH_DEV_DBG_ASAN:
    print(
        "Skip ASAN as torch + multiprocessing spawn have known issues", file=sys.stderr
    )
    sys.exit(0)

# bfloat16 is only supported by CUDA 11+
BFLOAT16_AVAILABLE = torch.cuda.is_available() and (
    (torch.version.cuda is not None and int(torch.version.cuda.split(".")[0]) >= 11)
    or torch.version.hip is not None
)


class RendezvousEnvTest(TestCase):
    @retry_on_connect_failures
    @requires_nccl()
    @skip_but_pass_in_sandcastle_if(not TEST_CUDA, "No GPUs available, skipping test")
    def test_common_errors(self):
        vars = {
            "WORLD_SIZE": "1",
            "RANK": "0",
            "MASTER_ADDR": "127.0.0.1",
            "MASTER_PORT": str(common.find_free_port()),
        }

        class Env:
            def __init__(self, vars):
                self.env_patcher = mock.patch.dict(os.environ, vars, clear=True)

            def __enter__(self):
                self.env_patcher.start()

            def __exit__(self, type, value, traceback):
                self.env_patcher.stop()

        def without(d, key):
            d = d.copy()
            d.pop(key)
            return d

        def withouts(d, keys):
            d = d.copy()
            for key in keys:
                d.pop(key)
            return d

        with Env(without(vars, "WORLD_SIZE")):
            self.assertEqual(None, os.environ.get("WORLD_SIZE"))
            with self.assertRaisesRegex(ValueError, "WORLD_SIZE expected"):
                gen = c10d.rendezvous("env://")
                next(gen)
            c10d.init_process_group(backend="nccl", world_size=1)
            self.assertEqual(c10d.get_rank(), 0)
            self.assertEqual(c10d.get_world_size(), 1)
            c10d.destroy_process_group()

        with Env(without(vars, "RANK")):
            self.assertEqual(None, os.environ.get("RANK"))
            with self.assertRaisesRegex(ValueError, "RANK expected"):
                gen = c10d.rendezvous("env://")
                next(gen)
            c10d.init_process_group(backend="nccl", rank=0)
            self.assertEqual(c10d.get_rank(), 0)
            self.assertEqual(c10d.get_world_size(), 1)
            c10d.destroy_process_group()

        with Env(withouts(vars, ["RANK", "WORLD_SIZE"])):
            self.assertEqual(None, os.environ.get("RANK"))
            self.assertEqual(None, os.environ.get("WORLD_SIZE"))
            c10d.init_process_group(backend="nccl", rank=0, world_size=1)
            self.assertEqual(c10d.get_rank(), 0)
            self.assertEqual(c10d.get_world_size(), 1)
            c10d.destroy_process_group()

        with Env(vars):
            c10d.init_process_group(backend="nccl")
            self.assertEqual(c10d.get_rank(), 0)
            self.assertEqual(c10d.get_world_size(), 1)
            c10d.destroy_process_group()

        with Env(without(vars, "MASTER_ADDR")):
            self.assertEqual(None, os.environ.get("MASTER_ADDR"))
            with self.assertRaisesRegex(ValueError, "MASTER_ADDR expected"):
                gen = c10d.rendezvous("env://")
                next(gen)

        with Env(without(vars, "MASTER_PORT")):
            self.assertEqual(None, os.environ.get("MASTER_PORT"))
            with self.assertRaisesRegex(ValueError, "MASTER_PORT expected"):
                gen = c10d.rendezvous("env://")
                next(gen)

        with Env(without(vars, "WORLD_SIZE")):
            self.assertEqual(None, os.environ.get("WORLD_SIZE"))
            gen = c10d.rendezvous(f"env://?world_size={1}")
            _, _, size = next(gen)
            self.assertEqual(size, 1)

        with Env(without(vars, "RANK")):
            self.assertEqual(None, os.environ.get("RANK"))
            gen = c10d.rendezvous(f"env://?rank={0}")
            _, rank, _ = next(gen)
            self.assertEqual(rank, 0)

        with Env(withouts(vars, ["RANK", "WORLD_SIZE"])):
            self.assertEqual(None, os.environ.get("RANK"))
            self.assertEqual(None, os.environ.get("WORLD_SIZE"))
            gen = c10d.rendezvous(f"env://?rank={0}&world_size={1}")
            _, rank, size = next(gen)
            self.assertEqual(rank, 0)
            self.assertEqual(size, 1)


class TimeoutTest(test_c10d_common.AbstractTimeoutTest, TestCase):
    @requires_nccl()
    @retry_on_connect_failures
    @skip_but_pass_in_sandcastle_if(not TEST_CUDA, "No GPUs available, skipping test")
    def test_default_store_timeout_nccl(self):
        self._test_default_store_timeout("nccl")


class ProcessGroupNCCLNoGPUTest(TestCase):
    MAIN_PROCESS_RANK = 0

    def setUp(self):
        self.rank = self.MAIN_PROCESS_RANK
        self.world_size = 1
        self.file = tempfile.NamedTemporaryFile(delete=False)

    def tearDown(self):
        pass

    @requires_nccl()
    @skip_but_pass_in_sandcastle_if(TEST_CUDA, "GPUs are available, skipping test")
    def test_init_no_gpus(self):
        store = c10d.FileStore(self.file.name, self.world_size)
        with self.assertRaisesRegex(
            ValueError, "ProcessGroupNCCL is only supported with GPUs, no GPUs found!"
        ):
            c10d.ProcessGroupNCCL(store, self.rank, self.world_size)


class ProcessGroupNCCLGroupTest(MultiProcessTestCase):
    def _create_process_group_nccl(self, store, opts, device_id=None):
        # create nccl processgroup with opts
        c10d.init_process_group(
            "nccl",
            world_size=self.world_size,
            rank=self.rank,
            store=store,
            pg_options=opts,
            device_id=device_id,
        )
        pg = c10d.distributed_c10d._get_default_group()
        return pg

    def opts(self, high_priority_stream=False):
        opts = c10d.ProcessGroupNCCL.Options()
        opts.is_high_priority_stream = high_priority_stream
        return opts

    def setUp(self):
        super().setUp()
        # Need to skip return code checking for these tests since the child
        # processes don't exit cleanly in some cuda versions
        self.skip_return_code_checks = [
            self.test_nan_assert_float16.__wrapped__,
            self.test_nan_assert_float32.__wrapped__,
            self.test_nan_assert_float64.__wrapped__,
            self.test_nan_assert_bfloat16.__wrapped__,
            self.test_nan_assert_float8_e4m3fn.__wrapped__,
            self.test_nan_assert_float8_e5m2.__wrapped__,
        ]

        # TORCH_NCCL_BLOCKING_WAIT overrides TORCH_NCCL_ASYNC_ERROR_HANDLING hence tests
        # that use TORCH_NCCL_BLOCKING_WAIT will test it as expected.
        os.environ["TORCH_NCCL_ASYNC_ERROR_HANDLING"] = "1"
        # self.num_gpus = torch.cuda.device_count()
        self._spawn_processes()

    def tearDown(self):
        super().tearDown()
        try:
            os.remove(self.file_name)
        except OSError:
            pass

    @property
    def world_size(self):
        return 2

    @property
    def rank_to_GPU(self):
        # return rank to GPU map
        return init_multigpu_helper(self.world_size, "nccl")

    @requires_nccl()
    @skip_but_pass_in_sandcastle_if(not TEST_MULTIGPU, "NCCL test requires 1 GPU")
    @skip_if_lt_x_gpu(1)
    def test_nccl_dist_backend_error(self):
        store = c10d.FileStore(self.file_name, self.world_size)
        self._create_process_group_nccl(store, self.opts())

        # Both rank 0 and 1 will use the same CUDA device resulting in ncclInvalidUsage
        with self.assertRaises(dist.DistBackendError) as cm:
            dist.broadcast(torch.tensor([1, 2, 3]).cuda(), 0)
        self.assertTrue(isinstance(cm.exception, dist.DistError))

        self.assertIsInstance(cm.exception, RuntimeError)

    @requires_nccl()
    @skip_but_pass_in_sandcastle_if(not TEST_MULTIGPU, "NCCL test requires 2+ GPUs")
    def test_abort_pg(self):
        # Disable ASYNC_ERROR_HANDLING for this test to ensure we can programmatically
        # abort the process group.
        os.environ["TORCH_NCCL_ASYNC_ERROR_HANDLING"] = "0"

        store = c10d.FileStore(self.file_name, self.world_size)
        self._create_process_group_nccl(store, self.opts())
        device = self.rank_to_GPU[self.rank][0]

        t = torch.rand(10, 10, device=device)
        # First allreduce to initialize state.
        dist.all_reduce(t)

        def abortpg():
            c10d.distributed_c10d._get_default_group()._get_backend(
                torch.device(device)
            )._shutdown()

        # Initialize DDP to ensure "destroy_process_group" will not call
        # ProcessGroupNCCL destructor since DDP holds a reference to process group.
        # Run a single iteration of DDP to initialize state.
        model = DistributedDataParallel(
            torch.nn.Linear(10, 10).to(device), device_ids=[device]
        )
        model(t).sum().backward()

        # Now simulate collective getting stuck and abort gets us unstuck
        if self.rank == 0:
            dist.all_reduce(t)

            # Schedule thread before we get stuck to abort pg.
            thread = threading.Thread(target=abortpg)
            thread.start()

            # We would get stuck here due to d2h if we didn't abort.
            t_cpu = t.cpu()

            thread.join()

    @requires_nccl()
    @skip_but_pass_in_sandcastle_if(not TEST_MULTIGPU, "NCCL test requires 2+ GPUs")
    def test_close_pg(self):
        # Disable ASYNC_ERROR_HANDLING for this test to ensure we can programmatically
        # abort the process group.
        os.environ["TORCH_NCCL_ASYNC_ERROR_HANDLING"] = "0"

        store = c10d.FileStore(self.file_name, self.world_size)
        pg = self._create_process_group_nccl(store, self.opts())
        device = self.rank_to_GPU[self.rank][0]

        t = torch.rand(10, 10, device=device)
        # First allreduce to initialize state.
        pg.allreduce(t)

        # Destroy pg and validate pg is no longer valid
        dist.destroy_process_group()
        with self.assertRaises(dist.DistBackendError):
            pg.allreduce([t])

        del pg

    CUDA_12_AND_ABOVE = torch.cuda.is_available() and (
        torch.version.cuda is not None and int(torch.version.cuda.split(".")[0]) >= 12
    )

    @requires_nccl()
    @skip_but_pass_in_sandcastle_if(
        not (TEST_MULTIGPU and CUDA_12_AND_ABOVE),
        "NCCL test requires 2+ GPUs and Device side assert could cause unexpected errors in lower versions of CUDA",
    )
    @parametrize(
        "type",
        [
            torch.float16,
            torch.float32,
            torch.float64,
            torch.bfloat16,
            torch.float8_e4m3fn,
            torch.float8_e5m2,
        ],
    )
    @skip_if_rocm_multiprocess
    def test_nan_assert(self, type):
        # Expecting a device-side error when NaN is detected
        os.environ["TORCH_NCCL_NAN_CHECK"] = "1"
        store = c10d.FileStore(self.file_name, self.world_size)
        pg = self._create_process_group_nccl(store, self.opts())
        device = self.rank_to_GPU[self.rank][0]
        # Cover different buffer sizes
        if type == torch.float64:
            size = (1024,)  # 1K elements
        elif type == torch.float32:
            size = (1024, 1024)  # 1M elements
        elif type == torch.float16:
            size = (1024, 1024, 1024)  # 1G elements
        else:
            size = (1,)  # 1 element

        # Note: currently we cannot fill values into a FP8 tensor, thus we
        # create the NaN tensor in float32 type and cast it to FP8
        if type == torch.float8_e4m3fn or type == torch.float8_e5m2:
            init_type = torch.float32
        else:
            init_type = type

        nan_tensor = torch.zeros(*size, dtype=init_type, device=device)
        # randomly pick an nan element
        index = tuple([random.randrange(size[i]) for i in range(len(size))])
        nan_tensor[index] = float("nan")
        if init_type != type:
            # Now cast to the targeted dtype
            nan_tensor = nan_tensor.to(type)

        output = torch.empty(self.world_size, *size, dtype=type, device=device)
        with self.assertRaises(RuntimeError):
            # Note: using all-gather here bc FP8 types do not support reduce ops
            # at the moment
            pg._allgather_base(output, nan_tensor)
        dist.destroy_process_group()
        # reset env
        os.environ["TORCH_NCCL_NAN_CHECK"] = "0"

    @requires_nccl()
    @skip_if_lt_x_gpu(2)
    def test_nan_rank_filter(self):
        # Putting NaN at recv buffer, program should not fail as NaN checker
        # should not check on receive buffer
        os.environ["TORCH_NCCL_NAN_CHECK"] = "1"
        store = c10d.FileStore(self.file_name, self.world_size)
        device = torch.device("cuda:%d" % self.rank)
        c10d.init_process_group(
            backend="nccl", store=store, rank=self.rank, world_size=self.world_size
        )
        t = torch.ones(3, 4, dtype=torch.bfloat16, device=device)
        if self.rank != 0:
            # Putting NaN at recv buffer
            t[1, 1] = float("nan")
        # Against broadcast
        c10d.broadcast(t, 0)
        # Against P2P
        if self.rank == 0:
            c10d.send(t, 1)
        elif self.rank == 1:
            c10d.recv(t, 0)
        c10d.destroy_process_group()
        # reset env
        os.environ["TORCH_NCCL_NAN_CHECK"] = "0"

    @requires_nccl()
    @skip_if_lt_x_gpu(2)
    def test_nan_check(self):
        # Not expecting an error, NaN check should not make legit code fail
        device = torch.device("cuda:%d" % self.rank)
        if not sm_is_or_higher_than(device, 8, 0):
            self.skipTest("bf16 requires sm >= 8.0")

        os.environ["TORCH_NCCL_NAN_CHECK"] = "1"
        store = c10d.FileStore(self.file_name, self.world_size)
        c10d.init_process_group(
            backend="nccl", store=store, rank=self.rank, world_size=self.world_size
        )
        x = torch.ones((10,), dtype=torch.bfloat16, device=device) * self.rank
        t = torch.ones(3, 4, dtype=torch.bfloat16, device=device)
        c10d.broadcast(x, src=0)
        c10d.all_reduce(t)
        c10d.barrier()
        c10d.destroy_process_group()
        # reset env
        os.environ["TORCH_NCCL_NAN_CHECK"] = "0"

    def _helper_test_extra_cuda_context_by_nvml(self):
        """
        A helper for `test_extra_cuda_context`, if pynvml is avaiable.
        pynvml provides python bindings for NVIDIA NVML functionalities.
        Here we are interested in: nvmlDeviceGetComputeRunningProcesses
        """
        import pynvml

        pynvml.nvmlInit()

        device = torch.device("cuda:%d" % self.rank)
        x = torch.empty((1,), device=device)
        work = c10d.all_reduce(x, async_op=True)

        # Wait for non-0 ranks to garbage collect Work -- this is the latest
        # point where extra CUDA context can be created
        if self.rank == 0:
            time.sleep(5)
        del work
        handle = pynvml.nvmlDeviceGetHandleByIndex(self.rank)
        processes = pynvml.nvmlDeviceGetComputeRunningProcesses(handle)
        nprocs = len(processes)

        # A barrier for non-0 ranks
        c10d.all_reduce(x)
        torch.cuda.synchronize(device)
        c10d.destroy_process_group()
        self.assertEqual(
            nprocs,
            1,
            f"Found {nprocs} processes creating contexts on {device}, expecting 1 only",
        )

    def _helper_test_extra_cuda_context_by_memory(self):
        """
        A helper for `test_extra_cuda_context`, if pynvml is NOT avaiable.
        If extra context is created, it would manifest into device 0's memory usage.
        """
        device = torch.device("cuda:%d" % self.rank)
        x = torch.empty((1,), device=device)
        # Rank 0 takes a snapshot before collective -- this snapshot should have
        # included rank 0's own context.
        if self.rank == 0:
            free, total = torch.cuda.mem_get_info(device)
            used_before = float(total - free)

        work = c10d.all_reduce(x, async_op=True)

        # Wait for non-0 ranks to garbage collect Work -- this is the latest
        # point where extra CUDA context can be created
        if self.rank == 0:
            time.sleep(5)
            free, total = torch.cuda.mem_get_info(device)
            used_after = float(total - free)
        del work

        # A barrier for non-0 ranks
        c10d.all_reduce(x)
        torch.cuda.synchronize(device)
        c10d.destroy_process_group()
        if self.rank == 0:
            # If non-0 rank creates a context on device 0, this assert would
            # fail because one context takes about 1 GB -- much more than the
            # tensor size created in this test.
            self.assertTrue(
                used_after < used_before * 1.5,
                f"{device} used {used_after} bytes after collective, "
                f"50% more than the status before ({used_before} bytes). "
                f"Extra CUDA context may have been created.",
            )

    @requires_nccl()
    @skip_if_lt_x_gpu(2)
    def test_extra_cuda_context(self):
        # Check if non-0 ranks would create extra CUDA context on device 0
        store = c10d.FileStore(self.file_name, self.world_size)
        device = torch.device("cuda:%d" % self.rank)
        c10d.init_process_group(
            backend="nccl",
            store=store,
            rank=self.rank,
            world_size=self.world_size,
            device_id=device,
        )
        try:
            self._helper_test_extra_cuda_context_by_nvml()
        except ModuleNotFoundError:
            self._helper_test_extra_cuda_context_by_memory()

    @requires_nccl()
    @skip_but_pass_in_sandcastle_if(not TEST_MULTIGPU, "NCCL test requires 2+ GPUs")
    def test_destruct_before_terminate_pg(self):
        # Disable ASYNC_ERROR_HANDLING for this test to ensure we can programmatically
        # abort the process group.
        os.environ["TORCH_NCCL_ASYNC_ERROR_HANDLING"] = "0"
        store = c10d.FileStore(self.file_name, self.world_size)
        pg = self._create_process_group_nccl(store, self.opts())
        device = self.rank_to_GPU[self.rank][0]

        t = torch.rand(10, 10, device=device)
        # First allreduce to initialize state.
        pg.allreduce(t)
        # force destruction before terminating comms, destructor would terminate comms
        del pg

    @requires_nccl()
    @skip_but_pass_in_sandcastle_if(not TEST_MULTIGPU, "NCCL test requires 2+ GPUs")
    def test_abort_in_destroy_pg(self):
        # Disable ASYNC_ERROR_HANDLING for this test to ensure we can programmatically
        # abort the process group.
        os.environ["TORCH_NCCL_ASYNC_ERROR_HANDLING"] = "0"

        store = c10d.FileStore(self.file_name, self.world_size)
        pg = self._create_process_group_nccl(store, self.opts())
        device = self.rank_to_GPU[self.rank][0]

        t = torch.rand(10, 10, device=device)
        # First allreduce to initialize state.
        pg.allreduce(t)

        # Destroy pg and validate pg is NOT in working condition since
        # we have shutdown comms
        dist.destroy_process_group()
        with self.assertRaises(dist.DistBackendError):
            pg.allreduce([t])

    @requires_nccl()
    @skip_but_pass_in_sandcastle_if(
        torch.cuda.device_count() < 2, "NCCL test requires 2+ GPUs"
    )
    def test_close_multi_pg_unordered(self):
        store = c10d.FileStore(self.file_name, self.world_size)
        pg = self._create_process_group_nccl(store, self.opts())
        device = self.rank_to_GPU[self.rank][0]
        t = torch.rand(10, 10, device=device)
        # First allreduce to initialize default PG's communicator.
        pg.allreduce(t).wait()
        new_pg1 = c10d.new_group([0, 1])
        new_pg2 = c10d.new_group([0, 1])
        if self.rank == 0 or self.rank == 1:
            t1 = torch.rand(10, 10, device=device)
            t2 = torch.rand(10, 10, device=device)
            new_pg1.allreduce(t1).wait()
            new_pg2.allreduce(t2).wait()
        if self.rank == 0:
            dist.destroy_process_group(new_pg2)
            # force destruction of pg2 first
            del new_pg2
            dist.destroy_process_group(new_pg1)
            del new_pg1
        if self.rank == 1:
            c10d.destroy_process_group(new_pg1)
            # force destruction of pg1 first
            del new_pg1
            dist.destroy_process_group(new_pg2)
            del new_pg2
        dist.destroy_process_group()

    @requires_nccl()
    @skip_but_pass_in_sandcastle_if(
        torch.cuda.device_count() < 2, "NCCL test requires 2+ GPUs"
    )
    def test_abort_in_destroy_multi_pgs(self):
        store = c10d.FileStore(self.file_name, self.world_size)
        pg = self._create_process_group_nccl(store, self.opts())
        device = self.rank_to_GPU[self.rank][0]
        t = torch.rand(10, 10, device=device)
        # First allreduce to initialize default PG's communicator.
        pg.allreduce(t).wait()
        new_pg1 = c10d.new_group([0, 1])
        new_pg2 = c10d.new_group([0, 1])
        t1 = torch.rand(10, 10, device=device)
        t2 = torch.rand(10, 10, device=device)
        new_pg1.allreduce(t1).wait()
        new_pg2.allreduce(t2).wait()
        backend = pg._get_backend(torch.device(device))
        # default PG's backend should have a split count of 0 because
        # it's not eager initialized
        self.assertEqual(backend.comm_split_count(), 0)
        # shutdown all NCCL PGs in one shot
        dist.destroy_process_group()

    @requires_nccl()
    @skip_but_pass_in_sandcastle_if(
        torch.cuda.device_count() < 2, "NCCL test requires 2+ GPUs"
    )
    def test_abort_in_destroy_mixed_empty_pgs(self):
        store = c10d.FileStore(self.file_name, self.world_size)
        pg = self._create_process_group_nccl(store, self.opts())
        device = self.rank_to_GPU[self.rank][0]
        t = torch.rand(10, 10, device=device)
        # First allreduce to initialize default PG's communicator.
        pg.allreduce(t).wait()
        # PG1 is an PG without comms initialized, since we don't call collective on it
        new_pg1 = c10d.new_group([0, 1])
        new_pg2 = c10d.new_group([0, 1])
        t2 = torch.rand(10, 10, device=device)

        new_pg2.allreduce(t2).wait()
        backend = pg._get_backend(torch.device(device))
        # default PG's backend should have a split count of 0
        self.assertEqual(backend.comm_split_count(), 0)
        # shutdown all NCCL PGs in one shot
        dist.destroy_process_group()

    @requires_nccl()
    @skip_but_pass_in_sandcastle_if(
        torch.cuda.device_count() < 2, "NCCL test requires 2+ GPUs"
    )
    def test_file_store_check(self):
        os.environ["TORCH_NCCL_ASYNC_ERROR_HANDLING"] = "0"
        os.environ["TORCH_NCCL_ENABLE_MONITORING"] = "0"
        # FileStore check() would be executed
        os.environ["TORCH_NCCL_DUMP_ON_TIMEOUT"] = "1"
        os.environ["TORCH_NCCL_HEARTBEAT_TIMEOUT_SEC"] = "0"

        # self.file_name is created using "delete=False"
        # e.g., self.file_name = tempfile.NamedTemporaryFile(delete=False).name
        store = dist.FileStore(self.file_name, self.world_size)
        dist.init_process_group(
            backend="nccl", rank=self.rank, world_size=self.world_size, store=store
        )
        pg = dist.distributed_c10d._get_default_group()
        self.assertEqual(pg.rank(), self.rank)
        self.assertEqual(pg.size(), self.world_size)
        # give enough time for check() to be executed multiple times
        time.sleep(2)
        dist.destroy_process_group()

    def _check_nccl_timeout(self, expected_timeout):
        pg = dist.distributed_c10d._get_default_group()
        options = pg._get_backend(torch.device(f"cuda:{self.rank}")).options
        self.assertEqual(options._timeout, expected_timeout)

    @requires_nccl()
    @skip_but_pass_in_sandcastle_if(not TEST_CUDA, "No GPUs available, skipping test")
    def test_init_process_group_nccl_timeout(self):
        # nccl is handled 'specially' inside init_process_group and its options class is different from the options
        # used by the other PG's.  There are specific edge cases for nccl that need to be tested.

        store = c10d.FileStore(self.file_name, self.world_size)
        base_opts = dict(
            backend="nccl", store=store, rank=self.rank, world_size=self.world_size
        )

        # test the default value coming from the `init_process_group` kwarg default
        dist.init_process_group(**base_opts)
        self._check_nccl_timeout(torch.distributed.constants.default_pg_nccl_timeout)
        dist.destroy_process_group()

        # test that `kwarg` timeout takes effect
        new_timeout = timedelta(seconds=123)
        dist.init_process_group(**base_opts, timeout=new_timeout)
        self._check_nccl_timeout(new_timeout)
        dist.destroy_process_group()

        # test that timeout value provided via `pg_options` kwarg is ignored and issues warning,
        # 'timeout' kwarg (or its kwdefault) taking precedence
        opts = dist.ProcessGroupNCCL.Options()
        opts._timeout = timedelta(seconds=123)
        with warnings.catch_warnings(record=True) as w:
            dist.init_process_group(**base_opts, pg_options=opts)
            # TODO(whc) i verified that we are indeed emitting this warning, and i can't figure out why i can't catch it.
            # self.assertEqual(len(w), 1)
            # self.assertTrue("pg_options._timeout was specified" in str(w[-1].message))
        self._check_nccl_timeout(torch.distributed.constants.default_pg_nccl_timeout)
        dist.destroy_process_group()

        # test that timeout value provided via `pg_options` kwarg is ignored and issues warning,
        # 'timeout' kwarg taking precedence
        opts = dist.ProcessGroupNCCL.Options()
        opts._timeout = timedelta(seconds=123)
        dist.init_process_group(
            **base_opts, pg_options=opts, timeout=timedelta(seconds=1240)
        )
        self._check_nccl_timeout(timedelta(seconds=1240))
        dist.destroy_process_group()

    @requires_nccl()
    @skip_but_pass_in_sandcastle_if(not TEST_MULTIGPU, "NCCL test requires 2+ GPUs")
    @parametrize("backend", [None, "nccl"])
    def test_set_nccl_pg_timeout(self, backend):
        store = c10d.FileStore(self.file_name, self.world_size)
        opts = dict(
            backend=backend,
            store=store,
            rank=self.rank,
            world_size=self.world_size,
            timeout=timedelta(seconds=123),
        )
        dist.init_process_group(**opts)
        pg = dist.distributed_c10d._get_default_group()
        pg.allreduce(torch.rand(10).cuda(self.rank))
        self._check_nccl_timeout(timedelta(seconds=123))
        pg._get_backend(torch.device(f"cuda:{self.rank}"))._set_default_timeout(
            timedelta(seconds=23)
        )
        self._check_nccl_timeout(timedelta(seconds=23))
        pg.allreduce(torch.rand(10).cuda(self.rank))
        c10d.distributed_c10d._set_pg_timeout(timedelta(seconds=252), pg)
        self._check_nccl_timeout(timedelta(seconds=252))

    @requires_nccl()
    @skip_but_pass_in_sandcastle_if(not TEST_MULTIGPU, "NCCL test requires 2+ GPUs")
    @parametrize("backend", [None, "nccl"])
    def test_extend_nccl_pg_timeout(self, backend):
        torch.cuda.set_device(self.rank)
        store = c10d.FileStore(self.file_name, self.world_size)
        opts = dict(
            backend=backend,
            store=store,
            rank=self.rank,
            world_size=self.world_size,
            timeout=timedelta(seconds=123),
        )
        dist.init_process_group(**opts)
        pg = dist.distributed_c10d._get_default_group()
        bankend = pg._get_backend(torch.device(f"cuda:{self.rank}"))
        w = pg.allreduce(torch.rand(10).cuda(self.rank))
        self.assertTrue(bankend._verify_work_timeout(w, timedelta(seconds=123)))
        w.wait()
        bankend._set_default_timeout(timedelta(seconds=3))
        if self.rank == 0:
            # Ideally we want to sleep for a very long time, but this is not
            # feasible in unit test. So this is only a very tiny case.
            time.sleep(5)
            pg.allreduce(torch.rand(10).cuda(self.rank))
            time.sleep(5)
            pg.allreduce(torch.rand(5).cuda(self.rank))
            w = pg.allreduce(torch.rand(10).cuda(self.rank))
            self.assertTrue(bankend._verify_work_timeout(w, timedelta(seconds=3)))
            w.wait()
        else:
            dist.distributed_c10d._add_ephemeral_timeout_for_all_pgs(
                timedelta(seconds=10)
            )
            w1 = pg.allreduce(torch.rand(10).cuda(self.rank))
            w2 = pg.allreduce(torch.rand(5).cuda(self.rank))
            self.assertTrue(bankend._verify_work_timeout(w1, timedelta(seconds=13)))
            self.assertTrue(bankend._verify_work_timeout(w2, timedelta(seconds=13)))
            w1.wait()
            dist.distributed_c10d._add_ephemeral_timeout_for_all_pgs(
                timedelta(seconds=5)
            )
            # Since we are not block wait so use a sync here to leave enough time
            # for watchdog to reset first timeout extension.
            torch.cuda.synchronize(torch.device(f"cuda:{self.rank}"))
            w = pg.allreduce(torch.rand(10).cuda(self.rank))
            self.assertTrue(bankend._verify_work_timeout(w, timedelta(seconds=8)))
            w.wait()

    @requires_nccl_version((2, 18), "Need NCCL 2.18+ for ncclCommSplit")
    @skip_but_pass_in_sandcastle_if(not TEST_MULTIGPU, "NCCL test requires 2+ GPUs")
    def test_comm_lazy_init_split(self):
        # Test the optimization of new groups that contain all world
        # ranks use the "transparent" `ncclCommSplit` optimization.
        store = c10d.FileStore(self.file_name, self.world_size)
        pg = self._create_process_group_nccl(store, self.opts())

        # Test lazy splitting behavior across each per-device backend.
        for device in self.rank_to_GPU[self.rank]:
            backend = pg._get_backend(torch.device(device))

            # split doesn't happen unless the original process group has lazily
            # created communicators, so first verify we haven't split even when
            # making the new group and running an operation on the original pg.
            ng = c10d.new_group()
            tensor = torch.tensor([self.rank]).cuda(device)
            pg.broadcast(tensor, 0)
            self.assertEqual(backend.comm_split_count(), 0)

            # The new group will not force a split because it is a lazy init.
            ng.broadcast(tensor, 0)
            self.assertEqual(backend.comm_split_count(), 0)

    @requires_nccl_version((2, 18), "Need NCCL 2.18+ for ncclCommSplit")
    @skip_but_pass_in_sandcastle_if(not TEST_MULTIGPU, "NCCL test requires 2+ GPUs")
    @skip_but_pass_in_sandcastle_if(
        torch.cuda.nccl.version()[-1] == "x", "NCCL test not for NCCLX"
    )
    def test_comm_split_subgroup(self):
        # Test `ncclCommSplit` for smaller subgroups of the world when
        # we've passed a specific device_id to init_process_group.
        store = c10d.FileStore(self.file_name, self.world_size)
        device = torch.device(f"cuda:{self.rank}")
        pg = self._create_process_group_nccl(store, self.opts(), device_id=device)
        backend = pg._get_backend(torch.device(device))

        tensor = torch.full((1,), self.rank).cuda(device)
        original_tensor = tensor.clone()
        ng = c10d.new_group([0])

        # comm split happens eagerly since device_id is passed to init_process_group.
        self.assertEqual(backend.comm_split_count(), 1)
        if self.rank == 0:
            dist.broadcast(tensor, 0, group=ng)

        # no additional comm split happens after a collective.
        self.assertEqual(backend.comm_split_count(), 1)
        self.assertEqual(tensor, original_tensor)
        dist.destroy_process_group()

    @requires_nccl_version((2, 18), "Need NCCL 2.18+ for ncclCommSplit")
    @skip_but_pass_in_sandcastle_if(not TEST_MULTIGPU, "NCCL test requires 2+ GPUs")
<<<<<<< HEAD
    def test_comm_eager_subgroup(self):
        # Test `ncclCommSplit` for smaller subgroups of the world when
        # we've passed a specific device_id to init_process_group.
        store = c10d.FileStore(self.file_name, self.world_size)
        device = torch.device(f"cuda:{self.rank}")
        # default PG comm is not initialized yet
        pg = self._create_process_group_nccl(store, self.opts())
        backend = pg._get_backend(torch.device(device))
        self.assertEqual(backend.is_initialized(), False)

        tensor = torch.full((1,), self.rank).cuda(device)
        new_group = c10d.new_group([0], device_id=device)
        self.assertEqual(backend.comm_split_count(), 0)
        if self.rank == 0:
            new_backend = new_group._get_backend(torch.device(device))
            self.assertEqual(new_backend.is_initialized(), True)
            dist.broadcast(tensor, 0, group=new_group)
            self.assertEqual(new_backend.comm_split_count(), 0)

        self.assertEqual(backend.is_initialized(), False)
        dist.destroy_process_group()

    @requires_nccl_version((2, 18), "Need NCCL 2.18+ for ncclCommSplit")
    @skip_but_pass_in_sandcastle_if(not TEST_MULTIGPU, "NCCL test requires 2+ GPUs")
    @skip_but_pass_in_sandcastle_if(
        torch.cuda.nccl.version()[-1] == "x", "NCCL test not for NCCLX"
    )
    def test_comm_eager_without_split(self):
        # Test `ncclCommSplit` for smaller subgroups of the world when
        # we've passed a specific device_id to init_process_group.
        store = c10d.FileStore(self.file_name, self.world_size)
        device = torch.device(f"cuda:{self.rank}")
        pg = self._create_process_group_nccl(store, self.opts(), device_id=device)
        backend = pg._get_backend(torch.device(device))

        tensor = torch.full((1,), self.rank).cuda(device)
        original_tensor = tensor.clone()
        # if use_split == false, a new group should be created without splitting
        ng = c10d.new_group([0], use_split=False)
        self.assertEqual(backend.comm_split_count(), 0)
        if self.rank == 0:
            dist.broadcast(tensor, 0, group=ng)

        # no comm split happens after a collective.
        self.assertEqual(backend.comm_split_count(), 0)
        self.assertEqual(tensor, original_tensor)
        dist.destroy_process_group()

    @requires_nccl_version((2, 18), "Need NCCL 2.18+ for ncclCommSplit")
    @skip_but_pass_in_sandcastle_if(not TEST_MULTIGPU, "NCCL test requires 2+ GPUs")
=======
>>>>>>> e8d63415
    def test_comm_split_group(self):
        # Test `ncclCommSplit` for smaller subgroups of the world when
        # we've passed a specific device_id to init_process_group.
        store = c10d.FileStore(self.file_name, self.world_size)
        device = torch.device(f"cuda:{self.rank}")
        pg = self._create_process_group_nccl(store, self.opts(), device_id=device)
        backend = pg._get_backend(torch.device(device))

        tensor = torch.full((1,), self.rank).cuda(device)
        # Create subgroup between ranks 0, 1
        subg_ranks = [0, 1]
        ng1 = c10d.split_group(pg, [subg_ranks])
        backend1 = ng1._get_backend(torch.device(device))

        # check basic options are the same between parent and child
        self.assertEqual(backend.options._timeout, backend1.options._timeout)
        self.assertEqual(
            backend.options.is_high_priority_stream,
            backend1.options.is_high_priority_stream,
        )
        self.assertEqual(ng1.group_desc, "default_pg:split:0")

        # comm split happens eagerly since device_id is passed to init_process_group.
        self.assertEqual(backend.comm_split_count(), 1)
        # dist.get_process_group_ranks returns the global ranks in the subgroup.
        self.assertEqual(
            dist.get_process_group_ranks(ng1),
            subg_ranks if self.rank in subg_ranks else [],
        )

        # is part of ng1; otherwise, -1
        if dist.get_rank(ng1) >= 0:
            dist.broadcast(tensor, dist.get_global_rank(ng1, 0), group=ng1)
            self.assertEqual(tensor, torch.full((1,), 0))

        ng2 = c10d.split_group(pg, [subg_ranks])
        self.assertEqual(ng2.group_desc, "default_pg:split:1")
        self.assertEqual(backend.comm_split_count(), 2)

        dist.destroy_process_group()

    @requires_nccl_version((2, 18), "Need NCCL 2.18+ for ncclCommSplit")
    @skip_but_pass_in_sandcastle_if(not TEST_MULTIGPU, "NCCL test requires 2+ GPUs")
    def test_non_blocking_init(self):
        # Test creating a pg using nonblocking mode but not eagerly
        os.environ["TORCH_NCCL_USE_COMM_NONBLOCKING"] = "1"
        os.environ["TORCH_NCCL_NONBLOCKING_TIMEOUT"] = "100"
        store = c10d.FileStore(self.file_name, self.world_size)
        device = self.rank_to_GPU[self.rank][0]
        pg = self._create_process_group_nccl(store, self.opts())
        backend = pg._get_backend(torch.device(device))
        self.assertEqual(backend.comm_split_count(), 0)
        reduce_tensor = torch.rand(10, 10, device=device)
        # Run an allreduce, which should trigger a comm init for pg
        pg.allreduce(reduce_tensor).wait()
        new_pg = c10d.new_group()
        # even after pg's collective call, new pg's comm is not initialized until its own collectcive calls
        self.assertEqual(backend.comm_split_count(), 0)
        broadcast_tensor = torch.tensor([self.rank]).cuda(device)
        new_pg.broadcast(broadcast_tensor, 0).wait()
        self.assertEqual(backend.comm_split_count(), 0)
        dist.destroy_process_group()

    @requires_nccl_version((2, 18), "Need NCCL 2.18+ for ncclCommSplit")
    @skip_but_pass_in_sandcastle_if(not TEST_MULTIGPU, "NCCL test requires 2+ GPUs")
    def test_non_blocking_with_eager_init(self):
        # Test creating a pg eagerly with nonblocking mode when
        # we've passed a specific device_id to init_process_group.
        os.environ["TORCH_NCCL_USE_COMM_NONBLOCKING"] = "1"
        os.environ["TORCH_NCCL_NONBLOCKING_TIMEOUT"] = "100"
        store = c10d.FileStore(self.file_name, self.world_size)
        device = torch.device(f"cuda:{self.rank}")
        # bound device to triger eager init mode
        pg = self._create_process_group_nccl(store, self.opts(), device_id=device)
        backend = pg._get_backend(torch.device(device))
        self.assertEqual(backend.comm_split_count(), 0)
        reduce_tensor = torch.rand(10, 10, device=device)
        # Run an allreduce, comm should have already started initilizaing,
        # but allreduce is issued to CUDA STREAM only after the initialization is a success
        pg.allreduce(reduce_tensor).wait()
        new_pg = c10d.new_group()
        # new pg's comm is initialized eagerly
        self.assertEqual(backend.comm_split_count(), 1)
        broadcast_tensor = torch.tensor([self.rank]).cuda(device)
        new_pg.broadcast(broadcast_tensor, 0).wait()
        self.assertEqual(backend.comm_split_count(), 1)
        dist.destroy_process_group()

    @requires_nccl()
    @skip_but_pass_in_sandcastle_if(not TEST_MULTIGPU, "NCCL test requires 2+ GPUs")
    def test_get_uid(self):
        store = c10d.FileStore(self.file_name, self.world_size)
        device = torch.device(f"cuda:{self.rank}")
        pg = self._create_process_group_nccl(store, self.opts(), device_id=device)
        from torch.distributed.distributed_c10d import _get_process_group_uid

        self.assertEqual(_get_process_group_uid(pg), 0)
        pg_2 = c10d.new_group([0, 1])
        self.assertEqual(_get_process_group_uid(pg_2), 1)

    @requires_nccl()
    @skip_but_pass_in_sandcastle_if(not TEST_MULTIGPU, "NCCL test requires 2+ GPUs")
    def test_set_process_group_desc(self):
        store = c10d.FileStore(self.file_name, self.world_size)
        device = torch.device(f"cuda:{self.rank}")
        pg_default = self._create_process_group_nccl(
            store, self.opts(), device_id=device
        )
        self.assertEqual(pg_default.group_desc, "default_pg")
        pg_1 = c10d.new_group([0, 1], group_desc="test_purpose")
        self.assertEqual(pg_1.group_desc, "test_purpose")
        pg_2 = c10d.new_group([0, 1])
        self.assertEqual(pg_2.group_desc, "undefined")


class DistributedDataParallelTest(
    test_c10d_common.CommonDistributedDataParallelTest, MultiProcessTestCase
):
    def setUp(self):
        super().setUp()
        # TORCH_NCCL_BLOCKING_WAIT overrides TORCH_NCCL_ASYNC_ERROR_HANDLING hence tests
        # that use TORCH_NCCL_BLOCKING_WAIT will test it as expected.
        os.environ["TORCH_NCCL_ASYNC_ERROR_HANDLING"] = "1"
        self._spawn_processes()

    def _get_process_group(self):
        store = self._get_store()
        c10d.init_process_group(
            "nccl", store=store, rank=self.rank, world_size=self.world_size
        )
        return c10d.distributed_c10d._get_default_group()

    def _test_nccl_backend(
        self, devices, device_ids, multi_device=False, gradient_as_bucket_view=False
    ):
        process_group = self._get_process_group()
        self._test_ddp_with_process_group(
            process_group, devices, device_ids, multi_device, gradient_as_bucket_view
        )

    @requires_nccl()
    @skip_if_lt_x_gpu(2)
    def test_nccl_propagate_error_reason(self):
        # Need to use TORCH_NCCL_BLOCKING_WAIT and not ASYNC_ERROR_HANDLING,
        # otherwise process will be taken down and we can't check for errors.
        os.environ["TORCH_NCCL_ASYNC_ERROR_HANDLING"] = "0"
        os.environ["TORCH_NCCL_BLOCKING_WAIT"] = "1"
        # Need to disable TORCH_NCCL_DUMP_ON_TIMEOUT otherwise this test times out
        os.environ["TORCH_NCCL_DUMP_ON_TIMEOUT"] = "0"
        store = c10d.FileStore(self.file_name, self.world_size)
        # provide sufficient timeout to initialize NCCL comm.
        pg = c10d.ProcessGroupNCCL(
            store, self.rank, self.world_size, timeout=timedelta(seconds=15)
        )
        pg_gloo = c10d.ProcessGroupGloo(store, self.rank, self.world_size)
        pg.barrier().wait(timedelta(seconds=5))
        # Simulate stuckness in rank 0.
        if self.rank == 0:
            pg_gloo.barrier().wait()
        inp = torch.ones(1).cuda(self.rank)

        if self.rank != 0:
            # Time out due to rank 0 not calling into allreduce.
            with self.assertRaises(dist.DistBackendError):
                pg.allreduce([inp]).wait(timedelta(seconds=5))

            # Now when nonzero rank attempts to use communicator, original failure reason should be logged.
            try:
                pg.allreduce([torch.ones(2).cuda(self.rank)]).wait()
            except dist.DistBackendError as e:
                self.assertTrue("aborted" in str(e))
            else:
                self.fail("Expected error to be raised!")

            # Unblock rank 0
            pg_gloo.barrier().wait()

        # TODO: We can also test that if rank 0 attempts to use the communicator,
        # then we should error out with the info that it was aborted due to
        # timeout on another rank. Although this would only be the case after
        # the watchdog has run on the rank, and there is no reliable way
        # to confirm it has run.

    @requires_nccl()
    @skip_if_lt_x_gpu(2)
    def test_nccl_backend_multi_device_ids_not_allowed(self):
        int_devices = list(range(torch.cuda.device_count()))
        devices = [torch.device("cuda:" + str(i)) for i in int_devices]
        with self.assertRaisesRegex(
            ValueError, "device_ids can only be None or contain a single element."
        ):
            self._test_nccl_backend(devices, int_devices)

    @requires_nccl()
    @skip_if_lt_x_gpu(2)
    def test_nccl_backend_single_device_module_device_ids_None(self):
        self._test_nccl_backend(None, None)

    @requires_nccl()
    @skip_if_lt_x_gpu(2)
    def test_nccl_backend_single_device_module_empty_device_ids(self):
        # This tests the backward compatibility of accepting an empty list as `device_ids`,
        # although we no longer document this in favor of the default value of `None`,
        # which is consistent with multi-device modules and CPU modules.
        self._test_nccl_backend(None, [])

    @requires_nccl()
    @skip_if_lt_x_gpu(4)
    def test_nccl_backend_multi_device_module_device_ids_None(self):
        int_devices = gpus_for_rank(self.world_size)[self.rank][:2]
        devices = [torch.device("cuda:" + str(i)) for i in int_devices]
        self._test_nccl_backend(devices, None, multi_device=True)

    @requires_nccl()
    @skip_if_lt_x_gpu(2)
    def test_nccl_backend_1gpu_module_device_ids_integer_list(self):
        int_devices = gpus_for_rank(self.world_size)[self.rank][:1]
        devices = [torch.device("cuda:" + str(i)) for i in int_devices]
        self._test_nccl_backend(devices, int_devices)

    @requires_nccl()
    @skip_if_lt_x_gpu(2)
    def test_nccl_backend_1gpu_module_device_ids_torch_device_list(self):
        int_devices = gpus_for_rank(self.world_size)[self.rank][:1]
        devices = [torch.device("cuda:" + str(i)) for i in int_devices]
        self._test_nccl_backend(devices, devices)

    @requires_nccl()
    @skip_if_lt_x_gpu(4)
    def test_nccl_backend_2gpu_module(self):
        int_devices = gpus_for_rank(self.world_size)[self.rank][:2]
        devices = [torch.device("cuda:" + str(i)) for i in int_devices]
        self._test_nccl_backend(devices, None, multi_device=True)

    @requires_nccl()
    @skip_if_lt_x_gpu(8)
    def test_nccl_backend_4gpu_module(self):
        int_devices = gpus_for_rank(self.world_size)[self.rank][:4]
        devices = [torch.device("cuda:" + str(i)) for i in int_devices]
        self._test_nccl_backend(devices, None, multi_device=True)

    @requires_nccl()
    @skip_if_lt_x_gpu(4)
    def test_ddp_multi_device_module_config(self):
        gpus = gpus_for_rank(self.world_size)[self.rank]

        self.assertTrue(len(gpus) >= 2, "expecting at least 2 gpus per process")

        process_group = self._get_process_group()

        gpus = gpus[:2]
        model = DoubleGpuNet(gpus)

        with self.assertRaisesRegex(
            ValueError,
            "DistributedDataParallel device_ids and output_device arguments only work with "
            "single-device/multiple-device GPU modules or CPU modules",
        ):
            ddp_model = DistributedDataParallel(
                model, output_device=gpus[1], process_group=process_group
            )

        with self.assertRaisesRegex(
            ValueError, "device_ids can only be None or contain a single element."
        ):
            ddp_model = DistributedDataParallel(
                model, device_ids=gpus, process_group=process_group
            )

        with self.assertRaisesRegex(
            ValueError, "input module must be on the same type of devices"
        ):
            model.fc1 = model.fc1.cpu()
            ddp_model = DistributedDataParallel(model, process_group=process_group)

        model = model.cpu()
        with self.assertRaisesRegex(
            ValueError, "device_ids can only be None or contain a single element."
        ):
            ddp_model = DistributedDataParallel(
                model, device_ids=gpus, process_group=process_group
            )

    def _test_fp16(self, gradient_as_bucket_view=False):
        process_group = self._get_process_group()

        gpus = gpus_for_rank(self.world_size)[self.rank]
        model = nn.Linear(1, 1, bias=False).cuda(gpus[0]).half()
        nn.init.constant_(model.weight, 1)
        ddp_model = DistributedDataParallel(
            model,
            device_ids=[gpus[0]],
            process_group=process_group,
            bucket_cap_mb=0.001,
            gradient_as_bucket_view=gradient_as_bucket_view,
        )

        # Input 2**15, so that the gradients will overflow with a
        # world_size of 2, unless we normalize the gradient by the
        # world_size before the reduction
        input = torch.tensor([[2**15]]).cuda(gpus[0]).half()

        # Step model
        ddp_model.train()
        output = ddp_model(input)
        loss = output.sum()
        loss.backward()

        self.assertFalse(any(torch.isinf(p.grad).any() for p in ddp_model.parameters()))

    @requires_nccl()
    @skip_if_lt_x_gpu(2)
    def test_fp16(self):
        self._test_fp16()

    @requires_nccl()
    @skip_if_lt_x_gpu(2)
    def test_fp16_grad_is_view(self):
        self._test_fp16(gradient_as_bucket_view=True)

    def _test_arbitrary_forward_return_value(self, gradient_as_bucket_view=False):
        """
        Note: this test can be sped up by only running it on a CPU module
        once DistributedDataParallel supports them.
        """
        process_group = self._get_process_group()

        class ForwardReturnValueModule(nn.Module):
            def __init__(self) -> None:
                super().__init__()
                self.fc1 = nn.Linear(2, 10, bias=False)
                self.fc2 = nn.Linear(10, 4, bias=False)
                self.fc3 = nn.Linear(4, 4, bias=False)
                self.relu = nn.ReLU()

            def forward(self, x, fn):
                x = self.relu(self.fc1(x))
                x = self.relu(self.fc2(x))
                # The first softmax does NOT include fc3 in its autograd graph
                # whereas the second softmax DOES. If we pass only the first
                # tensor we see in the output to the reducer, it marks the
                # gradient for fc3 as ready (because it doesn't show up). If
                # downstream uses of this return value choose to differentiate
                # against the second output tensor, it would still receive a
                # gradient and a callback for this tensor, resulting in a crash.
                return fn(
                    F.softmax(x, dim=1),
                    F.softmax(self.fc3(x), dim=1),
                )

        device_id = gpus_for_rank(self.world_size)[self.rank][0]
        model = DistributedDataParallel(
            ForwardReturnValueModule().float().to(device_id),
            device_ids=[device_id],
            process_group=process_group,
            gradient_as_bucket_view=gradient_as_bucket_view,
        )

        batch_size = 4
        criterion = nn.CrossEntropyLoss()
        input = torch.rand([batch_size, 2], dtype=torch.float)
        target = torch.LongTensor([random.randrange(4) for _ in range(batch_size)]).to(
            device_id
        )

        # Always run "backward" to ensure the reducer is called by autograd.
        # If we don't correctly capture the output tensors from the return value,
        # the reducer won't see a hook for the unused parameter, and throw an error.
        # The correct capture is what we're testing in this function.
        def test(box, unbox):
            output = model(input, fn=box)
            loss = criterion(unbox(output), target)
            loss.backward()

        # Test with identity return value
        test(
            box=lambda x, y: (x, y),
            unbox=lambda obj: obj[1],
        )

        # Test with list return value
        test(
            box=lambda x, y: ["foo", x, "bar", y],
            unbox=lambda obj: obj[3],
        )

        # Test with tuple return value
        test(
            box=lambda x, y: ("foo", x, "bar", y),
            unbox=lambda obj: obj[3],
        )

        # Test with dict return value
        test(
            box=lambda x, y: {"foo": "bar", "a": x, "b": y},
            unbox=lambda obj: obj["b"],
        )

        # Test with list with dict return value
        test(
            box=lambda x, y: ["foo", "bar", {"a": x, "b": y}],
            unbox=lambda obj: obj[2]["b"],
        )

        # Test with dict with list return value
        test(
            box=lambda x, y: {"foo": "bar", "list": [0, x, 1, y]},
            unbox=lambda obj: obj["list"][3],
        )

    @requires_nccl()
    @skip_if_lt_x_gpu(2)
    def test_arbitrary_forward_return_value(self):
        self._test_arbitrary_forward_return_value()

    @requires_nccl()
    @skip_if_lt_x_gpu(2)
    def test_arbitrary_forward_return_value_grad_is_view(self):
        self._test_arbitrary_forward_return_value(gradient_as_bucket_view=True)

    @requires_nccl()
    @skip_if_lt_x_gpu(2)
    def test_ddp_with_lazy_parameters(self):
        process_group = self._get_process_group()
        with self.assertRaisesRegex(
            RuntimeError, "Modules with uninitialized parameters"
        ):
            DistributedDataParallel(
                torch.nn.LazyLinear(10), process_group=process_group
            )

    def _test_find_unused_parameters_kwarg(self, gradient_as_bucket_view=False):
        """
        Note: this test can be sped up by only running it on a CPU module
        once DistributedDataParallel supports them.
        """
        torch.cuda.set_device(self.rank)
        dist.init_process_group(
            backend="nccl",
            world_size=self.world_size,
            rank=self.rank,
            init_method=f"file://{self.file_name}",
        )
        process_group = c10d.distributed_c10d._get_default_group()

        class FindUnusedParametersModule(nn.Module):
            def __init__(self) -> None:
                super().__init__()
                self.fc1 = nn.Linear(2, 10, bias=False)
                self.fc2 = nn.Linear(10, 4, bias=False)
                self.fc3 = nn.Linear(4, 4, bias=False)
                self.relu = nn.ReLU()

            def forward(self, x):
                x = self.relu(self.fc1(x))
                x = self.relu(self.fc2(x))
                # Return the fc3 module so that the caller can invoke it
                # outside of the forward function. While this is bad practice,
                # we can use it to trigger a reducer error.
                return (F.softmax(x, dim=1), self.fc3)

        device_id = gpus_for_rank(self.world_size)[self.rank][0]
        batch_size = 4
        criterion = nn.CrossEntropyLoss()
        input = torch.rand([batch_size, 2], dtype=torch.float)
        target = torch.LongTensor([random.randrange(4) for _ in range(batch_size)]).to(
            device_id
        )

        ddp_model = None

        def test_find_unused_parameters(
            find_unused_parameters, test_default=False, gradient_as_bucket_view=False
        ):
            if test_default:
                model = DistributedDataParallel(
                    FindUnusedParametersModule().float().to(device_id),
                    device_ids=[device_id],
                    process_group=process_group,
                    gradient_as_bucket_view=gradient_as_bucket_view,
                )
            else:
                model = DistributedDataParallel(
                    FindUnusedParametersModule().float().to(device_id),
                    device_ids=[device_id],
                    process_group=process_group,
                    find_unused_parameters=find_unused_parameters,
                    gradient_as_bucket_view=gradient_as_bucket_view,
                )
            nonlocal ddp_model
            ddp_model = model

            output, fc3 = model(input)
            output = fc3(output)
            loss = criterion(output, target)
            loss.backward()

        # First test that finding unused params under these conditions is to
        # trigger an error when `backward` is called (because fc3 is an unused
        # parameter and will therefore be marked ready twice).
        try:
            test_find_unused_parameters(
                True, gradient_as_bucket_view=gradient_as_bucket_view
            )
        except Exception as ex:
            self.assertTrue(
                str(ex).startswith(
                    "Expected to mark a variable ready only once.",
                )
            )
            unused_index = 2
            unused_index_str = f"Parameter at index {unused_index}"
            model = ddp_model.module
            for module_name, module in model.named_modules():
                if module == model.fc3:
                    for parameter_name, _ in module.named_parameters(recurse=False):
                        unused_fqn = f"{module_name}.{parameter_name}"
                        # Only one such parameter in model.fc3, since bias=False
                        break

            if dist.get_debug_level() != dist.DebugLevel.OFF:
                unused_index_str += f" with name {unused_fqn}"

            self.assertTrue(unused_index_str in str(ex))
        else:
            self.fail("Expected exception")

        dist.barrier(process_group)

        # Then test that the default behavior can be overridden by setting
        # `find_unused_parameters=False`.
        try:
            test_find_unused_parameters(
                False, gradient_as_bucket_view=gradient_as_bucket_view
            )
        except Exception as ex:
            self.fail(f"Unexpected exception: {ex}")

        # Test find_unused_parameters defaults to False
        try:
            test_find_unused_parameters(
                True, test_default=True, gradient_as_bucket_view=gradient_as_bucket_view
            )
        except Exception as ex:
            self.fail(f"Unexpected exception: {ex}")

    # TODO: Combine the following tests once https://github.com/pytorch/pytorch/issues/55967
    # is resolved.
    @requires_nccl()
    @skip_if_lt_x_gpu(2)
    @with_dist_debug_levels(levels=["DETAIL"])
    def test_find_unused_parameters_kwarg_debug_detail(self):
        self._test_find_unused_parameters_kwarg()

    @requires_nccl()
    @skip_if_lt_x_gpu(2)
    @with_dist_debug_levels(levels=["INFO"])
    def test_find_unused_parameters_kwarg_debug_info(self):
        self._test_find_unused_parameters_kwarg()

    @requires_nccl()
    @skip_if_lt_x_gpu(2)
    @with_dist_debug_levels(levels=["OFF"])
    def test_find_unused_parameters_kwarg_debug_off(self):
        self._test_find_unused_parameters_kwarg()

    @requires_nccl()
    @skip_if_lt_x_gpu(2)
    @with_dist_debug_levels(levels=["DETAIL"])
    def test_find_unused_parameters_kwarg_grad_is_view_debug_detail(self):
        self._test_find_unused_parameters_kwarg(gradient_as_bucket_view=True)

    @requires_nccl()
    @skip_if_lt_x_gpu(2)
    @with_dist_debug_levels(levels=["INFO"])
    def test_find_unused_parameters_kwarg_grad_is_view_debug_info(self):
        self._test_find_unused_parameters_kwarg(gradient_as_bucket_view=True)

    @requires_nccl()
    @skip_if_lt_x_gpu(2)
    @with_dist_debug_levels(levels=["OFF"])
    def test_find_unused_parameters_kwarg_grad_is_view_debug_off(self):
        self._test_find_unused_parameters_kwarg(gradient_as_bucket_view=True)

    def _test_multiple_outputs_multiple_backward(self, gradient_as_bucket_view=False):
        """
        Note: this test can be sped up by only running it on a CPU module
        once DistributedDataParallel supports them.
        """
        process_group = self._get_process_group()

        class MultipleOutputModule(nn.Module):
            def __init__(self) -> None:
                super().__init__()

                def define_module():
                    return nn.Sequential(
                        nn.Linear(2, 10, bias=False),
                        nn.ReLU(),
                        nn.Linear(10, 4, bias=False),
                        nn.ReLU(),
                    )

                self.module0 = define_module()
                self.module1 = define_module()

            def forward(self, x):
                return (
                    F.softmax(self.module0(x), dim=1),
                    F.softmax(self.module1(x), dim=1),
                )

        device_id = gpus_for_rank(self.world_size)[self.rank][0]
        model = DistributedDataParallel(
            MultipleOutputModule().float().to(device_id),
            device_ids=[device_id],
            process_group=process_group,
            gradient_as_bucket_view=gradient_as_bucket_view,
        )

        batch_size = 4
        criterion = nn.CrossEntropyLoss()
        input = torch.rand([batch_size, 2], dtype=torch.float)
        target = torch.LongTensor([random.randrange(4) for _ in range(batch_size)]).to(
            device_id
        )

        # Compute loss and gradients for both outputs
        output1, output2 = model(input)
        loss1 = criterion(output1, target)
        loss1.backward()
        loss2 = criterion(output2, target)
        loss2.backward()

    @requires_nccl()
    @skip_if_lt_x_gpu(2)
    def test_multiple_outputs_multiple_backward(self):
        self._test_multiple_outputs_multiple_backward()

    @requires_nccl()
    @skip_if_lt_x_gpu(2)
    def test_multiple_outputs_multiple_backward_grad_is_view(self):
        self._test_multiple_outputs_multiple_backward(gradient_as_bucket_view=True)

    @requires_nccl()
    @skip_if_lt_x_gpu(2)
    def test_no_grad(self):
        """
        Note: this test can be sped up by only running it on a CPU module
        once DistributedDataParallel supports them.
        """
        process_group = self._get_process_group()

        class NoGradModule(nn.Module):
            def __init__(self) -> None:
                super().__init__()
                self.fc1 = nn.Linear(2, 10, bias=False)
                self.fc2 = nn.Linear(10, 4, bias=False)
                self.relu = nn.ReLU()

            def forward(self, x):
                x = self.relu(self.fc1(x))
                x = self.relu(self.fc2(x))
                return F.softmax(x, dim=1)

        device_id = gpus_for_rank(self.world_size)[self.rank][0]
        model = DistributedDataParallel(
            NoGradModule().float().to(device_id),
            device_ids=[device_id],
            process_group=process_group,
        )

        batch_size = 4
        input = torch.rand([batch_size, 2], dtype=torch.float)

        def check_no_grads():
            for p in model.parameters():
                self.assertTrue(p.requires_grad)
                self.assertIsNone(p.grad)

        # After initialization, no parameter has their gradient set.
        check_no_grads()

        # Run `forward` function with torch.no_grad()
        with torch.no_grad():
            output = model(input)
            self.assertTrue(isinstance(output, torch.Tensor))

        # No parameter should have their gradient set.
        check_no_grads()

    def _test_accumulate_gradients_module(self, gradient_as_bucket_view=False):
        # This is NOT the recommended way to implement accumulating grads, but
        # we would like to make sure DDP does not mess up with the underlying
        # module.
        int_devices = gpus_for_rank(self.world_size)[self.rank][:1]
        devices = [torch.device("cuda:" + str(i)) for i in int_devices]
        process_group = self._get_process_group()
        global_batch_size = self.world_size

        model, ddp_model, input, target = self._prepare_single_device_module(
            process_group, devices, devices, global_batch_size, gradient_as_bucket_view
        )

        def step_model(model, input, target):
            model.train()
            output = model(input)
            loss = F.mse_loss(output, target.to(output.device))
            loss.backward()

        # ensure accumulate grads works with no_grad
        with torch.no_grad():
            ddp_model.train()
            ddp_model.module(input)

        # Check two model parameters over 4 iterations.
        # Use 4 iterations because we alternate between reducing and
        # not reducing and want to make sure we switch both ways.
        for iteration in range(4):
            step_model(model, input, target)

            if iteration % 2 == 0:
                # Skip gradients sync without calling prepare_for_backward
                step_model(
                    ddp_model.module,
                    input[self.rank : (self.rank + 1)],
                    target[self.rank : (self.rank + 1)],
                )
                for i, j in zip(model.parameters(), ddp_model.parameters()):
                    self.assertNotEqual(i.grad, j.grad)
            else:
                step_model(
                    ddp_model,
                    input[self.rank : (self.rank + 1)],
                    target[self.rank : (self.rank + 1)],
                )
                for i, j in zip(model.parameters(), ddp_model.parameters()):
                    self.assertEqual(i.grad, j.grad, rtol=1.3e-06, atol=5e-5)

            # Shuffle the input so that DDP input is different
            torch.manual_seed(1337 + iteration)
            input = input[torch.randperm(global_batch_size)]

    @requires_nccl()
    @skip_if_lt_x_gpu(2)
    def test_accumulate_gradients_module(self):
        self._test_accumulate_gradients_module()

    @requires_nccl()
    @skip_if_lt_x_gpu(2)
    def test_accumulate_gradients_module_with_grad_is_view(self):
        self._test_accumulate_gradients_module(gradient_as_bucket_view=True)

    @requires_nccl()
    @skip_if_lt_x_gpu(2)
    def test_failure_recovery(self):
        process_group = self._get_process_group()

        # need to create a separate file for the recovered FileStore, because
        # the original one will be deleted when destructing the first FileStore.
        recovery_filename = self.file_name + "_recovery"

        if self.rank == 0:
            # the file will be deleted by the recovered FileStore
            open(recovery_filename, "w").close()

        # not necessary to run barrier here, as DDP will synchronize

        class TestModel(nn.Module):
            def __init__(self) -> None:
                super().__init__()
                self.fc1 = nn.Linear(2, 10, bias=False)
                self.fc2 = nn.Linear(10, 4, bias=False)
                self.relu = nn.ReLU()

            def forward(self, x):
                x = self.relu(self.fc1(x))
                x = self.relu(self.fc2(x))
                return F.softmax(x, dim=1)

        device_id = gpus_for_rank(self.world_size)[self.rank][0]
        model = TestModel().float().to(device_id)
        ddp = DistributedDataParallel(
            model,
            device_ids=[device_id],
            process_group=process_group,
        )

        batch_size = 4
        criterion = nn.CrossEntropyLoss()
        input = torch.rand([batch_size, 2], dtype=torch.float)
        target = torch.LongTensor([random.randrange(4) for _ in range(batch_size)]).to(
            device_id
        )

        for _ in range(6):
            output = ddp(input)
            loss = criterion(output, target)
            loss.backward()

        del ddp
        c10d.destroy_process_group(process_group)

        store = c10d.FileStore(recovery_filename, self.world_size)
        c10d.init_process_group(
            "nccl", store=store, rank=self.rank, world_size=self.world_size
        )
        process_group = c10d.distributed_c10d._get_default_group()
        ddp = DistributedDataParallel(
            model,
            device_ids=[device_id],
            process_group=process_group,
        )

        input = torch.rand([batch_size, 2], dtype=torch.float)
        target = torch.LongTensor([random.randrange(4) for _ in range(batch_size)]).to(
            device_id
        )
        for _ in range(6):
            output = ddp(input)
            loss = criterion(output, target)
            loss.backward()

    @requires_nccl()
    @skip_if_lt_x_gpu(2)
    def test_pass_default_pg(self):
        dist.init_process_group(
            "nccl",
            init_method=f"file://{self.file_name}",
            world_size=self.world_size,
            rank=self.rank,
        )

        default_pg = c10d.distributed_c10d._get_default_group()
        dist.destroy_process_group(default_pg)
        self.assertFalse(dist.is_initialized())

    def _test_grad_layout(self, replica_devices, layer_devs, local_batch_size):
        process_group = self._get_process_group()

        global_batch_size = local_batch_size * self.world_size

        # Carry out some trials with small buckets and some with big buckets.
        bucketsizes = (0.000001, 25)
        # Tuples of lists.  Each list describes per-layer characteristics for one trial.
        layer_formats = (
            [torch.contiguous_format] * 4,
            [torch.channels_last] * 2 + [torch.contiguous_format] * 2,
            [torch.channels_last] * 4,
        )
        layer_dtypes = (
            [torch.float] * 4,
            [torch.float] * 2 + [torch.half] * 2,
            [torch.half] * 4,
        )

        input_dev = layer_devs[0] if isinstance(layer_devs, list) else layer_devs
        target_dev = layer_devs[-1] if isinstance(layer_devs, list) else layer_devs
        input = torch.randn(
            (global_batch_size, 8, 8, 8), device=input_dev, dtype=torch.float
        )
        target = torch.randn(
            (global_batch_size, 8, 4, 4), device=target_dev, dtype=torch.float
        )
        local_batch_start = self.rank * local_batch_size
        local_batch_end = (self.rank + 1) * local_batch_size

        # Reducer.cpp sneakily creates one "initial bucket" that ignores the "bucket_cap_mb"
        # argument.  The following makes sure the initial bucket also complies.
        @contextmanager
        def first_bucket_size(ddp_bucket_mb):
            old_DEFAULT_FIRST_BUCKET_BYTES = dist._DEFAULT_FIRST_BUCKET_BYTES
            dist._DEFAULT_FIRST_BUCKET_BYTES = int(ddp_bucket_mb * 1.0e6)
            try:
                yield
            finally:
                dist._DEFAULT_FIRST_BUCKET_BYTES = old_DEFAULT_FIRST_BUCKET_BYTES

        with torch.backends.cudnn.flags(
            enabled=True, deterministic=True, benchmark=False
        ):
            for formats, dtypes, bucketsize in product(
                layer_formats, layer_dtypes, bucketsizes
            ):
                with first_bucket_size(bucketsize):
                    model_msg = f"rank = {self.rank} formats = {formats} dtypes = {dtypes} bucketsize = {bucketsize} "
                    try:
                        m = ConvNet(layer_devs, formats, dtypes)
                        m_ddp = DistributedDataParallel(
                            copy.deepcopy(m),
                            device_ids=replica_devices,
                            process_group=process_group,
                            bucket_cap_mb=bucketsize,
                        )
                        opt = torch.optim.SGD(m.parameters(), lr=0.1)
                        opt_ddp = torch.optim.SGD(m_ddp.parameters(), lr=0.1)
                        has_half = any(p.dtype is torch.half for p in m.parameters())
                        tol = 1.0e-3 if has_half else 1.0e-5
                    except BaseException:
                        # Prints case-specific debugging info to narrow down failing case.
                        print(
                            "Caught exception during model creation for " + model_msg,
                            flush=True,
                        )
                        raise
                    # 3 iters:  First iter creates grads, second iter retests after rebucketing,
                    # third iter tries zeroed grads.
                    for it in range(3):
                        iter_msg = f"iter = {it} " + model_msg
                        named_msg = iter_msg
                        try:
                            F.mse_loss(m(input).float(), target).backward()
                            F.mse_loss(
                                m_ddp(input[local_batch_start:local_batch_end]).float(),
                                target[local_batch_start:local_batch_end],
                            ).backward()
                            for i, ((layer_name, m_child), m_ddp_child) in enumerate(
                                zip(m.named_children(), m_ddp.module.children())
                            ):
                                named_msg = layer_name + ".weight" + " " + iter_msg
                                self.assertTrue(
                                    m_child.weight.grad.is_contiguous(
                                        memory_format=formats[i]
                                    ),
                                    named_msg,
                                )
                                self.assertTrue(
                                    m_ddp_child.weight.grad.is_contiguous(
                                        memory_format=formats[i]
                                    ),
                                    named_msg,
                                )
                                for j, ((param_name, p), p_ddp) in enumerate(
                                    zip(
                                        m_child.named_parameters(),
                                        m_ddp_child.parameters(),
                                    )
                                ):
                                    named_msg = (
                                        layer_name + "." + param_name + " " + iter_msg
                                    )
                                    self.assertEqual(
                                        p.grad, p_ddp.grad, rtol=tol, atol=tol
                                    )
                            opt.step()
                            opt_ddp.step()
                            if it == 0:
                                for p, p_ddp in zip(m.parameters(), m_ddp.parameters()):
                                    p.grad = None
                                    p_ddp.grad = None
                            else:
                                m.zero_grad()
                                m_ddp.zero_grad()
                        except BaseException:
                            # Makes sure we still get info if an error occurred somewhere other than the asserts.
                            print(
                                "Caught exception during iterations at " + named_msg,
                                flush=True,
                            )
                            raise

    @requires_nccl()
    @skip_if_lt_x_gpu(2)
    def test_grad_layout_1devicemodule_1replicaperprocess(self):
        dev0 = torch.device("cuda:" + str(gpus_for_rank(self.world_size)[self.rank][0]))
        # Tells DDP to use just one device.
        replica_devices = [dev0]
        # Tells _test_grad_layout to construct ConvNet with all layers on this process's first assigned device.
        layer_devs = dev0
        local_batch_size = 8
        self._test_grad_layout(replica_devices, layer_devs, local_batch_size)

    @requires_nccl()
    @skip_if_lt_x_gpu(4)
    @skip_if_rocm_multiprocess
    def test_grad_layout_2devicemodule(self):
        int_devices = gpus_for_rank(self.world_size)[self.rank][:2]
        dev0 = torch.device("cuda:" + str(int_devices[0]))
        dev1 = torch.device("cuda:" + str(int_devices[1]))
        # DDP's default behavior for a multi-device module is "don't replicate."
        replica_devices = None
        # Tells _test_grad_layout to constructs this process's ConvNet on 2 devices, with 2 layers on each device.
        layer_devs = [dev0] * 2 + [dev1] * 2
        local_batch_size = 8
        self._test_grad_layout(replica_devices, layer_devs, local_batch_size)

    @requires_nccl()
    @skip_if_lt_x_gpu(2)
    def test_param_layout_mismatch_error(self):
        process_group = self._get_process_group()

        dev0 = torch.device("cuda:" + str(gpus_for_rank(self.world_size)[self.rank][0]))
        layer_devs = dev0
        layer_formats = (
            [torch.contiguous_format] * 4
            if self.rank == 0
            else [torch.channels_last] * 4
        )
        layer_dtypes = [torch.float] * 4

        m = ConvNet(layer_devs, layer_formats, layer_dtypes)
        if self.rank == 0:
            m_ddp = DistributedDataParallel(
                m, device_ids=[dev0], process_group=process_group
            )
        else:
            with self.assertRaisesRegex(
                RuntimeError,
                ".* appears not to match strides of the same param in process 0",
            ):
                m_ddp = DistributedDataParallel(
                    m, device_ids=[dev0], process_group=process_group
                )

    def _gpu_model_with_ddp_comm_hook(
        self,
        process_group,
        hook=None,
        gradient_as_bucket_view=False,
        state=None,
        static_graph=False,
    ):
        device_id = gpus_for_rank(self.world_size)[self.rank][0]
        gpu_model = DistributedDataParallel(
            ModuleForDdpCommHook().to(device_id),
            device_ids=[device_id],
            process_group=process_group,
            gradient_as_bucket_view=gradient_as_bucket_view,
            static_graph=static_graph,
        )

        # Register a DDP communication hook if any.
        if hook is not None:
            gpu_model.register_comm_hook(state, hook)

        return gpu_model

    @requires_nccl()
    @skip_if_lt_x_gpu(2)
    def test_ddp_comm_hook_future_passing_gpu_nccl(self):
        """
        This unit test verifies whether the Future object is passed properly using nccl backend.
        The hook callback function creates a Future object and sets a value to it.
        """
        process_group = self._get_process_group()

        # Get GPU model with simple_hook registered.
        gpu_model = self._gpu_model_with_ddp_comm_hook(process_group, self._simple_hook)

        # check whether the grads are equal to what simple_hook's then callback returns.
        # without the comm_hook, result would be 0.25 * torch.ones(2, 2).
        self._run_and_verify_hook(gpu_model, 8, 2 * torch.ones(2, 2))

    def _test_ddp_comm_hook_allreduce_hook_nccl(
        self, gradient_as_bucket_view=False, static_graph=False
    ):
        """
        This unit test verifies whether a DDP communication hook that just calls
        allreduce gives the same result with the case of no hook registered.
        Without the then callback, the future_value in reducer is no longer
        a PyObject, and this unit test verifies future_value is properly checked.
        """
        process_group = self._get_process_group()

        def allreduce_hook(
            state: object, bucket: dist.GradBucket
        ) -> torch.futures.Future[torch.Tensor]:
            tensors = [bucket.buffer() / self.world_size]
            return (
                process_group.allreduce(tensors)
                .get_future()
                .then(lambda fut: fut.value()[0])
            )

        # Get GPU model with allreduce_hook registered.
        gpu_model = self._gpu_model_with_ddp_comm_hook(
            process_group, allreduce_hook, gradient_as_bucket_view, static_graph
        )

        # check whether the grads are equal to what DDP without hook would return.
        self._run_and_verify_hook(gpu_model, 8, 0.25 * torch.ones(2, 2))

    def _test_default_ddp_comm_hooks_nccl(self, gradient_as_bucket_view=False):
        """
        This unit test verifies whether default Python DDP communication hooks ALLREDUCE, FP16_COMPRESS
        and BF16_COMPRESS, can give the same result with the case of no hook registered.
        """
        process_group = self._get_process_group()

        # For these default DDP comm hooks, the only state is process group.
        state = process_group
        hook_options = [default.allreduce_hook, default.fp16_compress_hook]
        if (
            not TEST_WITH_ROCM
            and BFLOAT16_AVAILABLE
            and c10d.is_nccl_available()
            and torch.cuda.nccl.version() >= (2, 10)
        ):
            hook_options.append(default.bf16_compress_hook)
        for hook in hook_options:
            # Get GPU model with the hook registered.
            # The first arg 'process_group' is used for initializing the test environment,
            # so it cannot be replaced by 'state', although they have the same value.
            gpu_model = self._gpu_model_with_ddp_comm_hook(
                process_group, hook, gradient_as_bucket_view, state
            )

            # check whether the grads are equal to what DDP without hook would return.
            self._run_and_verify_hook(gpu_model, 8, 0.25 * torch.ones(2, 2))

    def _test_fp16_compress_wrapper(self, gradient_as_bucket_view=False):
        """
        This unit test verifies whether wrapping the ALLREDUCE and POWER_SGD hooks with
        the FP16_WRAPPER can give the same result as when there is no hook registered.
        """
        process_group = self._get_process_group()
        powerSGD_state = powerSGD.PowerSGDState(process_group=process_group)

        hook_args = [
            (powerSGD.powerSGD_hook, powerSGD_state),
            (default.allreduce_hook, process_group),
        ]

        for hook, state in hook_args:
            gpu_model = self._gpu_model_with_ddp_comm_hook(
                process_group,
                default.fp16_compress_wrapper(hook),
                gradient_as_bucket_view,
                state,
            )

            # check whether the grads are equal to what DDP without hook would return.
            self._run_and_verify_hook(gpu_model, 8, 0.25 * torch.ones(2, 2))

    def _test_bf16_compress_wrapper(self, gradient_as_bucket_view=False):
        """
        This unit test verifies whether wrapping the ALLREDUCE and POWER_SGD hooks with
        the BF16_WRAPPER can give the same result as when there is no hook registered.
        """
        process_group = self._get_process_group()
        powerSGD_state = powerSGD.PowerSGDState(process_group=process_group)

        hook_args = [
            (powerSGD.powerSGD_hook, powerSGD_state),
            (default.allreduce_hook, process_group),
        ]

        for hook, state in hook_args:
            gpu_model = self._gpu_model_with_ddp_comm_hook(
                process_group,
                default.bf16_compress_wrapper(hook),
                gradient_as_bucket_view,
                state,
            )

            # check whether the grads are equal to what DDP without hook would return.
            self._run_and_verify_hook(gpu_model, 8, 0.25 * torch.ones(2, 2))

    def _test_powerSGD_ddp_comm_hook_nccl(self, gradient_as_bucket_view=False):
        """
        This unit test verifies whether Python DDP communication hook POWER_SGD
        can give the same result with the case of no hook registered.
        """
        process_group = self._get_process_group()

        # Get GPU model with the hook registered.
        # Test the hook with different algorithmic configs.
        for use_error_feedback, warm_start, batch_tensors_with_same_shape in product(
            [True, False],
            [True, False],
            [True, False],
        ):
            state = powerSGD.PowerSGDState(
                process_group=process_group,
                matrix_approximation_rank=1,
                use_error_feedback=use_error_feedback,
                warm_start=warm_start,
                batch_tensors_with_same_shape=batch_tensors_with_same_shape,
            )
            for hook in [powerSGD.powerSGD_hook, powerSGD.batched_powerSGD_hook]:
                gpu_model = self._gpu_model_with_ddp_comm_hook(
                    process_group, hook, gradient_as_bucket_view, state
                )

                # check whether the grads are equal to what DDP without hook would return.
                self._run_and_verify_hook(gpu_model, 8, 0.25 * torch.ones(2, 2))

    def _test_builtin_ddp_comm_hooks_nccl(self, gradient_as_bucket_view=False):
        """
        This unit test verifies whether built-in C++ DDP communication hooks ALLREDUCE and FP16_COMPRESS
        can give the same result with the case of no hook registered.
        """
        process_group = self._get_process_group()

        for comm_hook_type in [
            dist.BuiltinCommHookType.ALLREDUCE,
            dist.BuiltinCommHookType.FP16_COMPRESS,
        ]:
            # Get GPU model with the built-in communication hook.
            gpu_model = self._gpu_model_with_builtin_ddp_comm_hook(
                process_group, comm_hook_type, gradient_as_bucket_view
            )

            # check whether the grads are equal to what DDP without hook would return.
            self._run_and_verify_hook(gpu_model, 8, 0.25 * torch.ones(2, 2))

    @requires_nccl()
    @skip_if_lt_x_gpu(2)
    def test_ddp_comm_hook_allreduce_hook_nccl(self):
        self._test_ddp_comm_hook_allreduce_hook_nccl()

    @requires_nccl()
    @skip_if_lt_x_gpu(2)
    def test_default_ddp_comm_hooks_nccl(self):
        self._test_default_ddp_comm_hooks_nccl()

    @requires_nccl()
    @skip_if_lt_x_gpu(2)
    def test_fp16_compress_wrapper_nccl(self):
        self._test_fp16_compress_wrapper()

    @requires_nccl()
    @requires_nccl_version((2, 10), "Need NCCL 2.10+ for BF16_COMPRESS")
    @skip_but_pass_in_sandcastle_if(
        not BFLOAT16_AVAILABLE,
        "BFloat16 is only supported by CUDA 11+",
    )
    @skip_if_lt_x_gpu(2)
    def test_bf16_compress_wrapper_nccl(self):
        self._test_bf16_compress_wrapper()

    @requires_nccl()
    @skip_if_lt_x_gpu(2)
    def test_builtin_ddp_comm_hooks_nccl(self):
        self._test_builtin_ddp_comm_hooks_nccl()

    @requires_nccl()
    @skip_if_lt_x_gpu(2)
    def test_powerSGD_ddp_comm_hook_nccl(self):
        self._test_powerSGD_ddp_comm_hook_nccl()

    @requires_nccl()
    @skip_if_lt_x_gpu(2)
    def test_ddp_comm_hook_allreduce_hook_nccl_grad_is_view(self):
        self._test_ddp_comm_hook_allreduce_hook_nccl(gradient_as_bucket_view=True)

    @requires_nccl()
    @skip_if_lt_x_gpu(2)
    def test_ddp_comm_hook_allreduce_hook_nccl_static_graph(self):
        self._test_ddp_comm_hook_allreduce_hook_nccl(static_graph=True)

    @requires_nccl()
    @skip_if_lt_x_gpu(2)
    def test_default_ddp_comm_hooks_nccl_is_view(self):
        self._test_default_ddp_comm_hooks_nccl(gradient_as_bucket_view=True)

    @requires_nccl()
    @skip_if_lt_x_gpu(2)
    def test_fp16_compress_wrapper_is_view(self):
        self._test_fp16_compress_wrapper(gradient_as_bucket_view=True)

    @requires_nccl()
    @requires_nccl_version((2, 10), "Need NCCL 2.10+ for BF16_COMPRESS")
    @skip_but_pass_in_sandcastle_if(
        not BFLOAT16_AVAILABLE,
        "BFloat16 is only supported by CUDA 11+",
    )
    @skip_if_lt_x_gpu(2)
    def test_bf16_compress_wrapper_is_view(self):
        self._test_bf16_compress_wrapper(gradient_as_bucket_view=True)

    @requires_nccl()
    @skip_if_lt_x_gpu(2)
    def test_builtin_ddp_comm_hooks_nccl_grad_is_view(self):
        self._test_builtin_ddp_comm_hooks_nccl(gradient_as_bucket_view=True)

    @requires_nccl()
    @skip_if_lt_x_gpu(2)
    def test_powerSGD_ddp_comm_hook_nccl_grad_is_view(self):
        self._test_powerSGD_ddp_comm_hook_nccl(gradient_as_bucket_view=True)

    @requires_nccl()
    @skip_if_lt_x_gpu(2)
    def test_ddp_comm_hook_allreduce_with_then_hook_nccl(self):
        """
        This unit test verifies whether a DDP communication hook that calls allreduce and then
        multiplies the result by ten and divides by two gives the expected result.
        """
        process_group = self._get_process_group()

        def allreduce_with_then_hook(
            state: object, bucket: dist.GradBucket
        ) -> torch.futures.Future[torch.Tensor]:
            tensors = [bucket.buffer() / self.world_size]
            fut = process_group.allreduce(tensors).get_future()

            def mult(fut):
                # Multiply the result by 10.
                return 10 * fut.value()[0]

            def div(fut):
                # Divide the result by 2.
                return 0.5 * fut.value()

            return fut.then(mult).then(div)

        # Get GPU model with allreduce_with_then_hook registered.
        gpu_model = self._gpu_model_with_ddp_comm_hook(
            process_group, allreduce_with_then_hook
        )

        # check whether the grads are equal to what allreduce returns multiplied by 5.
        # without the comm_hook, result would be still 0.25 * torch.ones(2, 2).
        self._run_and_verify_hook(gpu_model, 8, 1.25 * torch.ones(2, 2))

    class AcceptsParam(torch.nn.Module):
        def __init__(self, p, factor):
            super().__init__()
            self.a = p
            self.f = factor

        def forward(self, input):
            return input + self.a * self.f

    @requires_nccl()
    @skip_if_lt_x_gpu(2)
    def test_ddp_weight_sharing(self):
        process_group = self._get_process_group()

        size = 2048 * 2048
        dev = self.rank
        world = self.world_size

        p = torch.nn.Parameter(torch.randn(size, requires_grad=True))

        for try_set_to_none, use_bucket_view in product((False, True), (False, True)):
            m = torch.nn.Sequential(
                self.AcceptsParam(p, dev + 1), self.AcceptsParam(p, dev + 1)
            ).cuda(dev)

            m = torch.nn.parallel.DistributedDataParallel(
                m,
                bucket_cap_mb=1,
                gradient_as_bucket_view=use_bucket_view,
                device_ids=[dev],
                process_group=process_group,
            )

            for i in range(3):
                m.zero_grad(set_to_none=try_set_to_none)
                m(1).sum().backward()

                # Each param value is multiplied by "rank + 1" twice in forward, so the grad
                # values produced by a particular rank should be 2. * (rank + 1).
                # Summing these over ranks and dividing by world size gives the expected result:
                analytic = torch.full_like(
                    p, 2.0 * (world * (world + 1.0) / 2.0) / world, device=dev
                )
                for name, p in m.named_parameters():
                    self.assertEqual(
                        p.grad,
                        analytic,
                        "mismatch at "
                        + name
                        + ".grad for "
                        + f"set_to_none = {try_set_to_none}, use_bucket_view = {use_bucket_view}",
                    )

    @requires_nccl()
    @skip_if_lt_x_gpu(2)
    def test_ddp_packed_sequence(self):
        """
        Tests that DDP with ``device_ids`` specified can run a forward and
        backward pass with ``PackedSequence`` s with parity compared to a local
        version of the model.
        """
        store = c10d.FileStore(self.file_name, self.world_size)
        process_group = dist.init_process_group(
            "nccl",
            world_size=self.world_size,
            rank=self.rank,
            store=store,
        )
        seqs = ["sequence_sequence", "seq", "sequence"]
        vocab = ["<pad>"] + sorted({ch for seq in seqs for ch in seq})
        vectorized_seqs = [[vocab.index(tok) for tok in seq] for seq in seqs]
        # Set the seed to make the embedding and LSTM deterministic (even
        # across ranks since DDP broadcasts parameters from rank 0)
        torch.manual_seed(0)
        embed = nn.Embedding(len(vocab), 4)  # keep on CPU
        lstm = nn.LSTM(input_size=4, hidden_size=2, batch_first=True).to(self.rank)
        lstm_ddp = DistributedDataParallel(
            copy.deepcopy(lstm),
            device_ids=[self.rank],
            process_group=process_group,
        )
        for p1, p2 in zip(lstm.parameters(), lstm_ddp.module.parameters()):
            self.assertEqual(p1, p2)
        seq_lengths = torch.LongTensor(list(map(len, vectorized_seqs)))
        seq_tensor = torch.Tensor(
            torch.zeros((len(vectorized_seqs), seq_lengths.max()))
        ).long()
        for i, (seq, seq_len) in enumerate(zip(vectorized_seqs, seq_lengths)):
            seq_tensor[i, :seq_len] = torch.LongTensor(seq)
        seq_lengths, permutation_idx = seq_lengths.sort(0, descending=True)
        seq_tensor = seq_tensor[permutation_idx]
        embedded_seq_tensor = embed(seq_tensor)
        packed_input = torch.nn.utils.rnn.pack_padded_sequence(
            embedded_seq_tensor,
            seq_lengths,
            batch_first=True,
        )
        packed_input_ddp = torch.nn.utils.rnn.pack_padded_sequence(
            embedded_seq_tensor.detach().clone(),
            seq_lengths,
            batch_first=True,
        )
        # Move the input to GPU explicitly for the local model
        packed_output, (ht, ct) = lstm(packed_input.to(self.rank))
        # Let DDP move the input to GPU internally
        packed_output_ddp, (ht_ddp, ct_ddp) = lstm_ddp(packed_input_ddp)
        self.assertEqual(packed_output.data, packed_output_ddp.data)
        self.assertEqual(ht, ht_ddp)
        self.assertEqual(ct, ct_ddp)
        packed_output.data.sum().backward()
        packed_output_ddp.data.sum().backward()
        for p1, p2 in zip(lstm.parameters(), lstm_ddp.parameters()):
            self.assertEqual(p1.grad, p2.grad)

    @requires_nccl()
    @skip_if_lt_x_gpu(2)
    def test_channels_last_contig(self):
        process_group = self._get_process_group()
        device = torch.device(f"cuda:{self.rank}")
        tensor = torch.ones((2, 16, 768, 1152), dtype=torch.float32, device=device).to(
            memory_format=torch.channels_last
        )
        process_group.broadcast([tensor]).wait()

    @requires_nccl()
    @skip_if_lt_x_gpu(2)
    def test_ddp_complex_params(self):
        class FFTModel(nn.Module):
            def __init__(self, hin, win, n_features):
                super().__init__()
                self.hin = hin
                self.win = win
                self.weight = nn.Parameter(
                    torch.ones(
                        (n_features, n_features, hin, win // 2 + 1), dtype=torch.cfloat
                    )
                )

            def forward(self, x):
                xc = torch.fft.rfft2(
                    x, s=(self.hin, self.win), dim=(-2, -1), norm="ortho"
                )
                xcw = torch.einsum("nchw,cohw->nohw", xc, self.weight)
                x = torch.fft.irfft2(xcw, dim=(-2, -1), norm="ortho")
                return x

        process_group = self._get_process_group()
        device_id = gpus_for_rank(self.world_size)[self.rank][0]
        N, C, H, W = 1, 16, 64, 64
        ddp_model = DistributedDataParallel(
            FFTModel(hin=H, win=W, n_features=C).to(device_id),
            device_ids=[device_id],
            process_group=process_group,
        )
        optimizer = torch.optim.Adam(ddp_model.parameters(), lr=0.001)

        inp = torch.ones((N, C, H, W), dtype=torch.float32)

        # train step
        out = ddp_model(inp)
        loss = torch.sum(out)
        loss.backward()
        optimizer.step()

        torch.cuda.synchronize(device=device_id)


class WorkHookTest(MultiProcessTestCase):
    @property
    def world_size(self):
        return 2

    def setUp(self):
        super().setUp()
        # set TORCH_NCCL_ENABLE_TIMING to enable timing for CUDAEvents
        # in ProcessGroup Work
        os.environ["TORCH_NCCL_ENABLE_TIMING"] = "1"
        self._spawn_processes()

    def tearDown(self):
        super().tearDown()
        del os.environ["TORCH_NCCL_ENABLE_TIMING"]
        try:
            os.remove(self.file_name)
        except OSError:
            pass

    def _get_store(self):
        return dist.FileStore(self.file_name, self.world_size)

    def _get_process_group(self):
        store = self._get_store()
        c10d.init_process_group(
            "nccl", store=store, rank=self.rank, world_size=self.world_size
        )
        return c10d.distributed_c10d._get_default_group()

    @requires_nccl()
    @skip_if_lt_x_gpu(2)
    def test_on_completion_hook_broadcast(self):
        pg = self._get_process_group()
        num_hook_fired = 0
        durations: List[float] = []

        def hook(work_info: torch._C._distributed_c10d.WorkInfo):
            nonlocal num_hook_fired, durations
            num_hook_fired += 1
            durations.append(work_info.active_duration.total_seconds())

        pg._register_on_completion_hook(hook)
        tensor = torch.ones([2, 3]).cuda(self.rank) * self.rank
        pg.broadcast([tensor]).wait()
        pg.broadcast([tensor]).wait()

        # N.B.: destroy_process_group is necessary to wait for
        # all pending works to finish.
        c10d.destroy_process_group(pg)

        self.assertEqual(num_hook_fired, 2)
        self.assertEqual(len(durations), 2)
        for duration in durations:
            self.assertTrue(duration > 0)

        self.assertEqual(tensor, torch.zeros([2, 3]).cuda(self.rank))

    @requires_nccl()
    @skip_if_lt_x_gpu(2)
    def test_on_completion_hook_mixed_ops(self):
        pg = self._get_process_group()
        num_hook_fired = 0
        durations: List[float] = []

        def hook(work_info: torch._C._distributed_c10d.WorkInfo):
            nonlocal num_hook_fired, durations
            num_hook_fired += 1
            durations.append(work_info.active_duration.total_seconds())

        pg._register_on_completion_hook(hook)
        tensor = torch.ones([2, 3]).cuda(self.rank)
        tensor_list = [torch.empty_like(tensor) for _ in range(self.world_size)]
        # intentionally using async ops.
        pg.allreduce(tensor)
        pg.allgather(tensor_list, tensor)
        pg.allreduce(tensor)

        # N.B.: destroy_process_group is necessary to wait for
        # all pending works to finish.
        c10d.destroy_process_group(pg)

        self.assertEqual(num_hook_fired, 3)
        self.assertEqual(len(durations), 3)
        for duration in durations:
            self.assertTrue(duration > 0)

        self.assertEqual(
            tensor,
            torch.ones([2, 3]).cuda(self.rank) * self.world_size * self.world_size,
        )

        self.assertEqual(
            tensor_list,
            [
                torch.ones([2, 3]).cuda(self.rank) * self.world_size
                for _ in range(self.world_size)
            ],
        )

    @requires_nccl()
    @skip_if_lt_x_gpu(2)
    def test_on_completion_hook_with_ddp(self):
        pg = self._get_process_group()
        num_hook_fired: Dict[int, int] = {}
        durations: Dict[OpType, List[float]] = {}

        def hook(work_info: torch._C._distributed_c10d.WorkInfo):
            nonlocal num_hook_fired, durations
            op_type = work_info.op_type
            if op_type not in num_hook_fired:
                num_hook_fired[op_type] = 0
                durations[op_type] = []
            num_hook_fired[op_type] += 1
            durations[op_type].append(work_info.active_duration.total_seconds())

        pg._register_on_completion_hook(hook)

        nlayers = 10
        net = nn.Sequential(
            *[nn.Linear(1000, 1000, bias=False) for _ in range(nlayers)]
        ).to(self.rank)

        ddp = DistributedDataParallel(
            net,
            device_ids=[self.rank],
            process_group=pg,
            bucket_cap_mb=1,
        )

        pg._wait_for_pending_works()

        # DDP is expected to synchronize model parameter by broadcasting
        # from rank0 to other ranks. However, this is DDP's internal implementation,
        # which is subject to change in future versions.
        self.assertTrue(num_hook_fired[OpType.BROADCAST] > 0)
        ctor_allreduce = (
            num_hook_fired[OpType.ALLREDUCE]
            if OpType.ALLREDUCE in num_hook_fired
            else 0
        )

        x = torch.zeros(2, 1000).cuda(self.rank)
        ddp(x).sum().backward()

        c10d.destroy_process_group(pg)

        self.assertTrue(OpType.ALLREDUCE in num_hook_fired)
        # The number of allreduce ops depend on DDP internal implementation, but
        # there should be at least one allreduce.
        self.assertTrue(num_hook_fired[OpType.ALLREDUCE] - ctor_allreduce > 0)
        self.assertTrue(all(duration > 0 for duration in chain(*(durations.values()))))

    # Not testing FSDP due to https://github.com/pytorch/pytorch/issues/90848.
    # We cannot disable workCleanupLoop() as hooks are fired in that thread.

    @requires_nccl()
    @skip_if_lt_x_gpu(2)
    def test_on_completion_hook_all_gather_object(self):
        torch.cuda.set_device(self.rank)

        pg = self._get_process_group()
        num_hook_fired: Dict[int, int] = {}
        durations: Dict[OpType, List[float]] = {}

        def hook(work_info: torch._C._distributed_c10d.WorkInfo):
            nonlocal num_hook_fired, durations
            op_type = work_info.op_type
            if op_type not in num_hook_fired:
                num_hook_fired[op_type] = 0
                durations[op_type] = []
            num_hook_fired[op_type] += 1
            durations[op_type].append(work_info.active_duration.total_seconds())

        pg._register_on_completion_hook(hook)

        obj = {"rank": self.rank, "world_size": self.world_size}
        obj_list = [None for _ in range(self.world_size)]

        c10d.all_gather_object(obj_list, obj, group=pg)

        for r, o in enumerate(obj_list):
            self.assertTrue(isinstance(o, dict))
            self.assertTrue(set(o.keys()), {"rank", "world_size"})
            self.assertEqual(o["rank"], r)
            self.assertEqual(o["world_size"], self.world_size)

        c10d.destroy_process_group(pg)

        self.assertTrue(OpType.ALLGATHER in num_hook_fired)
        self.assertEqual(len(num_hook_fired), 1)
        # two allgathers, one for size and another for values
        self.assertEqual(num_hook_fired[OpType.ALLGATHER], 2)
        self.assertTrue(all(duration > 0 for duration in durations[OpType.ALLGATHER]))

    @requires_nccl()
    @skip_if_lt_x_gpu(2)
    def test_on_completion_hook_seq(self):
        pg = self._get_process_group()
        num_hook_fired = 0
        seq: int = -1
        work: int = 0

        def hook(work_info: torch._C._distributed_c10d.WorkInfo):
            nonlocal num_hook_fired, seq
            num_hook_fired += 1
            seq = work_info.seq

        pg._register_on_completion_hook(hook)
        tensor = torch.ones([2, 3]).cuda(self.rank) * self.rank
        work_count = 3
        for i in range(work_count):
            work += 1
            pg.broadcast([tensor]).wait()

        # N.B.: destroy_process_group is necessary to wait for
        # all pending works to finish.
        c10d.destroy_process_group(pg)

        self.assertEqual(num_hook_fired, work_count)
        self.assertEqual(work, seq)


class NcclErrorHandlingTest(MultiProcessTestCase):
    def setUp(self):
        super().setUp()
        # Need to skip return code checking for these tests since the child
        # processes don't exit cleanly.
        self.skip_return_code_checks = [
            self.test_nccl_errors_blocking_abort.__wrapped__,
            self.test_nccl_errors_blocking_sigkill.__wrapped__,
            self.test_nccl_errors_blocking_sigterm.__wrapped__,
            self.test_nccl_errors_blocking_nonzero_exit.__wrapped__,
        ]
        # TORCH_NCCL_BLOCKING_WAIT overrides TORCH_NCCL_ASYNC_ERROR_HANDLING hence tests
        # that use TORCH_NCCL_BLOCKING_WAIT will test it as expected.
        os.environ["TORCH_NCCL_ASYNC_ERROR_HANDLING"] = "1"
        self._spawn_processes()

    def tearDown(self):
        super().tearDown()
        try:
            os.remove(self.file_name)
        except OSError:
            pass

    @property
    def op_timeout_sec(self):
        return 3

    @property
    def world_size(self):
        return 3

    @property
    def blocking_wait_error_msg(self):
        return "timeout"

    def _run_all_reduce(self, pg):
        pg.allreduce(torch.rand(10).cuda(self.rank))

    @requires_nccl()
    @requires_nccl_version((2, 4, 0), "Need NCCL 2.4+ for error checking")
    @skip_if_lt_x_gpu(3)
    @skip_if_rocm_multiprocess
    @skip_but_pass_in_sandcastle("Test does not pass when run locally")
    def test_nccl_errors_nonblocking(self):
        # Note: we unset and restore TORCH_NCCL_ASYNC_ERROR_HANDLING for this test
        # since test_c10d_common runs with async error handling by default, but this
        # tests behavior when it is not enabled.
        prev_nccl_async_error_handling = os.environ.get(
            "TORCH_NCCL_ASYNC_ERROR_HANDLING", None
        )
        os.environ["TORCH_NCCL_ASYNC_ERROR_HANDLING"] = "0"
        store = c10d.FileStore(self.file_name, self.world_size)
        process_group = c10d.ProcessGroupNCCL(store, self.rank, self.world_size)
        process_group.allreduce(torch.rand(10).cuda(self.rank))
        if self.rank == 0:
            # This allreduce does not block Python thread as allreduce enqueues
            # the cuda operation, and then wait only blocks the current cuda
            # stream.
            work = process_group.allreduce(torch.rand(10).cuda(self.rank))
            work.wait()

            # Now the work scheduled next should hang forever since the previous
            # allreduce will never complete.
            t = threading.Thread(target=self._run_all_reduce, args=(process_group,))
            t.daemon = True
            t.start()
            t.join(int(get_timeout(self.id()) / 5))
            self.assertTrue(t.is_alive())

        if prev_nccl_async_error_handling is not None:
            os.environ[
                "TORCH_NCCL_ASYNC_ERROR_HANDLING"
            ] = prev_nccl_async_error_handling

    def _test_nccl_errors_blocking(self, func):
        store = c10d.FileStore(self.file_name, self.world_size)
        process_group = c10d.ProcessGroupNCCL(
            store,
            self.rank,
            self.world_size,
            timeout=timedelta(seconds=10),
        )
        process_group.allreduce(torch.rand(10).cuda(self.rank))
        if self.rank == 0:
            work = process_group.allreduce(torch.rand(10).cuda(self.rank))
            with self.assertRaisesRegex(dist.DistBackendError, ""):
                # It seems the error message would be different depending on
                # whether the test is run on CI machine and devGPU.  Skipping
                # the error message check to make both sides happy.
                work.wait(timeout=timedelta(seconds=self.op_timeout_sec))
            # Run some GPU operations to make sure cuda has not gotten stuck.
            # It was observed cuda could get stuck if NCCL communicators were
            # not properly aborted before throwing RuntimeError.
            a = torch.rand(10).cuda(self.rank)
        elif self.rank == 1:
            # Clean up structures (ex: files for FileStore before going down)
            del process_group
            func()

    def _test_barrier_error(self):
        store = c10d.FileStore(self.file_name, self.world_size)
        process_group = c10d.ProcessGroupNCCL(
            store,
            self.rank,
            self.world_size,
            timeout=timedelta(seconds=10),
        )
        process_group.barrier().wait()
        if self.rank == 0:
            with self.assertRaisesRegex(dist.DistBackendError, ""):
                # It seems the error message would be different depending on
                # whether the test is run on CI machine and devGPU.  Skipping
                # the error message check to make both sides happy.
                process_group.barrier().wait(
                    timeout=timedelta(seconds=self.op_timeout_sec)
                )

    @with_nccl_blocking_wait
    @requires_nccl()
    @requires_nccl_version((2, 4, 0), "Need NCCL 2.4+ for error checking")
    @skip_if_lt_x_gpu(3)
    @skip_if_rocm_multiprocess
    def test_nccl_errors_blocking_clean_exit(self):
        self._test_nccl_errors_blocking(lambda: sys.exit(0))

    @with_nccl_blocking_wait
    @requires_nccl()
    @requires_nccl_version((2, 4, 0), "Need NCCL 2.4+ for error checking")
    @skip_if_lt_x_gpu(3)
    @skip_if_rocm_multiprocess
    def test_nccl_errors_blocking_nonzero_exit(self):
        self._test_nccl_errors_blocking(lambda: sys.exit(1))

    @with_nccl_blocking_wait
    @requires_nccl()
    @requires_nccl_version((2, 4, 0), "Need NCCL 2.4+ for error checking")
    @skip_if_lt_x_gpu(3)
    @skip_if_rocm_multiprocess
    @skip_but_pass_in_sandcastle(
        "Frequently times out see https://github.com/pytorch/pytorch/issues/58920"
    )
    def test_nccl_errors_blocking_abort(self):
        self._test_nccl_errors_blocking(lambda: os.abort())

    @with_nccl_blocking_wait
    @requires_nccl()
    @requires_nccl_version((2, 4, 0), "Need NCCL 2.4+ for error checking")
    @skip_if_lt_x_gpu(3)
    @skip_if_rocm_multiprocess
    def test_nccl_errors_blocking_sigkill(self):
        self._test_nccl_errors_blocking(lambda: os.kill(os.getpid(), signal.SIGKILL))

    @with_nccl_blocking_wait
    @requires_nccl()
    @requires_nccl_version((2, 4, 0), "Need NCCL 2.4+ for error checking")
    @skip_if_lt_x_gpu(3)
    @skip_if_rocm_multiprocess
    def test_nccl_errors_blocking_sigterm(self):
        self._test_nccl_errors_blocking(lambda: os.kill(os.getpid(), signal.SIGTERM))

    @with_nccl_blocking_wait
    @requires_nccl()
    @requires_nccl_version((2, 4, 0), "Need NCCL 2.4+ for error checking")
    @skip_if_lt_x_gpu(3)
    def test_nccl_blocking_wait_with_barrier(self):
        self._test_barrier_error()

    @requires_nccl()
    @requires_nccl_version((2, 4, 0), "Need NCCL 2.4+ for error checking")
    @skip_if_lt_x_gpu(3)
    def test_nccl_non_blocking_wait_with_barrier(self):
        # test the barrier behavior in the non blocking wait setting
        prev_nccl_async_error_handling = os.environ.get(
            "TORCH_NCCL_ASYNC_ERROR_HANDLING", None
        )
        # avoid watchdog thread interference
        os.environ["TORCH_NCCL_ASYNC_ERROR_HANDLING"] = "0"
        self._test_barrier_error()
        if prev_nccl_async_error_handling is not None:
            os.environ[
                "TORCH_NCCL_ASYNC_ERROR_HANDLING"
            ] = prev_nccl_async_error_handling

    @requires_nccl()
    @requires_nccl_version((2, 4, 0), "Need NCCL 2.4+ for error checking")
    @skip_if_lt_x_gpu(3)
    def test_get_future_result(self):
        def assert_fut_success(fut):
            self.assertEqual(WorkResult(fut.value()), WorkResult.SUCCESS)

        # test the barrier behavior in the non blocking wait setting
        prev_nccl_async_error_handling = os.environ.get(
            "TORCH_NCCL_ASYNC_ERROR_HANDLING", None
        )
        # avoid watchdog thread interference
        os.environ["TORCH_NCCL_ASYNC_ERROR_HANDLING"] = "0"
        store = c10d.FileStore(self.file_name, self.world_size)
        process_group = c10d.ProcessGroupNCCL(
            store,
            self.rank,
            self.world_size,
            timeout=timedelta(seconds=2),
        )
        barrier_work = process_group.barrier()
        barrier_work.wait()
        barrier_result = barrier_work.get_future_result().wait()
        self.assertEqual(WorkResult(barrier_result), WorkResult.SUCCESS)
        ar_work = process_group.allreduce(torch.rand(10).cuda(self.rank))
        ar_work.wait()
        fut = ar_work.get_future_result()
        # test adding a callback function
        fut.then(assert_fut_success)
        if self.rank == 0:
            work = process_group.allreduce(torch.rand(10).cuda(self.rank))
            work.wait()
            result = work.get_future_result().wait()
            self.assertEqual(WorkResult(result), WorkResult.TIMEOUT)
        else:
            # other ranks not exiting before rank 0 timeout, this is to avoid
            # nccl error happening before rank 0 timeouts
            time.sleep(4)

        if prev_nccl_async_error_handling is not None:
            os.environ[
                "TORCH_NCCL_ASYNC_ERROR_HANDLING"
            ] = prev_nccl_async_error_handling

    def _run_invalid_nccl_blocking_wait_env(self, val):
        os.environ["TORCH_NCCL_BLOCKING_WAIT"] = val
        store = c10d.FileStore(self.file_name, self.world_size)
        with self.assertRaises(RuntimeError):
            process_group = c10d.ProcessGroupNCCL(store, self.rank, self.world_size)

    @requires_nccl()
    @skip_if_lt_x_gpu(3)
    def test_invalid_nccl_blocking_wait_env(self):
        self._run_invalid_nccl_blocking_wait_env("abc")
        self._run_invalid_nccl_blocking_wait_env("-1")
        self._run_invalid_nccl_blocking_wait_env("2147483647")
        self._run_invalid_nccl_blocking_wait_env("4294967295")

    @with_nccl_blocking_wait
    @requires_nccl()
    @requires_gloo()
    @skip_if_lt_x_gpu(3)
    def test_nccl_timeout(self):
        store = c10d.FileStore(self.file_name, self.world_size)

        # Initialize process_group.
        process_group = c10d.ProcessGroupNCCL(
            store, self.rank, self.world_size, timeout=timedelta(seconds=10)
        )
        # Control gloo pg used as go-ahead signal/barrier
        # to coordinate btwn ranks.
        pg_gloo = c10d.ProcessGroupGloo(store, self.rank, self.world_size)
        failed_collective_timeout = timedelta(milliseconds=100)
        process_group.allreduce(torch.rand(10).cuda(self.rank)).wait(
            timeout=timedelta(seconds=5)
        )

        if self.rank == 0:
            # This should timeout in about 1 second.
            # Watchdog may abort timed out work resulting in NCCL error instead of operation timed out.
            with self.assertRaisesRegex(
                dist.DistBackendError, self.blocking_wait_error_msg
            ):
                process_group.allreduce(torch.rand(10).cuda(self.rank)).wait(
                    timeout=failed_collective_timeout
                )
            # Now do a barrier to tell other rank to go ahead.
            pg_gloo.barrier().wait()
        else:
            # Wait on rank 0 to fail.
            try:
                pg_gloo.barrier().wait()
            except Exception as e:
                raise ValueError(
                    f"Rank {self.rank} barrier timed out waiting for rank 0 with error: {str(e)}"
                ) from e


class CommTest(test_c10d_common.AbstractCommTest, MultiProcessTestCase):
    @property
    def device(self):
        return f"cuda:{self.rank}"

    def setUp(self):
        super().setUp()
        # TORCH_NCCL_BLOCKING_WAIT overrides TORCH_NCCL_ASYNC_ERROR_HANDLING hence tests
        # that use TORCH_NCCL_BLOCKING_WAIT will test it as expected.
        os.environ["TORCH_NCCL_ASYNC_ERROR_HANDLING"] = "1"
        self._spawn_processes()

    def tearDown(self):
        super().tearDown()
        try:
            os.remove(self.file_name)
        except OSError:
            pass

    def _test_broadcast_coalesced(self, process_group, device, root_rank):
        half = torch.float16

        # No support for float16 for CPU tensors
        if device == torch.device("cpu"):
            half = torch.float32

        target = torch.arange(60, dtype=half, device=device).chunk(5)
        target += torch.arange(60, dtype=torch.float32, device=device).chunk(5)
        target += torch.arange(60, dtype=half, device=device).chunk(5)
        target += torch.arange(60, dtype=torch.float64, device=device).chunk(5)
        target += torch.arange(60, dtype=half, device=device).chunk(5)
        target += torch.arange(60, dtype=torch.float32, device=device).chunk(5)

        # The tensors to pass to broadcast are identical to the target
        # only on the process that is the root of the broadcast.
        if self.rank == root_rank:
            tensors = [tensor.clone() for tensor in target]
        else:
            tensors = [torch.zeros_like(tensor) for tensor in target]

        if self.rank != root_rank:
            self.assertNotEqual(tensors, target)

        c10d._broadcast_coalesced(
            process_group, tensors, buffer_size=256, src=root_rank
        )

        if self.rank != root_rank:
            self.assertEqual(tensors, target)

    @requires_nccl()
    @skip_if_lt_x_gpu(2)
    def test_broadcast_coalesced_nccl(self):
        store = c10d.FileStore(self.file_name, self.world_size)
        c10d.init_process_group(
            backend="nccl", store=store, rank=self.rank, world_size=self.world_size
        )
        process_group = c10d.distributed_c10d._get_default_group()
        device = torch.device("cuda:%d" % self.rank)
        ranks = [0, 1]
        for root_rank in ranks:
            self._test_broadcast_coalesced(process_group, device, root_rank)

    @requires_nccl()
    @skip_if_lt_x_gpu(2)
    def test_all_reduce_coalesced_nccl(self):
        store = c10d.FileStore(self.file_name, self.world_size)
        c10d.init_process_group(
            backend="nccl", store=store, rank=self.rank, world_size=self.world_size
        )
        process_group = c10d.distributed_c10d._get_default_group()
        device = torch.device("cuda:%d" % self.rank)
        tensors = [
            torch.full((60 + i,), self.rank + 1 + i, device=device, dtype=torch.float)
            for i in range(5)
        ]
        torch.distributed.all_reduce_coalesced(tensors, group=process_group)
        for i, t in enumerate(tensors):
            self.assertEqual(
                t,
                torch.full_like(
                    t, self.world_size * (i + (self.world_size + 1.0) / 2.0)
                ),
            )

    @requires_nccl()
    @skip_if_lt_x_gpu(2)
    def test_all_reduce_coalesced_nccl_float8_errors(self):
        store = c10d.FileStore(self.file_name, self.world_size)
        c10d.init_process_group(
            backend="nccl", store=store, rank=self.rank, world_size=self.world_size
        )
        process_group = c10d.distributed_c10d._get_default_group()
        device = torch.device("cuda:%d" % self.rank)
        tensors = [
            torch.full(
                (60 + i,), self.rank + 1 + i, device=device, dtype=torch.float
            ).to(torch.float8_e4m3fn)
            for i in range(5)
        ]
        with self.assertRaisesRegex(
            RuntimeError,
            "Float8 dtypes are not currenlty supported for NCCL reductions",
        ):
            torch.distributed.all_reduce_coalesced(tensors, group=process_group)

    @requires_nccl()
    @skip_if_lt_x_gpu(2)
    def test_all_reduce_coalesced_manager_nccl(self):
        store = c10d.FileStore(self.file_name, self.world_size)
        c10d.init_process_group(
            backend="nccl", store=store, rank=self.rank, world_size=self.world_size
        )
        process_group = c10d.distributed_c10d._get_default_group()
        device = torch.device("cuda:%d" % self.rank)
        tensors = [
            torch.full((60 + i,), self.rank + 1 + i, device=device, dtype=torch.float)
            for i in range(5)
        ]
        with torch.distributed._coalescing_manager(
            group=process_group, device=device, async_ops=True
        ) as cm:
            for tensor in tensors:
                torch.distributed.all_reduce(tensor)
        self.assertEqual(len(cm.works), 1)
        cm.wait()
        for i, t in enumerate(tensors):
            self.assertEqual(
                t,
                torch.full_like(
                    t, self.world_size * (i + (self.world_size + 1.0) / 2.0)
                ),
            )

    @requires_nccl()
    @skip_if_lt_x_gpu(2)
    @skip_if_rocm_multiprocess
    def test_intra_node_comm_all_reduce(self):
        from torch._C._distributed_c10d import _get_intra_node_comm_usage_counter
        from torch.testing._internal.common_cuda import SM80OrLater

        for peer in range(self.world_size):
            if peer == self.rank:
                continue
            if not torch._C._cuda_canDeviceAccessPeer(self.rank, peer):
                raise SkipTest("Test requires p2p access")

        if not SM80OrLater:
            raise SkipTest("Test requires sm>=80")

        store = c10d.FileStore(self.file_name, self.world_size)
        os.environ["ENABLE_INTRA_NODE_COMM"] = "1"
        os.environ["TEST_INTRA_NODE_COMM"] = "1"
        torch.cuda.set_device(self.rank)
        c10d.init_process_group(
            backend="nccl", rank=self.rank, world_size=self.world_size, store=store
        )
        expect = self.world_size * (self.world_size - 1) // 2

        # IntraNodeComm currently only supports sum and bf16.
        # Verify that it is not used in the next two configurations.
        t = torch.full((4 * 1024 // 2,), self.rank).cuda()
        c10d.all_reduce(t, c10d.ReduceOp.SUM)
        self.assertTrue(t.eq(expect).all())
        self.assertEqual(_get_intra_node_comm_usage_counter(), 0)

        t = torch.full((4 * 1024 // 2,), self.rank, dtype=torch.bfloat16).cuda()
        c10d.all_reduce(t, c10d.ReduceOp.AVG)
        self.assertEqual(_get_intra_node_comm_usage_counter(), 0)

        # Verify that IntraNodeComm is used up to 10MB
        t = torch.full((4 * 1024 // 2,), self.rank, dtype=torch.bfloat16).cuda()
        c10d.all_reduce(t, c10d.ReduceOp.SUM)
        self.assertTrue(t.eq(expect).all())
        self.assertEqual(_get_intra_node_comm_usage_counter(), 1)

        t = torch.full((512 * 1024 // 2,), self.rank, dtype=torch.bfloat16).cuda()
        c10d.all_reduce(t, c10d.ReduceOp.SUM)
        self.assertTrue(t.eq(expect).all())
        self.assertEqual(_get_intra_node_comm_usage_counter(), 2)

        t = torch.full((10 * 1024**2 // 2,), self.rank, dtype=torch.bfloat16).cuda()
        c10d.all_reduce(t, c10d.ReduceOp.SUM)
        self.assertTrue(t.eq(expect).all())
        self.assertEqual(_get_intra_node_comm_usage_counter(), 3)

        # Verify that IntraNodeComm is not used beyond 10MB
        t = torch.full(
            (10 * 1024**2 // 2 + 1,), self.rank, dtype=torch.bfloat16
        ).cuda()
        c10d.all_reduce(t, c10d.ReduceOp.SUM)
        self.assertTrue(t.eq(expect).all())
        self.assertEqual(_get_intra_node_comm_usage_counter(), 3)

        c10d.destroy_process_group()

    @requires_nccl()
    @skip_if_lt_x_gpu(2)
    def test_sequence_num_set_default_pg_nccl(self):
        torch.cuda.set_device(self.rank)
        self._test_sequence_num_set_default_pg(backend="nccl")

    @skip_if_lt_x_gpu(2)
    @requires_nccl()
    def test_sequence_num_incremented_nccl_default(self):
        self._test_sequence_num_incremented_default_group("nccl")

    @skip_if_lt_x_gpu(4)
    @requires_nccl()
    def test_sequence_num_incremented_nccl_subgroup(self):
        if self.world_size < 4:
            return skip_but_pass_in_sandcastle("Test requires world_size of at least 4")
        self._test_sequence_num_incremented_subgroup("nccl")

    @requires_nccl()
    @skip_if_lt_x_gpu(2)
    def test_sequence_num_set_nccl_new_group(self):
        torch.cuda.set_device(self.rank)
        self._test_sequence_num_set_new_group(backend="nccl")

    def _test_pass_nccl_options(self, pg_opts):
        store = c10d.FileStore(self.file_name, self.world_size)
        # Test init_process_group accepts options
        dist.init_process_group(
            "nccl",
            world_size=self.world_size,
            rank=self.rank,
            store=store,
            pg_options=pg_opts,
        )

        # Test with new_group
        pg = c10d.new_group([0, 1], pg_options=pg_opts)
        # test the process group works as expected
        t = torch.tensor([self.rank + 1] * 10).cuda(self.rank)
        pg.allreduce(t).wait()
        expected_tensor = torch.tensor([3] * 10).cuda(self.rank)
        self.assertEqual(expected_tensor, t)

    @requires_nccl()
    @skip_if_lt_x_gpu(2)
    def test_pass_nccl_options_high_priority_stream(self):
        pg_opts = c10d.ProcessGroupNCCL.Options()
        pg_opts.is_high_priority_stream = True
        self._test_pass_nccl_options(pg_opts)

    @requires_nccl()
    @requires_nccl_version(
        (2, 18), "Need NCCL 2.17+ for configuring NCCL communicators"
    )
    @skip_if_lt_x_gpu(2)
    def test_pass_nccl_options_config(self):
        pg_opts = c10d.ProcessGroupNCCL.Options()
        pg_opts.config.max_ctas = 4
        pg_opts.config.min_ctas = 2
        pg_opts.config.cga_cluster_size = 2
        pg_opts.config.net_name = "Socket"
        pg_opts.config.split_share = 1
        nccl_debug_file = tempfile.NamedTemporaryFile()
        os.environ["NCCL_DEBUG"] = "INFO"
        os.environ["NCCL_DEBUG_FILE"] = nccl_debug_file.name

        # Tests functionality when passing nccl config
        self._test_pass_nccl_options(pg_opts)

        # Tests if comms were configured
        nccl_debug_file_content = nccl_debug_file.read()
        max_ctas = re.search(rb"Max CTAs.*(\d+)|$", nccl_debug_file_content).group(1)
        min_ctas = re.search(rb"Min CTAs.*(\d+)|$", nccl_debug_file_content).group(1)
        split_share = re.search(
            rb"Split share.*(\d+)|$", nccl_debug_file_content
        ).group(1)
        cga_cluster_size = re.search(
            rb"CGA cluster.*(\d+)|$", nccl_debug_file_content
        ).group(1)
        net_name = re.search(
            rb"Using network.([a-zA-z]+)|$", nccl_debug_file_content
        ).group(1)
        self.assertEqual(pg_opts.config.max_ctas, int(max_ctas))
        self.assertEqual(pg_opts.config.min_ctas, int(min_ctas))
        self.assertEqual(pg_opts.config.cga_cluster_size, int(cga_cluster_size))
        self.assertEqual(pg_opts.config.net_name, net_name.decode())
        self.assertEqual(pg_opts.config.split_share, int(split_share))

    @requires_nccl()
    @skip_if_lt_x_gpu(4)
    def test_nccl_barrier(self):
        store = c10d.FileStore(self.file_name, self.world_size)
        c10d.init_process_group(
            backend="nccl", rank=self.rank, world_size=self.world_size, store=store
        )

        t = torch.tensor([self.rank + 1] * 10).cuda(2 * self.rank)
        c10d.all_reduce(t)
        expected_tensor = torch.tensor([3] * 10).cuda(2 * self.rank)
        self.assertEqual(expected_tensor, t)

        # Test with new_group
        pg = c10d.new_group([0, 1])
        t = torch.tensor([self.rank + 1] * 10).cuda(2 * self.rank)
        pg.allreduce(t).wait()
        self.assertEqual(expected_tensor, t)

        pg = c10d.new_group([0])
        if self.rank == 0:
            t = torch.tensor([self.rank + 1] * 10).cuda(2 * self.rank)
            expected_tensor = torch.tensor([self.rank + 1] * 10).cuda(2 * self.rank)
            pg.allreduce(t).wait()
            self.assertEqual(expected_tensor, t)

        pg = c10d.new_group([1])
        if self.rank == 1:
            t = torch.tensor([self.rank + 1] * 10).cuda(2 * self.rank)
            expected_tensor = torch.tensor([self.rank + 1] * 10).cuda(2 * self.rank)
            pg.allreduce(t).wait()
            self.assertEqual(expected_tensor, t)

    @requires_nccl()
    @skip_if_lt_x_gpu(2)
    def test_nccl_barrier_device_ids(self):
        store = c10d.FileStore(self.file_name, self.world_size)
        c10d.init_process_group(
            backend="nccl", rank=self.rank, world_size=self.world_size, store=store
        )

        c10d.barrier(device_ids=[self.rank])

    @requires_nccl()
    @skip_if_lt_x_gpu(2)
    def test_nccl_barrier_device_ids_function_argument(self):
        store = c10d.FileStore(self.file_name, self.world_size)
        c10d.init_process_group(
            backend="nccl", rank=self.rank, world_size=self.world_size, store=store
        )

        with self.assertRaisesRegex(TypeError, "Invalid function argument"):
            c10d.barrier(device_ids=self.rank)

    @requires_nccl()
    @skip_if_lt_x_gpu(2)
    def test_unwaited(self) -> None:
        # Verify that the process can terminate gracefully
        # even with unwaited tensors
        store = c10d.FileStore(self.file_name, self.world_size)
        c10d.init_process_group(
            backend="nccl", rank=self.rank, world_size=self.world_size, store=store
        )

        input = torch.full((10240, 10240), float(self.rank), device=f"cuda:{self.rank}")
        dist.all_reduce(input, op=dist.ReduceOp.SUM, async_op=True)
        self.assertEqual(torch._C._distributed_c10d._get_work_registry_size(), 1)
        # Running another collective on the same tensor should still work
        dist.all_reduce(input, op=dist.ReduceOp.SUM, async_op=True)
        self.assertEqual(torch._C._distributed_c10d._get_work_registry_size(), 2)

    @requires_nccl()
    @skip_if_lt_x_gpu(2)
    def test_wait_tensor(self) -> None:
        # Verify that c10d_functional.wait_tensor() can be invoked on
        # output tensor of non-functional collective
        store = c10d.FileStore(self.file_name, self.world_size)
        c10d.init_process_group(
            backend="nccl", rank=self.rank, world_size=self.world_size, store=store
        )

        input1 = torch.full((10, 10), float(self.rank), device=f"cuda:{self.rank}")
        self.assertEqual(torch._C._distributed_c10d._get_work_registry_size(), 0)
        dist.all_reduce(input1, op=dist.ReduceOp.SUM, async_op=True)
        self.assertEqual(torch._C._distributed_c10d._get_work_registry_size(), 1)
        torch.ops.c10d_functional.wait_tensor(input1)
        self.assertEqual(torch._C._distributed_c10d._get_work_registry_size(), 0)

        input2 = torch.full((10, 10), float(self.rank), device=f"cuda:{self.rank}")
        self.assertEqual(torch._C._distributed_c10d._get_work_registry_size(), 0)
        work = dist.all_reduce(input2, op=dist.ReduceOp.SUM, async_op=True)
        self.assertEqual(torch._C._distributed_c10d._get_work_registry_size(), 1)
        work.wait()
        self.assertEqual(torch._C._distributed_c10d._get_work_registry_size(), 0)
        self.assertEqual(input1, input2)

    @requires_nccl()
    @skip_if_lt_x_gpu(2)
    @with_dist_debug_levels(levels=["DETAIL"])
    def test_nccl_warn_not_in_group_debug_detail(self):
        self._test_warn_not_in_group(backend="nccl")

    @requires_nccl()
    @skip_if_lt_x_gpu(2)
    @with_dist_debug_levels(levels=["INFO"])
    def test_nccl_warn_not_in_group_debug_info(self):
        self._test_warn_not_in_group(backend="nccl")

    @requires_nccl()
    @skip_if_lt_x_gpu(2)
    @with_dist_debug_levels(levels=["OFF"])
    def test_nccl_warn_not_in_group_debug_off(self):
        self._test_warn_not_in_group(backend="nccl")

    @requires_nccl()
    @skip_if_lt_x_gpu(2)
    def test_nncl_rank_membership(self):
        self._test_rank_membership(backend="nccl")

    @requires_nccl()
    @skip_if_lt_x_gpu(2)
    def test_tensor_dtype_mismatch(self):
        self._test_tensor_dtype_mismatch(backend="nccl")

    @requires_nccl()
    @skip_if_lt_x_gpu(2)
    def test_tensor_dtype_complex(self):
        self._test_tensor_dtype_complex(backend="nccl")

    @requires_nccl()
    @skip_if_lt_x_gpu(2)
    def test_reduce_scatter_base_k(self):
        store = dist.FileStore(self.file_name, self.world_size)
        dist.init_process_group(
            "nccl",
            world_size=self.world_size,
            rank=self.rank,
            store=store,
        )
        output_tensor = torch.zeros(2, dtype=torch.int64).to(self.rank)
        input_tensors = torch.arange(self.world_size * 2, dtype=torch.int64).to(
            self.rank
        )
        input_tensors = torch.reshape(input_tensors, (self.world_size, 2))
        dist.reduce_scatter_tensor(output_tensor, input_tensors)
        self.assertEqual(output_tensor, input_tensors[self.rank] * self.world_size)

    @requires_nccl()
    @skip_if_lt_x_gpu(2)
    def test_reduce_scatter_tensor_coalesced(self):
        store = dist.FileStore(self.file_name, self.world_size)
        dist.init_process_group(
            "nccl",
            world_size=self.world_size,
            rank=self.rank,
            store=store,
        )
        output_tensors = torch.zeros(2, 2).to(self.rank)
        input_tensors = [torch.ones(2, 2).to(self.rank) for _ in range(self.world_size)]
        with dist._coalescing_manager():
            for i in range(self.world_size):
                dist.reduce_scatter_tensor(output_tensors[i], input_tensors[i])
        self.assertEqual(output_tensors, input_tensors[self.rank] * self.world_size)

    @requires_nccl()
    @skip_if_lt_x_gpu(2)
    def test_reduce_scatter_base_k_float8_errors(self):
        store = dist.FileStore(self.file_name, self.world_size)
        dist.init_process_group(
            "nccl",
            world_size=self.world_size,
            rank=self.rank,
            store=store,
        )
        output_tensor = (
            torch.zeros(2, dtype=torch.float32).to(torch.float8_e4m3fn).to(self.rank)
        )
        input_tensors = (
            torch.arange(self.world_size * 2, dtype=torch.float32)
            .to(torch.float8_e4m3fn)
            .to(self.rank)
        )
        input_tensors = torch.reshape(input_tensors, (self.world_size, 2))
        with self.assertRaisesRegex(
            RuntimeError,
            "Float8 dtypes are not currenlty supported for NCCL reductions",
        ):
            dist.reduce_scatter_tensor(output_tensor, input_tensors)

    @requires_nccl()
    @skip_if_lt_x_gpu(2)
    def test_reduce_scatter_tensor_coalesced_float8_errors(self):
        store = dist.FileStore(self.file_name, self.world_size)
        dist.init_process_group(
            "nccl",
            world_size=self.world_size,
            rank=self.rank,
            store=store,
        )
        output_tensors = torch.zeros(2, 2).to(torch.float8_e5m2).to(self.rank)
        input_tensors = [
            torch.ones(2, 2).to(torch.float8_e5m2).to(self.rank)
            for _ in range(self.world_size)
        ]

        with self.assertRaisesRegex(
            RuntimeError,
            "Float8 dtypes are not currenlty supported for NCCL reductions",
        ):
            with dist._coalescing_manager():
                for i in range(self.world_size):
                    dist.reduce_scatter_tensor(output_tensors[i], input_tensors[i])
            self.assertEqual(output_tensors, input_tensors[self.rank])


class SetDeviceMethod(Enum):
    TORCH_CUDA_SET = auto()  # torch.cuda.set_device
    COLLECTIVE_ARGUMENT = auto()  # broadcast_object_list(device=)


class NcclProcessGroupWithDispatchedCollectivesTests(
    test_c10d_common.ProcessGroupWithDispatchedCollectivesTests
):
    @requires_nccl()
    @skip_if_lt_x_gpu(1)
    def test_collectives(self):
        self._test_collectives(backend="nccl")

    @requires_nccl()
    @skip_if_lt_x_gpu(1)
    def test_allreduce_coalesced(self):
        self._test_allreduce_coalesced(backend="nccl")

    @requires_nccl()
    @skip_if_lt_x_gpu(1)
    def test_all_to_all_single(self):
        self._test_all_to_all_single(backend="nccl")

    @requires_nccl()
    @skip_if_lt_x_gpu(1)
    def test_allgather_base(self):
        store = dist.FileStore(self.file_name, self.world_size)
        dist.init_process_group(
            "nccl",
            world_size=self.world_size,
            rank=self.rank,
            store=store,
        )
        device = "cuda"
        tensor = torch.ones(10, 10, device=torch.device(device))
        output_tensor = torch.zeros(10, 10, device=torch.device(device))
        dist.all_gather_into_tensor(output_tensor, tensor)
        self.assertEqual(output_tensor, tensor)

    @requires_nccl()
    @skip_if_lt_x_gpu(1)
    @parametrize("float8_dtype", [torch.float8_e4m3fn, torch.float8_e5m2])
    def test_allgather_float8(self, float8_dtype):
        store = dist.FileStore(self.file_name, self.world_size)
        dist.init_process_group(
            "nccl",
            world_size=self.world_size,
            rank=self.rank,
            store=store,
        )
        device = "cuda"
        tensor = torch.ones(10, 16, device=torch.device(device)).to(float8_dtype)
        output_tensor = torch.zeros(10, 16, device=torch.device(device)).to(
            float8_dtype
        )
        dist.all_gather_into_tensor(output_tensor, tensor)
        self.assertEqual(output_tensor.view(torch.float32), tensor.view(torch.float32))


instantiate_parametrized_tests(NcclProcessGroupWithDispatchedCollectivesTests)


class LargeCommTest(test_c10d_common.AbstractLargeCommTest, MultiProcessTestCase):
    def setUp(self):
        super().setUp()
        # TORCH_NCCL_BLOCKING_WAIT overrides TORCH_NCCL_ASYNC_ERROR_HANDLING hence tests
        # that use TORCH_NCCL_BLOCKING_WAIT will test it as expected.
        os.environ["TORCH_NCCL_ASYNC_ERROR_HANDLING"] = "1"
        self._spawn_processes()

    def tearDown(self):
        super().tearDown()
        try:
            os.remove(self.file_name)
        except OSError:
            pass

    @property
    def device(self):
        return self.rank

    @requires_nccl()
    @skip_if_lt_x_gpu(4)
    def test_new_group_local_sync(self):
        self._test_new_group_local_sync(backend="nccl")

    @requires_nccl()
    @skip_if_lt_x_gpu(4)
    def test_new_group_local_sync_sanity_check(self):
        self._test_new_group_local_sync_sanity_check(backend="nccl")

    @requires_nccl()
    @skip_if_lt_x_gpu(4)
    def test_new_group_local_sync_duplicated_pg(self):
        self._test_new_group_local_sync_duplicate_pg(backend="nccl")

    def _init_two_pg2_subgroups(self, world_size: int = 4):
        if world_size != 4:
            raise NotImplementedError(
                f"need world size of 4 to get 2 subgroup PGs, but got world size of {world_size}"
            )
        store = c10d.FileStore(self.file_name, world_size)
        c10d.init_process_group(
            backend="nccl", store=store, rank=self.rank, world_size=world_size
        )
        # every rank creates the same sub groups
        # including unused sub groups in the current rank
        a_group = c10d.new_group([0, 1])
        b_group = c10d.new_group([2, 3])
        return a_group if self.rank < 2 else b_group

    @requires_nccl()
    @skip_if_lt_x_gpu(4)
    def test_gather_subgroup(self):
        world_size = 4
        if self.rank >= world_size:
            # just easier to write the test for exactly 4 gpus, even if this test class increased to 8gpu later
            return

        subgroup = self._init_two_pg2_subgroups(world_size)
        device = torch.device("cuda:%d" % self.rank)
        input = torch.ones((10,), device=device) * self.rank
        if self.rank == 0 or self.rank == 2:
            gather_list = [torch.empty_like(input) for _ in range(subgroup.size())]
            torch.distributed.gather(
                input,
                gather_list=gather_list,
                dst=self.rank,
                group=subgroup,
                async_op=False,
            )
            for src in range(len(gather_list)):
                expected = (torch.ones_like(input) * self.rank) + src
                self.assertEqual(gather_list[src], expected)
        else:
            torch.distributed.gather(
                input,
                gather_list=None,
                dst=self.rank - 1,
                group=subgroup,
                async_op=False,
            )

    @requires_nccl()
    @skip_if_lt_x_gpu(4)
    def test_gather_object_subgroup(self):
        world_size = 4
        if self.rank >= world_size:
            # just easier to write the test for exactly 4 gpus, even if this test class increased to 8gpu later
            return

        subgroup = self._init_two_pg2_subgroups(world_size)

        # discrepancy #1
        # have to set device or else gather_object gets wrong device from 'current_device = _get_pg_default_device(group)
        torch.cuda.set_device(self.rank)

        input = {"rank": self.rank}
        if self.rank == 0 or self.rank == 2:
            # discrepancy #2
            # another weird thing- what's the point of making me specify some empty objects in my list?
            # empty list should be valid imo.  (but it throws an error)
            gather_list = [{}, {}]
            torch.distributed.gather_object(
                input, object_gather_list=gather_list, dst=self.rank, group=subgroup
            )
            for src in range(len(gather_list)):
                self.assertEqual(gather_list[src]["rank"], self.rank + src)
        else:
            torch.distributed.gather_object(
                input, object_gather_list=None, dst=self.rank - 1, group=subgroup
            )

    @requires_nccl()
    @skip_if_lt_x_gpu(4)
    def test_reduce_subgroup(self):
        world_size = 4
        if self.rank >= world_size:
            return
        subgroup = self._init_two_pg2_subgroups(world_size)
        device = torch.device("cuda:%d" % self.rank)
        x = torch.ones((10,), device=device) * self.rank
        if self.rank == 0 or self.rank == 2:
            expected = x + torch.ones((10,), device=device) * (self.rank + 1)
            c10d.reduce(x, dst=self.rank, group=subgroup, async_op=False)
            self.assertEqual(x, expected)
        else:
            c10d.reduce(x, dst=self.rank - 1, group=subgroup, async_op=False)

    @requires_nccl()
    @skip_if_lt_x_gpu(4)
    @parametrize("async_op", [True, False])
    def test_send_recv_subgroup(self, async_op):
        world_size = 4
        if self.rank >= world_size:
            return
        subgroup = self._init_two_pg2_subgroups(world_size)
        device = torch.device("cuda:%d" % self.rank)
        if self.rank == 0 or self.rank == 2:
            x = torch.empty((10,), device=device)
            if async_op:
                c10d.irecv(x, src=self.rank + 1, group=subgroup).wait()
            else:
                c10d.recv(x, src=self.rank + 1, group=subgroup)
            expected = torch.ones((10,), device=device) * (self.rank + 1)
            self.assertEqual(x, expected)
        else:
            x = torch.ones((10,), device=device) * self.rank
            if async_op:
                c10d.isend(x, dst=self.rank - 1, group=subgroup).wait()
            else:
                c10d.send(x, dst=self.rank - 1, group=subgroup)

    @requires_nccl()
    @skip_if_lt_x_gpu(4)
    def test_broadcast_subgroup(self):
        world_size = 4
        if self.rank >= world_size:
            return
        subgroup = self._init_two_pg2_subgroups(world_size)
        device = torch.device("cuda:%d" % self.rank)
        if self.rank == 0 or self.rank == 2:
            x = torch.empty((10,), device=device)
            c10d.broadcast(x, src=self.rank + 1, group=subgroup)
            expected = torch.ones((10,), device=device) * (self.rank + 1)
            self.assertEqual(x, expected)
        else:
            x = torch.ones((10,), device=device) * self.rank
            c10d.broadcast(x, src=self.rank, group=subgroup)

    @requires_nccl()
    @skip_if_lt_x_gpu(4)
    @parametrize(
        "set_device",
        [SetDeviceMethod.TORCH_CUDA_SET, SetDeviceMethod.COLLECTIVE_ARGUMENT],
    )
    def test_send_recv_object_list_subgroup(self, set_device: SetDeviceMethod):
        world_size = 4
        if self.rank >= world_size:
            return
        subgroup = self._init_two_pg2_subgroups(world_size)
        if set_device == SetDeviceMethod.TORCH_CUDA_SET:
            torch.cuda.set_device(self.rank)
            device = None
        else:
            device = torch.device("cuda:%d" % self.rank)
        if self.rank == 0 or self.rank == 2:
            x = [{}]
            c10d.recv_object_list(x, src=self.rank + 1, group=subgroup, device=device)
            expected = [{"rank": self.rank + 1}]
            self.assertEqual(x, expected)
        else:
            x = [{"rank": self.rank}]
            c10d.send_object_list(x, dst=self.rank - 1, group=subgroup, device=device)

    @requires_nccl()
    @skip_if_lt_x_gpu(4)
    @parametrize(
        "set_device",
        [SetDeviceMethod.TORCH_CUDA_SET, SetDeviceMethod.COLLECTIVE_ARGUMENT],
    )
    def test_broadcast_object_list_subgroup(self, set_device: SetDeviceMethod):
        world_size = 4
        if self.rank >= world_size:
            return
        subgroup = self._init_two_pg2_subgroups(world_size)
        if set_device == SetDeviceMethod.TORCH_CUDA_SET:
            torch.cuda.set_device(self.rank)
            device = None
        else:
            device = torch.device("cuda:%d" % self.rank)
        if self.rank == 0 or self.rank == 2:
            x = [{}]
            c10d.broadcast_object_list(
                x, src=self.rank + 1, group=subgroup, device=device
            )
            expected = [{"rank": self.rank + 1}]
            self.assertEqual(x, expected)
        else:
            x = [{"rank": self.rank}]
            c10d.broadcast_object_list(x, src=self.rank, group=subgroup, device=device)

    @requires_nccl()
    @skip_if_lt_x_gpu(4)
    def test_scatter_subgroup(self):
        world_size = 4
        if self.rank >= world_size:
            return
        subgroup = self._init_two_pg2_subgroups(world_size)
        device = torch.device("cuda:%d" % self.rank)
        x = torch.empty((10,), device=device)
        expected = torch.ones((10,), device=device) * self.rank
        if self.rank == 0 or self.rank == 2:
            c10d.scatter(x, scatter_list=None, src=self.rank + 1, group=subgroup)
        else:
            scatter_list = [
                torch.ones((10,), device=device) * (self.rank - 1),
                torch.ones((10,), device=device) * self.rank,
            ]
            c10d.scatter(x, scatter_list=scatter_list, src=self.rank, group=subgroup)
        self.assertEqual(x, expected)

    @requires_nccl()
    @skip_if_lt_x_gpu(4)
    def test_scatter_object_list_subgroup(self):
        world_size = 4
        if self.rank >= world_size:
            return
        subgroup = self._init_two_pg2_subgroups(world_size)
        torch.cuda.set_device(self.rank)
        scatter_object_output_list = [None]
        expected = [{"rank": self.rank}]
        if self.rank == 0 or self.rank == 2:
            c10d.scatter_object_list(
                scatter_object_output_list=scatter_object_output_list,
                scatter_object_input_list=None,
                src=self.rank + 1,
                group=subgroup,
            )

        else:
            scatter_object_input_list = [
                {"rank": self.rank - 1},
                {"rank": self.rank},
            ]
            c10d.scatter_object_list(
                scatter_object_output_list=scatter_object_output_list,
                scatter_object_input_list=scatter_object_input_list,
                src=self.rank,
                group=subgroup,
            )
        self.assertEqual(scatter_object_output_list, expected)


instantiate_parametrized_tests(LargeCommTest)


class SparseCollective(MultiProcessTestCase):
    @property
    def world_size(self):
        return 1

    def setUp(self):
        super().setUp()
        # TORCH_NCCL_BLOCKING_WAIT overrides TORCH_NCCL_ASYNC_ERROR_HANDLING hence tests
        # that use TORCH_NCCL_BLOCKING_WAIT will test it as expected.
        os.environ["TORCH_NCCL_ASYNC_ERROR_HANDLING"] = "1"
        # self.num_gpus = torch.cuda.device_count()
        self._spawn_processes()

    def tearDown(self):
        super().tearDown()
        try:
            os.remove(self.file_name)
        except OSError:
            pass

    class ToyModel(nn.Module):
        def __init__(self, rank, vocab_size, embedding_dim):
            super().__init__()
            self.embedding = nn.Embedding(vocab_size, embedding_dim, sparse=True).to(
                rank
            )
            self.linear = nn.Linear(embedding_dim, 1).to(rank)

        def forward(self, inputs):
            embedded = self.embedding(inputs)
            # embedded shape: (batch_size, sequence_length, embedding_dim)
            flattened = torch.mean(embedded, dim=1)
            # flattened shape: (batch_size, embedding_dim)
            output = self.linear(flattened)
            # output shape: (batch_size, 1)
            return output

    @requires_nccl()
    @skip_if_lt_x_gpu(1)
    def test_ddp_set_sparse_metadata(self):
        store = dist.FileStore(self.file_name, self.world_size)
        dist.init_process_group(
            "nccl",
            world_size=self.world_size,
            rank=self.rank,
            store=store,
        )

        vocab_size = 5

        model = SparseCollective.ToyModel(
            self.rank, vocab_size=vocab_size, embedding_dim=10
        )
        ddp_model = DistributedDataParallel(model)
        inputs = torch.tensor([[1, 0, 0], [0, 0, 0], [0, 0, 0]]).to(self.rank)
        # set sparse metadata on the DDP model
        indices = torch.Tensor(list(range(vocab_size)))
        ddp_model._set_sparse_metadata({"embedding.weight": indices})
        # forward pass
        try:
            output = ddp_model(inputs)
            loss = output.sum()

            # backward pass
            loss.backward()
            self.assertTrue(ddp_model.module.embedding.weight.grad.indices, indices)
        except RuntimeError as e:
            if "NCCL does not support all_reduce with sparse tensors" in str(e):
                pass
            else:
                # Rethrow the exception if it's a different error
                raise


class NCCLTraceTestBase(MultiProcessTestCase):
    def setUp(self):
        super().setUp()
        os.environ[
            "TORCH_NCCL_ENABLE_TIMING"
        ] = "0"  # see 'timing_enabled' parametrized tests
        os.environ["TORCH_NCCL_TRACE_BUFFER_SIZE"] = "1000"
        os.environ["TORCH_NCCL_DUMP_ON_TIMEOUT"] = "1"
        self.tempdir = tempfile.TemporaryDirectory()
        os.environ["TORCH_NCCL_DEBUG_INFO_TEMP_FILE"] = self._trace_basename()
        os.environ["TORCH_NCCL_DEBUG_INFO_PIPE_FILE"] = self._trace_basename()
        self._spawn_processes()

    @classmethod
    def _run(
        cls,
        parent_conn,
        rank: int,
        test_name: str,
        file_name: str,
        parent_pipe,
        **kwargs,
    ) -> None:
        cls.parent = parent_conn
        super()._run(rank, test_name, file_name, parent_pipe)

    @property
    def local_device(self):
        return torch.device("cuda", self.rank_to_GPU[self.rank][0])

    def _join_processes(self, fn):
        # We need to patch sys.exit() as skip_if will use sys.exit() and
        # the exit code from the this process will not be catched.
        with mock.patch("sys.exit") as exit_mock:
            fn()
        super()._join_processes(fn)

    def _spawn_processes(self) -> None:
        proc = torch.multiprocessing.get_context("spawn").Process
        self.children_pipes = []
        parent_pipes = []
        for i in range(self.world_size):
            parent_conn, child_conn = torch.multiprocessing.Pipe()
            self.children_pipes.append(child_conn)
            parent_pipes.append(parent_conn)
        piter = iter(parent_pipes)

        def wrap(*positional, args, **kwargs):
            args = (next(piter), *args)
            return proc(*positional, args=args, **kwargs)

        self._start_processes(wrap)

    def _create_process_group_nccl(self):
        store = dist.FileStore(self.file_name, self.world_size)
        c10d.init_process_group(
            "nccl", world_size=self.world_size, rank=self.rank, store=store
        )
        pg = c10d.distributed_c10d._get_default_group()
        return pg

    def tearDown(self):
        super().tearDown()
        try:
            os.remove(self.file_name)
        except OSError:
            pass

    @property
    def world_size(self):
        return 2

    @property
    def rank_to_GPU(self):
        # return rank to GPU map
        return init_multigpu_helper(self.world_size, "nccl")

    def _trace_basename(self):
        # we pass the base to the env, and the dump util will append rank
        return os.path.join(self.tempdir.name, "trace_")

    def _trace_name(self, rank):
        return self._trace_basename() + str(rank)

    def started_or_scheduled(self, timing_enabled):
        return "started" if timing_enabled else "scheduled"


class NCCLTraceTest(NCCLTraceTestBase):
    def _verify_trace(self, t, include_collectives, timing_enabled, is_json):
        ver = t["version"]
        self.assertEqual(ver, "2.4")
        pg_config = t["pg_config"]
        self.assertEqual(len(pg_config), 1)
        default_pg_info = pg_config["0"]
        self.assertIn("name", default_pg_info)
        self.assertIn("desc", default_pg_info)
        self.assertIn("ranks", default_pg_info)
        pg_status = t["pg_status"]
        self.assertEqual(len(pg_status), 1)
        self.assertEqual(str(pg_status["0"]["last_enqueued_collective"]), "2")
        self.assertEqual(str(pg_status["0"]["last_completed_collective"]), "2")
        self.assertEqual(
            str(pg_status["0"]["last_started_collective"]),
            "2" if timing_enabled else "-1",
        )
        global_ranks = pg_config["0"]["ranks"]
        self.assertEqual(len(json.loads(global_ranks)), self.world_size)
        if include_collectives:
            self.assertEqual(len(t["entries"]), 2)
            t = t["entries"]
            last = t[-1]
            self.assertEqual(last["process_group"], ("0", "default_pg"))
            self.assertEqual(last["state"], "completed")
            s = last["time_discovered_started_ns"]
            f = last["time_discovered_completed_ns"]
            self.assertEqual(last["record_id"], 1)
            self.assertIsNotNone(f)
            if timing_enabled:
                self.assertIsNotNone(s)
                self.assertTrue(s <= f)
            # we don't collect stack traces in JSON at the moment
            if not is_json:
                self.assertIn("test_c10d_nccl.py", str(last["frames"]))
            self.assertEqual(last["input_sizes"], ((3, 4),))
            self.assertEqual(last["input_dtypes"], ["Float"])
            self.assertEqual(last["output_sizes"], ((3, 4),))
            self.assertEqual(last["output_dtypes"], ["Float"])
            self.assertEqual(last["collective_seq_id"], 2)
            self.assertEqual(last["timeout_ms"], 600000)
            now = datetime.now()
            event_created_time = datetime.fromtimestamp(
                last["time_created_ns"] / 1000000000
            )
            before_test = now - timedelta(minutes=1)
            self.assertTrue(before_test < event_created_time < now)
            if timing_enabled:
                # very loose bounds, measured 0.036 ms on devgpu
                self.assertTrue(0 < last["duration_ms"] < 100)
            else:
                self.assertTrue("duration_ms" not in last)
        else:
            self.assertTrue("entries" not in t)

    @requires_nccl()
    @skip_but_pass_in_sandcastle_if(not TEST_MULTIGPU, "NCCL test requires 2+ GPUs")
    @parametrize("timing_enabled", [True, False])
    @parametrize("include_collectives", [True, False])
    def test_short_json(self, timing_enabled, include_collectives):
        if self.rank == self.MAIN_PROCESS_RANK:
            return
        pg = self._create_process_group_nccl()
        if timing_enabled:
            pg._enable_collectives_timing()
        device = self.local_device
        a = torch.full((3, 4), float(self.rank), device=device)
        for i in range(2):
            f = pg.allreduce(a)
        f.wait()
        torch.cuda.synchronize(device=device)
        # gah ok so now the duration_ms is populated best-effort since it can only happen outside "dump()" api
        time.sleep(1)
        t = json.loads(
            torch._C._distributed_c10d._dump_nccl_trace_json(
                includeCollectives=include_collectives
            )
        )
        self._verify_trace(t, include_collectives, timing_enabled, True)
        dist.destroy_process_group()

    @requires_nccl()
    @skip_but_pass_in_sandcastle_if(not TEST_MULTIGPU, "NCCL test requires 2+ GPUs")
    @parametrize("timing_enabled", [True, False])
    @parametrize("include_collectives", [True, False])
    def test_short_pickle(self, timing_enabled, include_collectives):
        if self.rank == self.MAIN_PROCESS_RANK:
            return
        pg = self._create_process_group_nccl()
        if timing_enabled:
            pg._enable_collectives_timing()
        device = self.local_device
        a = torch.full((3, 4), float(self.rank), device=device)
        for i in range(2):
            f = pg.allreduce(a)
        f.wait()
        torch.cuda.synchronize(device=device)
        # gah ok so now the duration_ms is populated best-effort since it can only happen outside "dump()" api
        time.sleep(1)
        t = pickle.loads(
            torch._C._distributed_c10d._dump_nccl_trace(
                includeCollectives=include_collectives
            )
        )
        self._verify_trace(
            t,
            include_collectives=include_collectives,
            timing_enabled=timing_enabled,
            is_json=True,
        )
        dist.destroy_process_group()

    @requires_nccl()
    @skip_but_pass_in_sandcastle_if(not TEST_MULTIGPU, "NCCL test requires 2+ GPUs")
    def test_dump_pipe(self):
        def open_file_with_timeout(file_path, mode, timeout=1.0):
            start_time = time.time()
            while time.time() - start_time < timeout:
                if os.path.exists(file_path):
                    return open(file_path, mode)
                time.sleep(0.1)
            raise FileNotFoundError

        if self.rank == self.MAIN_PROCESS_RANK:
            for c in self.children_pipes:
                self.assertEqual(c.recv(), "next")

            dump_file = self._trace_name(rank=0)
            pipe_file = dump_file + ".pipe"
            with open_file_with_timeout(pipe_file, "w") as f:
                f.write("1\n")
            with open_file_with_timeout(dump_file, "rb", timeout=10.0) as f:
                self.assertTrue("all_reduce" in str(pickle.load(f)))

            for c in self.children_pipes:
                c.send("next")
            return

        pg = self._create_process_group_nccl()
        device = self.local_device
        a = torch.full((3, 4), float(self.rank), device=device)
        for i in range(2):
            f = pg.allreduce(a)
        f.wait()
        torch.cuda.synchronize(device=device)
        self.parent.send("next")
        self.parent.recv()

    @requires_nccl()
    @skip_but_pass_in_sandcastle_if(not TEST_MULTIGPU, "NCCL test requires 2+ GPUs")
    def test_long(self):
        os.environ["TORCH_NCCL_TRACE_BUFFER_SIZE"] = "10"
        if self.rank == self.MAIN_PROCESS_RANK:
            return
        pg = self._create_process_group_nccl()
        device = self.local_device
        a = torch.full((3, 4), float(self.rank), device=device)
        for i in range(2):
            # test some other primitives to make sure
            # their strings are valid
            xs = [torch.ones(3, 4, device=device)]
            pg.broadcast(xs).wait()
            pg.allreduce(xs).wait()
            pg.reduce(xs).wait()
            ys = [[torch.empty(3, 4, device=device) for _ in range(self.world_size)]]
            pg.allgather(ys, xs).wait()
            pg.reduce_scatter(xs, ys).wait()
            f = pg.allreduce(a)
        f.wait()
        torch.cuda.synchronize(device=device)
        t = pickle.loads(torch._C._distributed_c10d._dump_nccl_trace())
        t = t["entries"]
        self.assertEqual(len(t), 10)
        first = t[0]
        last = t[-1]
        self.assertEqual(last["profiling_name"], "nccl:all_reduce")
        self.assertEqual(last["state"], "completed")
        self.assertIn("test_c10d_nccl.py", str(last["frames"]))
        self.assertEqual(last["input_sizes"], ((3, 4),))
        self.assertEqual(last["input_dtypes"], ["Float"])
        self.assertEqual(last["output_sizes"], ((3, 4),))
        self.assertEqual(last["output_dtypes"], ["Float"])
        self.assertEqual(last["timeout_ms"], 600000)
        self.assertEqual(last["collective_seq_id"] - first["collective_seq_id"], 9)
        dist.destroy_process_group()

    @requires_nccl()
    @skip_but_pass_in_sandcastle_if(not TEST_MULTIGPU, "NCCL test requires 2+ GPUs")
    def test_trace_while_all_works_retired(self):
        os.environ["TORCH_NCCL_TRACE_BUFFER_SIZE"] = "10"
        if self.rank == self.MAIN_PROCESS_RANK:
            return
        pg = self._create_process_group_nccl()
        device = self.local_device
        # send more works than the buffer size to overwrite the previous entry
        for i in range(12):
            a = [torch.ones(3, 4, device=device)]
            pg.broadcast(a).wait()
        torch.cuda.synchronize(device=device)

        # wait for all works to be retired
        pg._wait_for_pending_works()
        t = pickle.loads(torch._C._distributed_c10d._dump_nccl_trace())
        t = t["entries"]
        self.assertEqual(len(t), 10)
        last = t[-1]
        self.assertEqual(last["retired"], True)
        self.assertEqual(last["state"], "completed")

    @requires_nccl()
    @skip_but_pass_in_sandcastle_if(not TEST_MULTIGPU, "NCCL test requires 2+ GPUs")
    @parametrize("timing_enabled", [True, False])
    @parametrize("only_active", [True, False])
    def test_trace_while_active(self, timing_enabled, only_active):
        if self.rank == self.MAIN_PROCESS_RANK:
            for c in self.children_pipes:
                self.assertEqual(c.recv(), "next")
            for c in self.children_pipes:
                c.send("next")
            return

        pg = self._create_process_group_nccl()
        if timing_enabled:
            pg._enable_collectives_timing()
        device = self.local_device
        with torch.cuda.device(device):
            a = torch.full((3, 4), float(self.rank), device=device)

            pg.allreduce(a).wait()
            e = torch.cuda.Event()
            e.record()
            if self.rank != 0:
                pg.allreduce(a).wait()
            e.synchronize()
            t = pickle.loads(
                torch._C._distributed_c10d._dump_nccl_trace(onlyActive=only_active)
            )
            t = t["entries"]
            if only_active:
                if self.rank == 0:
                    self.assertEqual(len(t), 0)
                else:
                    self.assertEqual(len(t), 1)
            if not only_active:
                if self.rank == 0:
                    self.assertEqual(t[-1]["profiling_name"], "nccl:all_reduce")
                    self.assertEqual(t[-1]["collective_seq_id"], 1)
                    self.assertEqual(t[-1]["state"], "completed")
                else:
                    self.assertEqual(t[-1]["profiling_name"], "nccl:all_reduce")
                    self.assertEqual(t[-1]["collective_seq_id"], 2)
                    self.assertEqual(
                        t[-1]["state"], self.started_or_scheduled(timing_enabled)
                    )

            self.parent.send("next")
            self.assertEqual("next", self.parent.recv())
            if self.rank == 0:
                pg.allreduce(a).wait()
            torch.cuda.synchronize(device=device)

    @requires_nccl()
    @skip_but_pass_in_sandcastle_if(not TEST_MULTIGPU, "NCCL test requires 2+ GPUs")
    @parametrize("timing_enabled", [True, False])
    def test_trace_while_stuck(self, timing_enabled):
        if self.rank == self.MAIN_PROCESS_RANK:
            for c in self.children_pipes:
                self.assertEqual(c.recv(), "next")
            for c in self.children_pipes:
                c.send("next")
            return

        pg = self._create_process_group_nccl()
        if timing_enabled:
            pg._enable_collectives_timing()

        device = self.local_device
        with torch.cuda.device(device):
            a = torch.full((3, 4), float(self.rank), device=device)

            pg.allreduce(a).wait()
            e = torch.cuda.Event()
            e.record()

            def gather_trace():
                e.synchronize()
                # give the other thread some time to fill the cuda buffer
                time.sleep(5)
                t = pickle.loads(torch._C._distributed_c10d._dump_nccl_trace())
                t = t["entries"]
                self.assertEqual(t[-1]["profiling_name"], "nccl:all_reduce")
                if self.rank == 0:
                    self.assertEqual(t[-1]["collective_seq_id"], 1)
                    self.assertEqual(t[-1]["state"], "completed")
                else:
                    self.assertEqual(t[-1]["collective_seq_id"], 2)
                    self.assertEqual(
                        t[-1]["state"], self.started_or_scheduled(timing_enabled)
                    )
                    self.assertIsNone(t[-1]["time_discovered_completed_ns"])
                # this will eventually cause the missing rank 0
                # to continue which will unblock the non-zero ranks
                self.parent.send("next")

            if self.rank != 0:
                pg.allreduce(a).wait()
                th = threading.Thread(target=gather_trace)
                th.start()
                # fill the cuda buffer, at around 1024 events
                # this will stall
                for i in range(2000):
                    a = a + a
                th.join()
            else:
                gather_trace()

            self.assertEqual("next", self.parent.recv())
            if self.rank == 0:
                pg.allreduce(a).wait()
            torch.cuda.synchronize(device=device)

    @requires_nccl()
    @skip_but_pass_in_sandcastle_if(not TEST_MULTIGPU, "NCCL test requires 2+ GPUs")
    @parametrize(
        "op_sizes_per_coalesce",
        [
            [(2, 3)],
            [(2, 3), (5, 5), (1,)],
        ],
    )
    @parametrize("timing_enabled", [True, False])
    def test_batched_send_recv(self, op_sizes_per_coalesce, timing_enabled):
        """
        'WorkEnqueue' was skipped for isendirecv, leading to segfault on dump_entries when update_state tried to use
        a destructed Work obj's cuda events
        """

        if self.rank == self.MAIN_PROCESS_RANK:
            return
        pg = self._create_process_group_nccl()
        if timing_enabled:
            pg._enable_collectives_timing()

        num_coalesced_ops = 20
        ops_per_coalesce = len(op_sizes_per_coalesce)
        for i in range(num_coalesced_ops):
            ops = []
            for input_sizes in op_sizes_per_coalesce:
                tensor = torch.zeros(input_sizes).to(self.local_device)
                if self.rank == 0:
                    ops.append(dist.P2POp(dist.irecv, tensor, 1))
                elif self.rank == 1:
                    tensor *= 2
                    ops.append(dist.P2POp(dist.isend, tensor, 0))

            dist.batch_isend_irecv(ops).pop().wait()

        torch.cuda.synchronize(device=self.local_device)

        if timing_enabled:
            # wait for watchdog thread to process the queue of works
            time.sleep(1)

        t = pickle.loads(torch._C._distributed_c10d._dump_nccl_trace())
        self.assertEqual(len(t["entries"]), num_coalesced_ops * (ops_per_coalesce + 1))

        expected_record_id = 0
        expected_seq = 1
        expected_op_id = 1
        for seq in range(num_coalesced_ops):
            first_op = seq * (ops_per_coalesce + 1)
            coalesced_op = first_op + ops_per_coalesce
            for p2p_op_idx, input_sizes in zip(
                range(first_op, coalesced_op, 1), op_sizes_per_coalesce
            ):
                # the indivudal ops inside the coalescing group the individual op metadata,
                # but not the timing info coming from the actual coalesced kernel
                profiling_name = (
                    "nccl:recv 0<-1" if self.rank == 0 else "nccl:send 1->0"
                )
                self.assertEqual(
                    t["entries"][p2p_op_idx]["record_id"], expected_record_id
                )
                expected_record_id += 1
                self.assertEqual(
                    t["entries"][p2p_op_idx]["profiling_name"], profiling_name
                )
                # we don't increment collective_seq_id for p2p ops.
                self.assertEqual(t["entries"][p2p_op_idx]["collective_seq_id"], 0)
                self.assertEqual(t["entries"][p2p_op_idx]["p2p_seq_id"], expected_seq)
                self.assertEqual(t["entries"][p2p_op_idx]["op_id"], expected_op_id)
                expected_op_id += 1
                self.assertEqual(t["entries"][p2p_op_idx]["input_sizes"], [input_sizes])
                self.assertEqual(
                    t["entries"][p2p_op_idx]["output_sizes"], [input_sizes]
                )
                # duration doesn't get tagged onto individual ops yet, nor is their state updated
                self.assertEqual(t["entries"][p2p_op_idx]["state"], "scheduled")
                self.assertTrue("duration_ms" not in t["entries"][p2p_op_idx])

            # the coalesced op has no metadata but indicates that coalescing was used,
            # and accurately reflects the timing and state info for the whole group
            self.assertEqual(
                t["entries"][coalesced_op]["record_id"], expected_record_id
            )
            expected_record_id += 1
            self.assertEqual(
                t["entries"][coalesced_op]["profiling_name"], "nccl:coalesced"
            )
            self.assertEqual(t["entries"][coalesced_op]["p2p_seq_id"], expected_seq)
            expected_seq += 1
            self.assertEqual(t["entries"][coalesced_op]["state"], "completed")
            self.assertEqual(t["entries"][coalesced_op]["input_sizes"], [])
            self.assertEqual(t["entries"][coalesced_op]["output_sizes"], [])
            if timing_enabled:
                duration = t["entries"][coalesced_op]["duration_ms"]
                self.assertTrue(0.001 < duration < 10000, duration)
            else:
                self.assertTrue("duration_ms" not in t["entries"][coalesced_op])
            self.assertEqual(t["entries"][coalesced_op]["timeout_ms"], 600000)

    @requires_nccl()
    @skip_but_pass_in_sandcastle_if(not TEST_MULTIGPU, "NCCL test requires 2+ GPUs")
    @parametrize(
        "op_sizes",
        [
            [(2, 3)],
            [(2, 3), (5, 5), (1,)],
        ],
    )
    @parametrize("timing_enabled", [True, False])
    def test_individual_send_recv(self, op_sizes, timing_enabled):
        """
        'WorkEnqueue' was skipped for isendirecv, leading to segfault on dump_entries when update_state tried to use
        a destructed Work obj's cuda events
        """

        if self.rank == self.MAIN_PROCESS_RANK:
            return
        pg = self._create_process_group_nccl()
        if timing_enabled:
            pg._enable_collectives_timing()
        num_repeats = 10
        ops_per_repeat = len(op_sizes)
        for i in range(num_repeats):
            for input_sizes in op_sizes:
                tensor = torch.zeros(input_sizes).to(self.local_device)
                if self.rank == 0:
                    dist.recv(tensor, 1)
                elif self.rank == 1:
                    tensor *= 2
                    dist.send(tensor, 0)

        torch.cuda.synchronize(device=self.local_device)
        if timing_enabled:
            # wait for watchdog thread to process the queue of works
            time.sleep(1)

        t = pickle.loads(torch._C._distributed_c10d._dump_nccl_trace())
        self.assertEqual(len(t["entries"]), num_repeats * (ops_per_repeat))
        expected_seq = 1
        expected_op_id = 1
        for seq in range(num_repeats * ops_per_repeat):
            input_sizes = op_sizes[seq % ops_per_repeat]
            profiling_name = "nccl:recv 0<-1" if self.rank == 0 else "nccl:send 1->0"
            self.assertEqual(t["entries"][seq]["profiling_name"], profiling_name)
            # we don't increment collective_seq_id for p2p ops.
            self.assertEqual(t["entries"][seq]["collective_seq_id"], 0)
            self.assertEqual(t["entries"][seq]["p2p_seq_id"], expected_seq)
            expected_seq += 1
            self.assertEqual(t["entries"][seq]["op_id"], expected_op_id)
            expected_op_id += 1
            self.assertEqual(t["entries"][seq]["input_sizes"], [input_sizes])
            self.assertEqual(t["entries"][seq]["output_sizes"], [input_sizes])
            self.assertEqual(t["entries"][seq]["state"], "completed")

            if timing_enabled:
                duration = t["entries"][seq]["duration_ms"]
                self.assertTrue(0.001 < duration < 10000, duration)
            else:
                self.assertTrue("duration_ms" not in t["entries"][seq])

    # TODO(whc) support and test coalesced collectives that use the c++ start/end group thingy instead of python
    # coalescing manager

    # TODO(whc) test out other ops (And combinations of ops, if that's valid?)
    @requires_nccl()
    @skip_if_lt_x_gpu(2)
    @parametrize("timing_enabled", [True, False])
    def test_coalescing_manager_collective(self, timing_enabled):
        """
        The coalescing manager api works by accumulating operations in python via a contextmanager, and then making
        one call into c++ to an <op>_coalesced API.  It has limited support for ops and has been added recently to
        avoid overheads of making individual py-cpp calls.  This complicates flight recording..

        For now, flight recording of coalescing_manager collectives is less detailed than cpp coalesced collectives.
        """
        if self.rank == self.MAIN_PROCESS_RANK:
            return
        pg = self._create_process_group_nccl()
        if timing_enabled:
            pg._enable_collectives_timing()

        output_tensors = torch.zeros(2, 2).to(self.rank)
        input_tensors = [torch.ones(2, 2).to(self.rank) for _ in range(self.world_size)]

        # TODO(whc) make this work with bigger world or something
        self.assertEqual(self.world_size, 2, self.world_size)

        with dist._coalescing_manager():
            for i in range(self.world_size):
                dist.reduce_scatter_tensor(output_tensors[i], input_tensors[i])
        self.assertEqual(output_tensors, input_tensors[self.rank] * self.world_size)

        torch.cuda.synchronize(device=self.rank)

        if timing_enabled:
            # wait for watchdog thread to process the queue of works
            time.sleep(1)

        t = pickle.loads(torch._C._distributed_c10d._dump_nccl_trace())

        self.assertEqual(
            len(t["entries"]), 1
        )  # one for the reduce_scatter_tensor_coalesced
        self.assertEqual(
            t["entries"][0]["profiling_name"], "nccl:reduce_scatter_tensor_coalesced"
        )
        # collective_seq_id should be incremented once.
        self.assertEqual(t["entries"][0]["collective_seq_id"], 1)
        self.assertEqual(t["entries"][0]["input_sizes"], [[2, 2], [2, 2]])
        self.assertEqual(
            t["entries"][0]["output_sizes"],
            [
                [
                    2,
                ],
                [
                    2,
                ],
            ],
        )
        self.assertEqual(t["entries"][0]["state"], "completed")
        if timing_enabled:
            duration = t["entries"][0]["duration_ms"]
            self.assertTrue(0.001 < duration < 10000, duration)
        else:
            self.assertTrue("duration_ms" not in t["entries"][0])


def check_if_test_is_skipped(fn):
    def wrapper(self, *args, **kwargs):
        for skip in TEST_SKIPS.values():
            if self.processes[0].exitcode == skip.exit_code:
                return MultiProcessTestCase._check_return_codes(self, *args, **kwargs)
        return fn(self, *args, **kwargs)

    return wrapper


class NCCLTraceTestDumpOnTimeoutBase(NCCLTraceTestBase):
    timeout_sec = 1

    def _create_process_group_nccl(self):
        store = dist.FileStore(self.file_name, self.world_size)
        c10d.init_process_group(
            "nccl",
            world_size=self.world_size,
            rank=self.rank,
            store=store,
            timeout=timedelta(seconds=NCCLTraceTestDumpOnTimeoutBase.timeout_sec),
        )
        pg = c10d.distributed_c10d._get_default_group()
        return pg

    @check_if_test_is_skipped
    def _check_return_codes(self, elapsed_time):
        # the base test infra assumes processes exit with matching return codes,
        # but we want rank0 to abort and rank1 to exit cleanly in this test
        self.assertEqual(self.processes[0].exitcode, -6)
        self.assertEqual(self.processes[1].exitcode, 0)

    def _wait_process(self, rank, timeout):
        try:
            self.processes[rank].join(timeout)
            return self.processes[rank].exitcode
        except TimeoutError:
            return None


@skip_but_pass_in_sandcastle
class NCCLTraceTestDumpOnTimeout(NCCLTraceTestDumpOnTimeoutBase):
    @requires_nccl()
    @skip_if_lt_x_gpu(2)
    @parametrize("timing_enabled", [True, False])
    def test_timeout_dumps(self, timing_enabled):
        # dump on heartbeatmonitor thread
        os.environ["TORCH_NCCL_COORD_CHECK_MILSEC"] = "1000"
        # need rank0 to crash before looking for its output file
        os.environ["TORCH_NCCL_HEARTBEAT_TIMEOUT_SEC"] = "1"

        if self.rank == self.MAIN_PROCESS_RANK:
            # wait for rank0 to crash before looking for its output file
            # we rely on rank0 holding off its abort long enough to dump the debug info
            self.assertEqual(self._wait_process(0, timeout=90), -6)
            with open(self._trace_name(rank=0), "rb") as f:
                t = pickle.load(f)
                t = t["entries"]
                self.assertEqual(len(t), 2)
                self.assertEqual(t[0]["collective_seq_id"], 1)
                self.assertEqual(t[0]["state"], "completed")
                self.assertEqual(t[1]["collective_seq_id"], 2)
                self.assertEqual(
                    t[1]["state"], self.started_or_scheduled(timing_enabled)
                )

            self.assertFalse(os.path.exists(self._trace_name(rank=1)))

            return

        pg = self._create_process_group_nccl()
        if timing_enabled:
            # we force disabled timing in setup, since there is no 'disable' function
            pg._enable_collectives_timing()

        device = self.local_device
        with torch.cuda.device(device):
            a = torch.full((3, 4), float(self.rank), device=device)

            pg.allreduce(a).wait()
            if self.rank == 0:
                pg.allreduce(a).wait()

            # rank 0 will crash before it passes the sync, but rank1 will exit quickly and cleanly
            torch.cuda.synchronize(device=device)


instantiate_parametrized_tests(ProcessGroupNCCLGroupTest)
instantiate_parametrized_tests(NCCLTraceTestDumpOnTimeout)
instantiate_parametrized_tests(NCCLTraceTest)


@skip_but_pass_in_sandcastle
class NCCLTraceTestTimeoutDumpOnStuckRanks(NCCLTraceTestDumpOnTimeoutBase):
    @check_if_test_is_skipped
    def _check_return_codes(self, elapsed_time):
        # the base test infra assumes processes exit with matching return codes,
        # but we want rank0 to abort and rank1 to exit cleanly in this test
        self.assertEqual(self.processes[0].exitcode, -6)
        self.assertEqual(self.processes[1].exitcode, -6)

    @requires_nccl()
    @skip_if_lt_x_gpu(2)
    def test_timeout_dumps_on_stuck_ranks(self):
        # need rank0 to crash quicker after detecting timeout
        os.environ["TORCH_NCCL_HEARTBEAT_TIMEOUT_SEC"] = "1"
        # restore this env var to its prior default in case another test changed it
        os.environ["TORCH_NCCL_COORD_CHECK_MILSEC"] = "1000"

        if self.rank == self.MAIN_PROCESS_RANK:
            # wait for both rank0 and 1 to crash before looking for both ranks' output
            # file, and we rely on rank1 to sleep long enough to dump the debug info.
            self.assertEqual(self._wait_process(0, timeout=90), -6)
            self.assertEqual(self._wait_process(1, timeout=90), -6)
            self.assertTrue(os.path.exists(self._trace_name(rank=1)))
            self.assertTrue(os.path.exists(self._trace_name(rank=0)))
            with open(self._trace_name(rank=0), "rb") as f:
                t = pickle.load(f)
                t = t["entries"]
                self.assertEqual(len(t), 2)
            with open(self._trace_name(rank=1), "rb") as f:
                t = pickle.load(f)
                t = t["entries"]
                self.assertEqual(len(t), 1)
                self.assertEqual(t[0]["collective_seq_id"], 1)
                self.assertEqual(t[0]["state"], "completed")
            return

        pg = self._create_process_group_nccl()
        device = self.local_device
        with torch.cuda.device(device):
            a = torch.full((3, 4), float(self.rank), device=device)

            pg.allreduce(a).wait()
            if self.rank == 0:
                pg.allreduce(a).wait()

            # rank 0 will get stuck, timeout and then signal a timeout to all ranks.
            torch.cuda.synchronize(device=device)

            if self.rank == 1:
                # Force rank 1 to idle so that it will eventually timeout as well after
                # getting the global signal to dump the debugging info.
                time.sleep(600)


@skip_but_pass_in_sandcastle
class NcclErrorDumpTest(NCCLTraceTestBase):
    def _wait_process(self, rank, timeout):
        try:
            self.processes[rank].join(timeout)
            return self.processes[rank].exitcode
        except TimeoutError:
            return None

    @check_if_test_is_skipped
    def _check_return_codes(self, elapsed_time):
        # the base test infra assumes processes exit with matching return codes,
        # but we want rank0 to abort with exception and rank1 to exit with exit 1
        self.assertEqual(self.processes[0].exitcode, -6)
        self.assertEqual(self.processes[1].exitcode, 1)

    @requires_nccl()
    @requires_nccl_version((2, 4, 0), "Need NCCL 2.4+ for error checking")
    @skip_if_lt_x_gpu(2)
    @skip_if_rocm_multiprocess
    def test_nccl_errors_dump(self):
        os.environ["TORCH_NCCL_ASYNC_ERROR_HANDLING"] = "1"
        os.environ["TORCH_NCCL_TRACE_BUFFER_SIZE"] = "1000"
        os.environ["TORCH_NCCL_DUMP_ON_TIMEOUT"] = "1"
        # need rank0 to dump before abort
        os.environ["TORCH_NCCL_HEARTBEAT_TIMEOUT_SEC"] = "5"

        if self.rank == self.MAIN_PROCESS_RANK:
            # wait for both rank0 and 1 to crash before looking for dump
            self.assertEqual(self._wait_process(0, timeout=90), -6)
            self.assertEqual(self._wait_process(1, timeout=90), 1)
            # verify that the trace file exists for rank0
            self.assertTrue(os.path.exists(self._trace_name(rank=0)))
            return

        store = c10d.FileStore(self.file_name, self.world_size)
        process_group = c10d.ProcessGroupNCCL(
            store,
            self.rank,
            self.world_size,
            timeout=timedelta(seconds=10),
        )
        process_group.allreduce(torch.rand(10).cuda(self.rank))
        if self.rank == 0:
            work = process_group.allreduce(torch.rand(10).cuda(self.rank))
            # expect an error to be raised
            with self.assertRaisesRegex(dist.DistBackendError, ""):
                # Block the current stream on the NCCL stream
                work.wait()
                # Run some GPU operations
                a = torch.rand(10).cuda(self.rank)
        elif self.rank == 1:
            # Clean up structures (ex: files for FileStore before going down)
            del process_group
            sys.exit(1)


# tests that needs to be run with a larger world size
class ProcessGroupNCCLLargerScaleTest(MultiProcessTestCase):
    def _create_process_group_nccl(self, store, opts, device_id=None):
        # create nccl processgroup with opts
        c10d.init_process_group(
            "nccl",
            world_size=self.world_size,
            rank=self.rank,
            store=store,
            pg_options=opts,
            device_id=device_id,
        )
        pg = c10d.distributed_c10d._get_default_group()
        return pg

    def opts(self, high_priority_stream=False):
        opts = c10d.ProcessGroupNCCL.Options()
        opts.is_high_priority_stream = high_priority_stream
        return opts

    def setUp(self):
        super().setUp()
        # TORCH_NCCL_BLOCKING_WAIT overrides TORCH_NCCL_ASYNC_ERROR_HANDLING hence tests
        # that use TORCH_NCCL_BLOCKING_WAIT will test it as expected.
        os.environ["TORCH_NCCL_ASYNC_ERROR_HANDLING"] = "1"
        # self.num_gpus = torch.cuda.device_count()
        self._spawn_processes()

    def tearDown(self):
        super().tearDown()
        try:
            os.remove(self.file_name)
        except OSError:
            pass

    @property
    def world_size(self):
        return 8

    @property
    def rank_to_GPU(self):
        # return rank to GPU map
        return init_multigpu_helper(self.world_size, "nccl")

    @requires_nccl_version((2, 18), "Need NCCL 2.18+ for ncclCommSplit")
    @skip_if_lt_x_gpu(8)
    def test_comm_split_group_larger_scale(self):
        store = c10d.FileStore(self.file_name, self.world_size)
        device = torch.device(f"cuda:{self.rank}")
        pg = self._create_process_group_nccl(store, self.opts(), device_id=device)
        backend = pg._get_backend(torch.device(device))

        tensor = torch.full((1,), self.rank).cuda(device)
        ng1 = c10d.split_group(pg, [[0, 1], [2, 3, 4, 5, 6, 7]])
        backend1 = ng1._get_backend(torch.device(device))

        # comm split happens eagerly since device_id is passed to init_process_group.
        self.assertEqual(backend.comm_split_count(), 1)
        # dist.broadcast take Source rank on global process group
        if self.rank < 2:
            dist.broadcast(tensor, 0, group=ng1)
            self.assertEqual(tensor, torch.full((1,), 0))
        else:
            dist.broadcast(tensor, 2, group=ng1)
            self.assertEqual(tensor, torch.full((1,), 2))

        # test split with only one colored group, other ranks should be no color split.
        ng2 = c10d.split_group(pg, [[5, 6, 7]])
        self.assertEqual(backend.comm_split_count(), 2)

        if self.rank >= 5:
            tensor2 = torch.full((1,), self.rank).cuda(device)
            dist.broadcast(tensor2, 7, group=ng2)
            self.assertEqual(tensor2, torch.full((1,), 7))
        else:
            self.assertEqual(ng2, None)
        # a barrier and a cuda sync before destroying all pgs.
        dist.barrier(pg)
        torch.cuda.synchronize()
        dist.destroy_process_group()

    @requires_nccl_version((2, 18), "Need NCCL 2.18+ for ncclCommSplit")
    @skip_if_lt_x_gpu(8)
    def test_comm_recursive_split_group(self):
        store = c10d.FileStore(self.file_name, self.world_size)
        device = torch.device(f"cuda:{self.rank}")
        pg = self._create_process_group_nccl(store, self.opts(), device_id=device)
        backend = pg._get_backend(torch.device(device))

        # split the default PG into 2 subgroups, each subgroup (ng1) has 4 ranks.
        tensor1 = torch.full((1,), self.rank).cuda(device)
        ng1 = c10d.split_group(pg, [[0, 1, 2, 3], [4, 5, 6, 7]])
        backend1 = ng1._get_backend(torch.device(device))
        if self.rank < 4:
            dist.broadcast(tensor1, 0, group=ng1)
            self.assertEqual(tensor1, torch.full((1,), 0))
        else:
            dist.broadcast(tensor1, 4, group=ng1)
            self.assertEqual(tensor1, torch.full((1,), 4))

        # comm split happens eagerly since device_id is passed to init_process_group.
        self.assertEqual(backend.comm_split_count(), 1)
        self.assertEqual(backend1.comm_split_count(), 0)

        # further split ng1 into 2 subgroups, each subgroup (ng2) has 2 ranks.
        tensor2 = torch.full((1,), self.rank).cuda(device)
        ng2 = c10d.split_group(ng1, [[0, 1], [2, 3]])
        backend2 = ng2._get_backend(torch.device(device))
        self.assertEqual(backend.comm_split_count(), 1)
        self.assertEqual(backend1.comm_split_count(), 1)
        self.assertEqual(backend2.comm_split_count(), 0)

        # execute collective calls within each 2-rank pg
        if self.rank == 0 or self.rank == 1:
            dist.broadcast(tensor2, 1, group=ng2)
            self.assertEqual(tensor2, torch.full((1,), 1))

        if self.rank == 2 or self.rank == 3:
            dist.broadcast(tensor2, 2, group=ng2)
            self.assertEqual(tensor2, torch.full((1,), 2))

        if self.rank == 4 or self.rank == 5:
            dist.broadcast(tensor2, 5, group=ng2)
            self.assertEqual(tensor2, torch.full((1,), 5))

        if self.rank == 6 or self.rank == 7:
            dist.broadcast(tensor2, 6, group=ng2)
            self.assertEqual(tensor2, torch.full((1,), 6))
        # a barrier and a cuda sync before destroying all pgs.
        dist.barrier(pg)
        torch.cuda.synchronize()
        dist.destroy_process_group()


if __name__ == "__main__":
    assert (
        not torch.cuda._initialized
    ), "test_distributed must not have initialized CUDA context on main process"

    run_tests()<|MERGE_RESOLUTION|>--- conflicted
+++ resolved
@@ -854,8 +854,7 @@
 
     @requires_nccl_version((2, 18), "Need NCCL 2.18+ for ncclCommSplit")
     @skip_but_pass_in_sandcastle_if(not TEST_MULTIGPU, "NCCL test requires 2+ GPUs")
-<<<<<<< HEAD
-    def test_comm_eager_subgroup(self):
+    def test_comm_eager_init_subgroup(self):
         # Test `ncclCommSplit` for smaller subgroups of the world when
         # we've passed a specific device_id to init_process_group.
         store = c10d.FileStore(self.file_name, self.world_size)
@@ -866,47 +865,19 @@
         self.assertEqual(backend.is_initialized(), False)
 
         tensor = torch.full((1,), self.rank).cuda(device)
-        new_group = c10d.new_group([0], device_id=device)
+        new_group = c10d.new_group([0, 1], device_id=device)
         self.assertEqual(backend.comm_split_count(), 0)
-        if self.rank == 0:
-            new_backend = new_group._get_backend(torch.device(device))
-            self.assertEqual(new_backend.is_initialized(), True)
-            dist.broadcast(tensor, 0, group=new_group)
-            self.assertEqual(new_backend.comm_split_count(), 0)
-
+
+        new_backend = new_group._get_backend(torch.device(device))
+        self.assertEqual(new_backend.is_initialized(), True)
+        dist.broadcast(tensor, 0, group=new_group)
+        self.assertEqual(new_backend.comm_split_count(), 0)
         self.assertEqual(backend.is_initialized(), False)
+        torch.cuda.synchronize()
         dist.destroy_process_group()
 
     @requires_nccl_version((2, 18), "Need NCCL 2.18+ for ncclCommSplit")
     @skip_but_pass_in_sandcastle_if(not TEST_MULTIGPU, "NCCL test requires 2+ GPUs")
-    @skip_but_pass_in_sandcastle_if(
-        torch.cuda.nccl.version()[-1] == "x", "NCCL test not for NCCLX"
-    )
-    def test_comm_eager_without_split(self):
-        # Test `ncclCommSplit` for smaller subgroups of the world when
-        # we've passed a specific device_id to init_process_group.
-        store = c10d.FileStore(self.file_name, self.world_size)
-        device = torch.device(f"cuda:{self.rank}")
-        pg = self._create_process_group_nccl(store, self.opts(), device_id=device)
-        backend = pg._get_backend(torch.device(device))
-
-        tensor = torch.full((1,), self.rank).cuda(device)
-        original_tensor = tensor.clone()
-        # if use_split == false, a new group should be created without splitting
-        ng = c10d.new_group([0], use_split=False)
-        self.assertEqual(backend.comm_split_count(), 0)
-        if self.rank == 0:
-            dist.broadcast(tensor, 0, group=ng)
-
-        # no comm split happens after a collective.
-        self.assertEqual(backend.comm_split_count(), 0)
-        self.assertEqual(tensor, original_tensor)
-        dist.destroy_process_group()
-
-    @requires_nccl_version((2, 18), "Need NCCL 2.18+ for ncclCommSplit")
-    @skip_but_pass_in_sandcastle_if(not TEST_MULTIGPU, "NCCL test requires 2+ GPUs")
-=======
->>>>>>> e8d63415
     def test_comm_split_group(self):
         # Test `ncclCommSplit` for smaller subgroups of the world when
         # we've passed a specific device_id to init_process_group.
