# Owner(s): ["oncall: quantization"]
import copy
import itertools
from typing import List

import torch
import torch._dynamo as torchdynamo
import torch.nn as nn
from torch._inductor.compile_fx import compile_fx
from torch.ao.ns.fx.utils import compute_sqnr
from torch.ao.quantization import get_default_qconfig, observer, QConfigMapping
from torch.ao.quantization._pt2e.quantizer import (
    OperatorConfig,
    QNNPackQuantizer,
    Quantizer,
)
<<<<<<< HEAD
from torch.testing._internal.common_quantization import (
    QuantizationTestCase,
    skip_if_no_torchvision,
    skipIfNoQNNPACK,
    skipIfNoONEDNN,
    skipIfNoX86,
=======
from torch.ao.quantization._quantize_pt2e import (
    convert_pt2e,
    prepare_pt2e,
    prepare_pt2e_quantizer,
>>>>>>> 2418b945
)
from torch.ao.quantization.backend_config import get_qnnpack_backend_config
from torch.ao.quantization.backend_config._qnnpack_pt2e import (
    get_qnnpack_pt2e_backend_config,
)
from torch.ao.quantization.backend_config._x86_inductor_pt2e import (
    get_x86_inductor_pt2e_backend_config,
)
from torch.ao.quantization.backend_config.x86 import get_x86_backend_config
from torch.ao.quantization.qconfig import default_per_channel_symmetric_qnnpack_qconfig
from torch.ao.quantization.quantize_fx import (
    convert_fx,
    convert_to_reference_fx,
    prepare_fx,
)
from torch.testing._internal.common_quantization import (
    NodeSpec as ns,
    QuantizationTestCase,
    skip_if_no_torchvision,
    skipIfNoQNNPACK,
    skipIfNoX86,
)
from torch.testing._internal.common_quantized import override_quantized_engine


@skipIfNoQNNPACK
class TestQuantizePT2E(QuantizationTestCase):
    def test_qconfig_none(self):
        class M(torch.nn.Module):
            def __init__(self):
                super().__init__()
                self.conv1 = nn.Conv2d(1, 1, 1)
                self.conv2 = nn.Conv2d(1, 1, 1)

            def forward(self, x):
                x = self.conv1(x)
                x = self.conv2(x)
                return x

        with override_quantized_engine("qnnpack"):
            m = M().eval()
            example_inputs = (torch.randn(1, 1, 1, 1),)
            # program capture
            m, guards = torchdynamo.export(
                m,
                *copy.deepcopy(example_inputs),
                aten_graph=True,
                tracing_mode="real",
            )

            qconfig = get_default_qconfig("qnnpack")
            qconfig_mapping = (
                QConfigMapping().set_global(qconfig).set_module_name("conv2", None)
            )
            backend_config = get_qnnpack_pt2e_backend_config()
            m = prepare_pt2e(m, qconfig_mapping, example_inputs, backend_config)
            m(*example_inputs)
            m = convert_pt2e(m)
            m(*example_inputs)

            # first conv is quantized, second conv is not quantized
            node_occurrence = {
                # two for input of the first conv, one for output for the first conv
                ns.call_function(torch.ops.quantized_decomposed.quantize_per_tensor): 3,
                ns.call_function(
                    torch.ops.quantized_decomposed.dequantize_per_tensor
                ): 3,
            }
            node_list = [
                ns.call_function(torch.ops.quantized_decomposed.dequantize_per_tensor),
                ns.call_function(torch.ops.quantized_decomposed.dequantize_per_tensor),
                ns.call_function(torch.ops.aten.convolution.default),
                ns.call_function(torch.ops.quantized_decomposed.dequantize_per_tensor),
                ns.call_function(torch.ops.aten.convolution.default),
            ]
            self.checkGraphModuleNodes(
                m,
                expected_node_list=node_list,
                expected_node_occurrence=node_occurrence,
            )

    def test_qconfig_module_type(self):
        class M(torch.nn.Module):
            def __init__(self):
                super().__init__()
                self.conv = nn.Conv2d(1, 1, 1)
                self.linear = nn.Linear(9, 3)

            def forward(self, x):
                x = self.conv(x)
                x = x.reshape((1, -1))
                x = self.linear(x)
                return x

        with override_quantized_engine("qnnpack"):
            m = M().eval()
            example_inputs = (torch.randn(1, 1, 3, 3),)

            # program capture
            m, guards = torchdynamo.export(
                m,
                *copy.deepcopy(example_inputs),
                aten_graph=True,
                tracing_mode="real",
            )

            qconfig = get_default_qconfig("qnnpack")
            qconfig_mapping = QConfigMapping().set_object_type(torch.nn.Conv2d, qconfig)
            backend_config = get_qnnpack_pt2e_backend_config()
            m = prepare_pt2e(m, qconfig_mapping, example_inputs, backend_config)
            m(*example_inputs)
            m = convert_pt2e(m)
            m(*example_inputs)
            # conv is quantized, linear is not quantized
            node_occurrence = {
                # two for input and weight of the conv, one for output for the conv
                ns.call_function(torch.ops.quantized_decomposed.quantize_per_tensor): 3,
                ns.call_function(
                    torch.ops.quantized_decomposed.dequantize_per_tensor
                ): 3,
            }
            node_list = [
                ns.call_function(torch.ops.quantized_decomposed.dequantize_per_tensor),
                ns.call_function(torch.ops.quantized_decomposed.dequantize_per_tensor),
                ns.call_function(torch.ops.aten.convolution.default),
                ns.call_function(torch.ops.quantized_decomposed.dequantize_per_tensor),
                ns.call_function(torch.ops.aten.addmm.default),
            ]
            self.checkGraphModuleNodes(m, expected_node_list=node_list)

    def test_simple_quantizer(self):
        class M(torch.nn.Module):
            def __init__(self):
                super().__init__()
                self.conv = torch.nn.Conv2d(3, 3, 3)

            def forward(self, x):
                return self.conv(x)

        class BackendAQuantizer(Quantizer):
            def annotate(self, model: torch.fx.GraphModule) -> torch.fx.GraphModule:
                _DEFAULT_TARGET_DTYPE_INFO = {
                    "input_act_obs_or_fq_ctr": observer.PlaceholderObserver.with_args(
                        dtype=torch.float
                    ),
                    "output_act_obs_or_fq_ctr": observer.PlaceholderObserver.with_args(
                        dtype=torch.float
                    ),
                }
                for node in model.graph.nodes:
                    node.meta["target_dtype_info"] = copy.deepcopy(
                        _DEFAULT_TARGET_DTYPE_INFO
                    )
                for node in model.graph.nodes:
                    if (
                        node.op == "call_function"
                        and node.target == torch.ops.aten.convolution.default
                    ):
                        node.meta["target_dtype_info"] = {
                            "input_act_obs_or_fq_ctr": observer.default_observer,
                            "weight_obs_or_fq_ctr": observer.default_weight_observer,
                            "bias_obs_or_fq_ctr": observer.PlaceholderObserver.with_args(
                                dtype=torch.float
                            ),
                            "output_act_obs_or_fq_ctr": observer.default_observer,
                            "weight_index": 1,
                            "bias_index": 2,
                        }

            def validate(self, model: torch.fx.GraphModule) -> None:
                pass

            @classmethod
            def get_supported_operators(cls) -> List[OperatorConfig]:
                pass

        m = M().eval()
        example_inputs = (torch.randn(1, 3, 5, 5),)

        # program capture
        m, guards = torchdynamo.export(
            m,
            *copy.deepcopy(example_inputs),
            aten_graph=True,
            tracing_mode="real",
        )
        m = prepare_pt2e_quantizer(m, BackendAQuantizer())
        m(*example_inputs)
        m = convert_pt2e(m)
        node_occurrence = {
            # two for input of the first conv, one for output for the first conv
            ns.call_function(torch.ops.quantized_decomposed.quantize_per_tensor): 3,
            ns.call_function(torch.ops.quantized_decomposed.dequantize_per_tensor): 3,
        }
        node_list = [
            ns.call_function(torch.ops.quantized_decomposed.dequantize_per_tensor),
            ns.call_function(torch.ops.quantized_decomposed.dequantize_per_tensor),
            ns.call_function(torch.ops.aten.convolution.default),
            ns.call_function(torch.ops.quantized_decomposed.quantize_per_tensor),
        ]
        self.checkGraphModuleNodes(
            m, expected_node_list=node_list, expected_node_occurrence=node_occurrence
        )

    def test_qnnpack_quantizer_conv(self):
        class M(torch.nn.Module):
            def __init__(self):
                super().__init__()
                self.conv = torch.nn.Conv2d(3, 3, 3)

            def forward(self, x):
                return self.conv(x)

        import torch.ao.quantization._pt2e.quantizer.qnnpack_quantizer as qq

        quantizer = QNNPackQuantizer()
        operator_config = (
            qq.get_default_per_channel_symmetric_qnnpack_quantization_config()
        )
        quantizer.set_global(operator_config)
        m = M().eval()
        example_inputs = (torch.randn(1, 3, 5, 5),)

        # program capture
        m, guards = torchdynamo.export(
            m,
            *copy.deepcopy(example_inputs),
            aten_graph=True,
            tracing_mode="real",
        )

        m = prepare_pt2e_quantizer(m, quantizer)
        m(*example_inputs)
        m = convert_pt2e(m)
        node_occurrence = {
            # input and output are using quantize_per_tensor and weight is using quantize_per_channel
            ns.call_function(torch.ops.quantized_decomposed.quantize_per_tensor): 2,
            ns.call_function(torch.ops.quantized_decomposed.dequantize_per_tensor): 2,
            ns.call_function(torch.ops.quantized_decomposed.quantize_per_channel): 1,
            ns.call_function(torch.ops.quantized_decomposed.dequantize_per_channel): 1,
        }
        node_list = [
            ns.call_function(torch.ops.quantized_decomposed.dequantize_per_tensor),
            ns.call_function(torch.ops.quantized_decomposed.dequantize_per_channel),
            ns.call_function(torch.ops.aten.convolution.default),
            ns.call_function(torch.ops.quantized_decomposed.quantize_per_tensor),
        ]
        self.checkGraphModuleNodes(
            m, expected_node_list=node_list, expected_node_occurrence=node_occurrence
        )

    def test_qnnpack_quantizer_obs_sharing_ops(self):
        class M(torch.nn.Module):
            def __init__(self):
                super().__init__()
                self.conv = torch.nn.Conv2d(3, 3, 3)
                self.hardtanh = torch.nn.Hardtanh()
                self.adaptive_avg_pool2d = torch.nn.AdaptiveAvgPool2d((1, 1))

            def forward(self, x):
                x = self.conv(x)
                x = self.adaptive_avg_pool2d(x)
                x = self.hardtanh(x)
                x = torch.mean(x)
                return x

        import torch.ao.quantization._pt2e.quantizer.qnnpack_quantizer as qq

        quantizer = QNNPackQuantizer()
        operator_config = (
            qq.get_default_per_channel_symmetric_qnnpack_quantization_config()
        )
        quantizer.set_global(operator_config)
        m = M().eval()
        example_inputs = (torch.randn(1, 3, 5, 5),)

        # program capture
        m, guards = torchdynamo.export(
            m,
            *copy.deepcopy(example_inputs),
            aten_graph=True,
            tracing_mode="real",
        )

        m = prepare_pt2e_quantizer(m, quantizer)
        m(*example_inputs)
        m = convert_pt2e(m)
        node_occurrence = {
            # input and output are using quantize_per_tensor and weight is using quantize_per_channel
            ns.call_function(torch.ops.quantized_decomposed.quantize_per_tensor): 5,
            ns.call_function(torch.ops.quantized_decomposed.dequantize_per_tensor): 5,
            ns.call_function(torch.ops.quantized_decomposed.quantize_per_channel): 1,
            ns.call_function(torch.ops.quantized_decomposed.dequantize_per_channel): 1,
        }
        node_list = [
            ns.call_function(torch.ops.quantized_decomposed.dequantize_per_tensor),
            ns.call_function(torch.ops.quantized_decomposed.dequantize_per_channel),
            ns.call_function(torch.ops.aten.convolution.default),
            ns.call_function(torch.ops.quantized_decomposed.quantize_per_tensor),
            ns.call_function(torch.ops.quantized_decomposed.dequantize_per_tensor),
            ns.call_function(torch.ops.aten.mean.dim),
            ns.call_function(torch.ops.quantized_decomposed.quantize_per_tensor),
            ns.call_function(torch.ops.quantized_decomposed.dequantize_per_tensor),
            ns.call_function(torch.ops.aten.hardtanh.default),
            ns.call_function(torch.ops.quantized_decomposed.quantize_per_tensor),
            ns.call_function(torch.ops.quantized_decomposed.dequantize_per_tensor),
            ns.call_function(torch.ops.aten.mean.default),
            ns.call_function(torch.ops.quantized_decomposed.quantize_per_tensor),
            ns.call_function(torch.ops.quantized_decomposed.dequantize_per_tensor),
        ]
        self.checkGraphModuleNodes(
            m, expected_node_list=node_list, expected_node_occurrence=node_occurrence
        )

    def test_rearrange_weight_observer_for_decomposed_linear(self):
        """
        Check whether weight observer is correctly rearranged for decomposed linear.
        before:
            weight - t - observer \
              input - observer - addmm/mm
        after:
            weight - observer - t \
              input - observer - addmm/mm
        """

        class M(torch.nn.Module):
            def __init__(self, with_bias, use_relu):
                super().__init__()
                self.linear = nn.Linear(4, 4, bias=with_bias)
                self.relu = nn.ReLU()
                self.use_relu = use_relu

            def forward(self, x):
                x = self.linear(x)
                return self.relu(x) if self.use_relu else x

        with_bias_list = [True, False]
        use_relu_list = [True, False]
        cases = itertools.product(with_bias_list, use_relu_list)
        for with_bias, use_relu in cases:
            m = M(with_bias, use_relu).eval()
            example_inputs = (torch.randn(1, 4),)

            # program capture
            m, guards = torchdynamo.export(
                m,
                *copy.deepcopy(example_inputs),
                aten_graph=True,
                tracing_mode="real",
            )

            qconfig = get_default_qconfig("qnnpack")
            qconfig_mapping = QConfigMapping().set_global(qconfig)
            backend_config = get_qnnpack_pt2e_backend_config()
            m = prepare_pt2e(m, qconfig_mapping, example_inputs, backend_config)

            # 1. Check graph nodes:
            # - args[0] of t should be the weight observer
            # - args[-1] of addmm/mm should be t
            error_msg = (
                "Weight observer is not correctly rearranged for decomposed linear"
            )
            for node in m.graph.nodes:
                if node.target == torch.ops.aten.t.default:
                    target = node.args[0].target
                    self.assertTrue(
                        isinstance(getattr(m, target), observer.ObserverBase), error_msg
                    )
                elif node.target in (
                    torch.ops.aten.addmm.default,
                    torch.ops.aten.mm.default,
                ):
                    target = node.args[-1].target
                    self.assertTrue(target == torch.ops.aten.t.default, error_msg)

            # 2. Check m.code to ensure `m.recompile()` is called.
            # If weight observer is rearranged in graph but `m.recompile()` is not called,
            # m.code would be wrong.
            code_before_recompile = m.code
            m.recompile()
            code_after_recompile = m.code
            self.assertTrue(code_before_recompile == code_after_recompile, error_msg)

    def test_transposed_conv_bn_fusion(self):
        class M(torch.nn.Module):
            def __init__(self):
                super().__init__()
                self.conv_trans = torch.nn.ConvTranspose2d(10, 20, 3)
                # channels for batchnorm is the same as the out_channels for convtranspose
                self.bn = torch.nn.BatchNorm2d(20)

            def forward(self, x):
                return self.bn(self.conv_trans(x))

        with override_quantized_engine("qnnpack"):
            m = M().eval()
            example_inputs = (torch.randn(10, 10, 10, 10),)
            # program capture
            m, guards = torchdynamo.export(
                m,
                *copy.deepcopy(example_inputs),
                aten_graph=True,
                tracing_mode="real",
            )

            node_occurrence = {
                ns.call_function(torch.ops.aten.convolution.default): 1,
                ns.call_function(
                    torch.ops.aten._native_batch_norm_legit_no_training.default
                ): 1,
            }
            self.checkGraphModuleNodes(m, expected_node_occurrence=node_occurrence)

            qconfig = get_default_qconfig("qnnpack")
            qconfig_mapping = QConfigMapping().set_global(qconfig)
            backend_config = get_qnnpack_pt2e_backend_config()
            m = prepare_pt2e(m, qconfig_mapping, example_inputs, backend_config)
            # make sure it runs
            m(*example_inputs)

            # make sure bn is fused into conv
            node_occurrence = {
                ns.call_function(torch.ops.aten.convolution.default): 1,
                ns.call_function(
                    torch.ops.aten._native_batch_norm_legit_no_training.default
                ): 0,
            }
            self.checkGraphModuleNodes(m, expected_node_occurrence=node_occurrence)


@skipIfNoQNNPACK
class TestQuantizePT2EX86Inductor(QuantizationTestCase):
    @skipIfNoX86
    def test_inductor_backend_config_conv(self):
        class M(torch.nn.Module):
            def __init__(self, use_relu: bool = False, inplace_relu: bool = False):
                super().__init__()
                self.use_relu = use_relu
                self.conv1 = nn.Conv2d(3, 6, (2, 2), stride=(1, 1), padding=(1, 1))
                self.relu = nn.ReLU(inplace=inplace_relu)

            def forward(self, x):
                x = self.conv1(x)
                return self.relu(x) if self.use_relu else x

        use_relu_list = [True, False]
        inplace_relu_list = [True, False]
        with override_quantized_engine("x86"):
            with torch.no_grad():
                for use_relu, inplace_relu in itertools.product(
                    use_relu_list, inplace_relu_list
                ):
                    m = M(use_relu=use_relu, inplace_relu=inplace_relu).eval()
                    example_inputs = (torch.randn(2, 3, 4, 4),)
                    # program capture
                    # **TODO** Add testcase for tracing_mode="symbolic" after fix issue:
                    # https://github.com/pytorch/pytorch/issues/96274
                    export_module, guards = torchdynamo.export(
                        m,
                        *copy.deepcopy(example_inputs),
                        aten_graph=True,
                        tracing_mode="real",
                    )

                    qconfig = get_default_qconfig("x86")
                    qconfig_mapping = QConfigMapping().set_global(qconfig)
                    backend_config = get_x86_inductor_pt2e_backend_config()
                    prepare_module = prepare_pt2e(
                        export_module, qconfig_mapping, example_inputs, backend_config
                    )
                    prepare_module(*example_inputs)
                    convert_module = convert_pt2e(prepare_module)
                    convert_module(*example_inputs)

                    # Fake quant should only be inserted at start and end
                    node_occurrence = {
                        # one for input and weight of the conv, one for output for the conv
                        ns.call_function(
                            torch.ops.quantized_decomposed.quantize_per_tensor
                        ): 2,
                        ns.call_function(
                            torch.ops.quantized_decomposed.quantize_per_channel
                        ): 1,
                        ns.call_function(
                            torch.ops.quantized_decomposed.dequantize_per_channel
                        ): 1,
                        ns.call_function(
                            torch.ops.quantized_decomposed.dequantize_per_tensor
                        ): 2,
                    }
                    if use_relu:
                        node_list = [
                            ns.call_function(
                                torch.ops.quantized_decomposed.quantize_per_tensor
                            ),
                            ns.call_function(
                                torch.ops.quantized_decomposed.dequantize_per_tensor
                            ),
                            ns.call_function(torch.ops.aten.convolution.default),
                            ns.call_function(
                                torch.ops.aten.relu_.default
                                if inplace_relu
                                else torch.ops.aten.relu.default
                            ),
                            ns.call_function(
                                torch.ops.quantized_decomposed.quantize_per_tensor
                            ),
                            ns.call_function(
                                torch.ops.quantized_decomposed.dequantize_per_tensor
                            ),
                        ]
                    else:
                        node_list = [
                            ns.call_function(
                                torch.ops.quantized_decomposed.quantize_per_tensor
                            ),
                            ns.call_function(
                                torch.ops.quantized_decomposed.dequantize_per_tensor
                            ),
                            ns.call_function(torch.ops.aten.convolution.default),
                            ns.call_function(
                                torch.ops.quantized_decomposed.quantize_per_tensor
                            ),
                            ns.call_function(
                                torch.ops.quantized_decomposed.dequantize_per_tensor
                            ),
                        ]
                    self.checkGraphModuleNodes(
                        convert_module,
                        expected_node_occurrence=node_occurrence,
                        expected_node_list=node_list,
                    )

                    # Step1: Ref result in 1.X fx path
                    backend_config_1_x = get_x86_backend_config()
                    m_copy = copy.deepcopy(m)
                    m_prepare_fx = prepare_fx(
                        m_copy,
                        qconfig_mapping,
                        example_inputs,
                        backend_config=backend_config_1_x,
                    )
                    after_prepare_result_fx = m_prepare_fx(*example_inputs)
                    m_convert_fx = convert_fx(
                        m_prepare_fx, backend_config=backend_config_1_x
                    )
                    ref_result = m_convert_fx(*example_inputs)

                    # Step2: Start to lowering into Inductor
                    run = compile_fx(convert_module, example_inputs)
                    # Inductor first run
                    inductor_res = run(*example_inputs)
                    # Inductor second run
                    inductor_res = run(*example_inputs)
                    self.assertEqual(ref_result, inductor_res, atol=5e-2, rtol=5e-2)


class TestQuantizePT2EModels(QuantizationTestCase):
    @skip_if_no_torchvision
    @skipIfNoQNNPACK
    def test_resnet18(self):
        import torchvision

        with override_quantized_engine("qnnpack"):
            example_inputs = (torch.randn(1, 3, 224, 224),)
            m = torchvision.models.resnet18().eval()
            m_copy = copy.deepcopy(m)
            # program capture
            m, guards = torchdynamo.export(
                m,
                *copy.deepcopy(example_inputs),
                aten_graph=True,
                tracing_mode="real",
            )

            backend_config = get_qnnpack_pt2e_backend_config()
            # TODO: define qconfig_mapping specifically for executorch
            qconfig = get_default_qconfig("qnnpack")
            qconfig_mapping = QConfigMapping().set_global(qconfig)
            before_fusion_result = m(*example_inputs)

            m = prepare_pt2e(m, qconfig_mapping, example_inputs, backend_config)

            # checking that we inserted observers correctly for maxpool operator (input and
            # output share observer instance)
            self.assertEqual(
                id(m.activation_post_process_3), id(m.activation_post_process_2)
            )
            after_prepare_result = m(*example_inputs)
            m = convert_pt2e(m)

            after_quant_result = m(*example_inputs)

            # comparing with existing fx graph mode quantization reference flow
            backend_config = get_qnnpack_backend_config()
            m_fx = prepare_fx(
                m_copy, qconfig_mapping, example_inputs, backend_config=backend_config
            )
            after_prepare_result_fx = m_fx(*example_inputs)
            m_fx = convert_to_reference_fx(m_fx, backend_config=backend_config)

            after_quant_result_fx = m_fx(*example_inputs)

            # the result matches exactly after prepare
            self.assertEqual(after_prepare_result, after_prepare_result_fx)
            self.assertEqual(
                compute_sqnr(after_prepare_result, after_prepare_result_fx),
                torch.tensor(float("inf")),
            )
            # there are slight differences after convert due to different implementations
            # of quant/dequant
            self.assertTrue(
                torch.max(after_quant_result - after_quant_result_fx) < 1e-1
            )
            self.assertTrue(
                compute_sqnr(after_quant_result, after_quant_result_fx) > 35
            )

    @skip_if_no_torchvision
    @skipIfNoQNNPACK
    def test_resnet18_with_quantizer_api(self):
        import torchvision

        with override_quantized_engine("qnnpack"):
            example_inputs = (torch.randn(1, 3, 224, 224),)
            m = torchvision.models.resnet18().eval()
            m_copy = copy.deepcopy(m)
            # program capture
            m, guards = torchdynamo.export(
                m,
                *copy.deepcopy(example_inputs),
                aten_graph=True,
                tracing_mode="real",
            )

            before_fusion_result = m(*example_inputs)
            import torch.ao.quantization._pt2e.quantizer.qnnpack_quantizer as qq

            quantizer = QNNPackQuantizer()
            operator_config = (
                qq.get_default_per_channel_symmetric_qnnpack_quantization_config()
            )
            quantizer.set_global(operator_config)
            m = prepare_pt2e_quantizer(m, quantizer)
            # checking that we inserted observers correctly for maxpool operator (input and
            # output share observer instance)
            self.assertEqual(
                id(m.activation_post_process_3), id(m.activation_post_process_2)
            )
            after_prepare_result = m(*example_inputs)
            m = convert_pt2e(m)

            after_quant_result = m(*example_inputs)

            # comparing with existing fx graph mode quantization reference flow
            qconfig = default_per_channel_symmetric_qnnpack_qconfig
            qconfig_mapping = QConfigMapping().set_global(qconfig)
            backend_config = get_qnnpack_backend_config()
            m_fx = prepare_fx(
                m_copy, qconfig_mapping, example_inputs, backend_config=backend_config
            )
            after_prepare_result_fx = m_fx(*example_inputs)
            m_fx = convert_to_reference_fx(m_fx, backend_config=backend_config)

            after_quant_result_fx = m_fx(*example_inputs)

            # the result matches exactly after prepare
            # Note: this currently will always be true since we are inserting observers
            # the check becomes useful when we add qat examples
            # but we can still manully inspect the printed observers to make sure
            # it matches
            self.assertEqual(after_prepare_result, after_prepare_result_fx)
            self.assertEqual(
                compute_sqnr(after_prepare_result, after_prepare_result_fx),
                torch.tensor(float("inf")),
            )
            # there are slight differences after convert due to different implementations
            # of quant/dequant
            self.assertTrue(
                torch.max(after_quant_result - after_quant_result_fx) < 1e-1
            )
            self.assertTrue(
                compute_sqnr(after_quant_result, after_quant_result_fx) > 35
            )<|MERGE_RESOLUTION|>--- conflicted
+++ resolved
@@ -14,19 +14,10 @@
     QNNPackQuantizer,
     Quantizer,
 )
-<<<<<<< HEAD
-from torch.testing._internal.common_quantization import (
-    QuantizationTestCase,
-    skip_if_no_torchvision,
-    skipIfNoQNNPACK,
-    skipIfNoONEDNN,
-    skipIfNoX86,
-=======
 from torch.ao.quantization._quantize_pt2e import (
     convert_pt2e,
     prepare_pt2e,
     prepare_pt2e_quantizer,
->>>>>>> 2418b945
 )
 from torch.ao.quantization.backend_config import get_qnnpack_backend_config
 from torch.ao.quantization.backend_config._qnnpack_pt2e import (
@@ -47,6 +38,7 @@
     QuantizationTestCase,
     skip_if_no_torchvision,
     skipIfNoQNNPACK,
+    skipIfNoONEDNN,
     skipIfNoX86,
 )
 from torch.testing._internal.common_quantized import override_quantized_engine
