# Owner(s): ["module: cpp-extensions"]

import _codecs
import io
import os
import tempfile
import types
import unittest
from typing import Union
from unittest.mock import patch

import numpy as np

import torch
import torch.testing._internal.common_utils as common
import torch.utils.cpp_extension
from torch.serialization import safe_globals
from torch.testing._internal.common_utils import (
    IS_ARM64,
    skipIfTorchDynamo,
    TemporaryFileName,
    TEST_CUDA,
    TEST_XPU,
)
from torch.utils.cpp_extension import CUDA_HOME, ROCM_HOME


TEST_CUDA = TEST_CUDA and CUDA_HOME is not None
TEST_ROCM = TEST_CUDA and torch.version.hip is not None and ROCM_HOME is not None


def generate_faked_module():
    def device_count() -> int:
        return 1

    def get_rng_state(device: Union[int, str, torch.device] = "foo") -> torch.Tensor:
        # create a tensor using our custom device object.
        return torch.empty(4, 4, device="foo")

    def set_rng_state(
        new_state: torch.Tensor, device: Union[int, str, torch.device] = "foo"
    ) -> None:
        pass

    def is_available():
        return True

    def current_device():
        return 0

    # create a new module to fake torch.foo dynamicaly
    foo = types.ModuleType("foo")

    foo.device_count = device_count
    foo.get_rng_state = get_rng_state
    foo.set_rng_state = set_rng_state
    foo.is_available = is_available
    foo.current_device = current_device
    foo._lazy_init = lambda: None
    foo.is_initialized = lambda: True

    return foo


@unittest.skipIf(IS_ARM64, "Does not work on arm")
@unittest.skipIf(TEST_XPU, "XPU does not support cppextension currently")
@torch.testing._internal.common_utils.markDynamoStrictTest
class TestCppExtensionOpenRgistration(common.TestCase):
    """Tests Open Device Registration with C++ extensions."""

    module = None

    def setUp(self):
        super().setUp()

        # cpp extensions use relative paths. Those paths are relative to
        # this file, so we'll change the working directory temporarily
        self.old_working_dir = os.getcwd()
        os.chdir(os.path.dirname(os.path.abspath(__file__)))

        assert self.module is not None

    def tearDown(self):
        super().tearDown()

        # return the working directory (see setUp)
        os.chdir(self.old_working_dir)

    @classmethod
    def setUpClass(cls):
        torch.testing._internal.common_utils.remove_cpp_extensions_build_root()

        cls.module = torch.utils.cpp_extension.load(
            name="custom_device_extension",
            sources=[
                "cpp_extensions/open_registration_extension.cpp",
            ],
            extra_include_paths=["cpp_extensions"],
            extra_cflags=["-g"],
            verbose=True,
        )

        # register torch.foo module and foo device to torch
        torch.utils.rename_privateuse1_backend("foo")
        torch.utils.generate_methods_for_privateuse1_backend(for_storage=True)
        torch._register_device_module("foo", generate_faked_module())

    def test_base_device_registration(self):
        self.assertFalse(self.module.custom_add_called())
        # create a tensor using our custom device object
        device = self.module.custom_device()
        x = torch.empty(4, 4, device=device)
        y = torch.empty(4, 4, device=device)
        # Check that our device is correct.
        self.assertTrue(x.device == device)
        self.assertFalse(x.is_cpu)
        self.assertFalse(self.module.custom_add_called())
        # calls out custom add kernel, registered to the dispatcher
        z = x + y
        # check that it was called
        self.assertTrue(self.module.custom_add_called())
        z_cpu = z.to(device="cpu")
        # Check that our cross-device copy correctly copied the data to cpu
        self.assertTrue(z_cpu.is_cpu)
        self.assertFalse(z.is_cpu)
        self.assertTrue(z.device == device)
        self.assertEqual(z, z_cpu)

    def test_common_registration(self):
        # check unsupported device and duplicated registration
        with self.assertRaisesRegex(RuntimeError, "Expected one of cpu"):
            torch._register_device_module("dev", generate_faked_module())
        with self.assertRaisesRegex(RuntimeError, "The runtime module of"):
            torch._register_device_module("foo", generate_faked_module())

        # backend name can be renamed to the same name multiple times
        torch.utils.rename_privateuse1_backend("foo")

        # backend name can't be renamed multiple times to different names.
        with self.assertRaisesRegex(
            RuntimeError, "torch.register_privateuse1_backend()"
        ):
            torch.utils.rename_privateuse1_backend("dev")

        # generator tensor and module can be registered only once
        with self.assertRaisesRegex(RuntimeError, "The custom device module of"):
            torch.utils.generate_methods_for_privateuse1_backend()

        # check whether torch.foo have been registered correctly
        self.assertTrue(
            torch.utils.backend_registration._get_custom_mod_func("device_count")() == 1
        )
        with self.assertRaisesRegex(RuntimeError, "Try to call torch.foo"):
            torch.utils.backend_registration._get_custom_mod_func("func_name_")

        # check attributes after registered
        self.assertTrue(hasattr(torch.Tensor, "is_foo"))
        self.assertTrue(hasattr(torch.Tensor, "foo"))
        self.assertTrue(hasattr(torch.TypedStorage, "is_foo"))
        self.assertTrue(hasattr(torch.TypedStorage, "foo"))
        self.assertTrue(hasattr(torch.UntypedStorage, "is_foo"))
        self.assertTrue(hasattr(torch.UntypedStorage, "foo"))
        self.assertTrue(hasattr(torch.nn.Module, "foo"))
        self.assertTrue(hasattr(torch.nn.utils.rnn.PackedSequence, "is_foo"))
        self.assertTrue(hasattr(torch.nn.utils.rnn.PackedSequence, "foo"))

    def test_open_device_generator_registration_and_hooks(self):
        device = self.module.custom_device()
        # None of our CPU operations should call the custom add function.
        self.assertFalse(self.module.custom_add_called())

        # check generator registered before using
        with self.assertRaisesRegex(
            RuntimeError,
            "Please register a generator to the PrivateUse1 dispatch key",
        ):
            torch.Generator(device=device)

        self.module.register_generator_first()
        gen = torch.Generator(device=device)
        self.assertTrue(gen.device == device)

        # generator can be registered only once
        with self.assertRaisesRegex(
            RuntimeError,
            "Only can register a generator to the PrivateUse1 dispatch key once",
        ):
            self.module.register_generator_second()

        if self.module.is_register_hook() is False:
            self.module.register_hook()
        default_gen = self.module.default_generator(0)
        self.assertTrue(
            default_gen.device.type == torch._C._get_privateuse1_backend_name()
        )

    def test_open_device_dispatchstub(self):
        # test kernels could be reused by privateuse1 backend through dispatchstub
        input_data = torch.randn(2, 2, 3, dtype=torch.float32, device="cpu")
        foo_input_data = input_data.to("foo")
        output_data = torch.abs(input_data)
        foo_output_data = torch.abs(foo_input_data)
        self.assertEqual(output_data, foo_output_data.cpu())

        output_data = torch.randn(2, 2, 6, dtype=torch.float32, device="cpu")
        # output operand will resize flag is True in TensorIterator.
        foo_input_data = input_data.to("foo")
        foo_output_data = output_data.to("foo")
        # output operand will resize flag is False in TensorIterator.
        torch.abs(input_data, out=output_data[:, :, 0:6:2])
        torch.abs(foo_input_data, out=foo_output_data[:, :, 0:6:2])
        self.assertEqual(output_data, foo_output_data.cpu())

        # output operand will resize flag is True in TensorIterator.
        # and convert output to contiguous tensor in TensorIterator.
        output_data = torch.randn(2, 2, 6, dtype=torch.float32, device="cpu")
        foo_input_data = input_data.to("foo")
        foo_output_data = output_data.to("foo")
        torch.abs(input_data, out=output_data[:, :, 0:6:3])
        torch.abs(foo_input_data, out=foo_output_data[:, :, 0:6:3])
        self.assertEqual(output_data, foo_output_data.cpu())

    def test_open_device_quantized(self):
        input_data = torch.randn(3, 4, 5, dtype=torch.float32, device="cpu").to("foo")
        quantized_tensor = torch.quantize_per_tensor(input_data, 0.1, 10, torch.qint8)
        self.assertEqual(quantized_tensor.device, torch.device("foo:0"))
        self.assertEqual(quantized_tensor.dtype, torch.qint8)

    def test_open_device_random(self):
        # check if torch.foo have implemented get_rng_state
        with torch.random.fork_rng(device_type="foo"):
            pass

    def test_open_device_tensor(self):
        device = self.module.custom_device()

        # check whether print tensor.type() meets the expectation
        dtypes = {
            torch.bool: "torch.foo.BoolTensor",
            torch.double: "torch.foo.DoubleTensor",
            torch.float32: "torch.foo.FloatTensor",
            torch.half: "torch.foo.HalfTensor",
            torch.int32: "torch.foo.IntTensor",
            torch.int64: "torch.foo.LongTensor",
            torch.int8: "torch.foo.CharTensor",
            torch.short: "torch.foo.ShortTensor",
            torch.uint8: "torch.foo.ByteTensor",
        }
        for tt, dt in dtypes.items():
            test_tensor = torch.empty(4, 4, dtype=tt, device=device)
            self.assertTrue(test_tensor.type() == dt)

        # check whether the attributes and methods of the corresponding custom backend are generated correctly
        x = torch.empty(4, 4)
        self.assertFalse(x.is_foo)

        x = x.foo(torch.device("foo"))
        self.assertFalse(self.module.custom_add_called())
        self.assertTrue(x.is_foo)

        # test different device type input
        y = torch.empty(4, 4)
        self.assertFalse(y.is_foo)

        y = y.foo(torch.device("foo:0"))
        self.assertFalse(self.module.custom_add_called())
        self.assertTrue(y.is_foo)

        # test different device type input
        z = torch.empty(4, 4)
        self.assertFalse(z.is_foo)

        z = z.foo(0)
        self.assertFalse(self.module.custom_add_called())
        self.assertTrue(z.is_foo)

    def test_open_device_packed_sequence(self):
        device = self.module.custom_device()
        a = torch.rand(5, 3)
        b = torch.tensor([1, 1, 1, 1, 1])
        input = torch.nn.utils.rnn.PackedSequence(a, b)
        self.assertFalse(input.is_foo)
        input_foo = input.foo()
        self.assertTrue(input_foo.is_foo)

    def test_open_device_storage(self):
        # check whether the attributes and methods for storage of the corresponding custom backend are generated correctly
        x = torch.empty(4, 4)
        z1 = x.storage()
        self.assertFalse(z1.is_foo)

        z1 = z1.foo()
        self.assertFalse(self.module.custom_add_called())
        self.assertTrue(z1.is_foo)

        with self.assertRaisesRegex(RuntimeError, "Invalid device"):
            z1.foo(torch.device("cpu"))

        z1 = z1.cpu()
        self.assertFalse(self.module.custom_add_called())
        self.assertFalse(z1.is_foo)

        z1 = z1.foo(device="foo:0", non_blocking=False)
        self.assertFalse(self.module.custom_add_called())
        self.assertTrue(z1.is_foo)

        with self.assertRaisesRegex(RuntimeError, "Invalid device"):
            z1.foo(device="cuda:0", non_blocking=False)

        # check UntypedStorage
        y = torch.empty(4, 4)
        z2 = y.untyped_storage()
        self.assertFalse(z2.is_foo)

        z2 = z2.foo()
        self.assertFalse(self.module.custom_add_called())
        self.assertTrue(z2.is_foo)

        # check custom StorageImpl create
        self.module.custom_storage_registry()

        z3 = y.untyped_storage()
        self.assertFalse(self.module.custom_storageImpl_called())

        z3 = z3.foo()
        self.assertTrue(self.module.custom_storageImpl_called())
        self.assertFalse(self.module.custom_storageImpl_called())

        z3 = z3[0:3]
        self.assertTrue(self.module.custom_storageImpl_called())

    @skipIfTorchDynamo("unsupported aten.is_pinned.default")
    def test_open_device_storage_pin_memory(self):
        # Check if the pin_memory is functioning properly on custom device
        cpu_tensor = torch.empty(3)
        self.assertFalse(cpu_tensor.is_foo)
        self.assertFalse(cpu_tensor.is_pinned("foo"))

        cpu_tensor_pin = cpu_tensor.pin_memory("foo")
        self.assertTrue(cpu_tensor_pin.is_pinned("foo"))

        # Test storage pin_memory and is_pin
        cpu_storage = cpu_tensor.storage()
        # We implement a dummy pin_memory of no practical significance
        # for custom device. Once tensor.pin_memory() has been called,
        # then tensor.is_pinned() will always return true no matter
        # what tensor it's called on.
        self.assertTrue(cpu_storage.is_pinned("foo"))

        cpu_storage_pinned = cpu_storage.pin_memory("foo")
        self.assertTrue(cpu_storage_pinned.is_pinned("foo"))

        # Test untyped storage pin_memory and is_pin
        cpu_tensor = torch.randn([3, 2, 1, 4])
        cpu_untyped_storage = cpu_tensor.untyped_storage()
        self.assertTrue(cpu_untyped_storage.is_pinned("foo"))

        cpu_untyped_storage_pinned = cpu_untyped_storage.pin_memory("foo")
        self.assertTrue(cpu_untyped_storage_pinned.is_pinned("foo"))

    @unittest.skip(
        "Temporarily disable due to the tiny differences between clang++ and g++ in defining static variable in inline function"
    )
    def test_open_device_serialization(self):
        self.module.set_custom_device_index(-1)
        storage = torch.UntypedStorage(4, device=torch.device("foo"))
        self.assertEqual(torch.serialization.location_tag(storage), "foo")

        self.module.set_custom_device_index(0)
        storage = torch.UntypedStorage(4, device=torch.device("foo"))
        self.assertEqual(torch.serialization.location_tag(storage), "foo:0")

        cpu_storage = torch.empty(4, 4).storage()
        foo_storage = torch.serialization.default_restore_location(cpu_storage, "foo:0")
        self.assertTrue(foo_storage.is_foo)

        # test tensor MetaData serialization
        x = torch.empty(4, 4).long()
        y = x.foo()
        self.assertFalse(self.module.check_backend_meta(y))
        self.module.custom_set_backend_meta(y)
        self.assertTrue(self.module.check_backend_meta(y))

        self.module.custom_serialization_registry()
        with tempfile.TemporaryDirectory() as tmpdir:
            path = os.path.join(tmpdir, "data.pt")
            torch.save(y, path)
            z1 = torch.load(path)
            # loads correctly onto the foo backend device
            self.assertTrue(z1.is_foo)
            # loads BackendMeta data correctly
            self.assertTrue(self.module.check_backend_meta(z1))

            # cross-backend
            z2 = torch.load(path, map_location="cpu")
            # loads correctly onto the cpu backend device
            self.assertFalse(z2.is_foo)
            # loads BackendMeta data correctly
            self.assertFalse(self.module.check_backend_meta(z2))

    def test_open_device_storage_resize(self):
        cpu_tensor = torch.randn([8])
        foo_tensor = cpu_tensor.foo()
        foo_storage = foo_tensor.storage()
        self.assertTrue(foo_storage.size() == 8)

        # Only register tensor resize_ function.
        foo_tensor.resize_(8)
        self.assertTrue(foo_storage.size() == 8)

        with self.assertRaisesRegex(TypeError, "Overflow"):
            foo_tensor.resize_(8**29)

    def test_open_device_storage_type(self):
        # test cpu float storage
        cpu_tensor = torch.randn([8]).float()
        cpu_storage = cpu_tensor.storage()
        self.assertEqual(cpu_storage.type(), "torch.FloatStorage")

        # test custom float storage before defining FloatStorage
        foo_tensor = cpu_tensor.foo()
        foo_storage = foo_tensor.storage()
        self.assertEqual(foo_storage.type(), "torch.storage.TypedStorage")

        class CustomFloatStorage:
            @property
            def __module__(self):
                return "torch." + torch._C._get_privateuse1_backend_name()

            @property
            def __name__(self):
                return "FloatStorage"

        # test custom float storage after defining FloatStorage
        try:
            torch.foo.FloatStorage = CustomFloatStorage()
            self.assertEqual(foo_storage.type(), "torch.foo.FloatStorage")

            # test custom int storage after defining FloatStorage
            foo_tensor2 = torch.randn([8]).int().foo()
            foo_storage2 = foo_tensor2.storage()
            self.assertEqual(foo_storage2.type(), "torch.storage.TypedStorage")
        finally:
            torch.foo.FloatStorage = None

    def test_open_device_faketensor(self):
        with torch._subclasses.fake_tensor.FakeTensorMode.push():
            a = torch.empty(1, device="foo")
            b = torch.empty(1, device="foo:0")
            result = a + b

    def test_open_device_named_tensor(self):
        torch.empty([2, 3, 4, 5], device="foo", names=["N", "C", "H", "W"])

    # Not an open registration test - this file is just very convenient
    # for testing torch.compile on custom C++ operators
    def test_compile_autograd_function_returns_self(self):
        x_ref = torch.randn(4, requires_grad=True)
        out_ref = self.module.custom_autograd_fn_returns_self(x_ref)
        out_ref.sum().backward()

        x_test = x_ref.clone().detach().requires_grad_(True)
        f_compiled = torch.compile(self.module.custom_autograd_fn_returns_self)
        out_test = f_compiled(x_test)
        out_test.sum().backward()

        self.assertEqual(out_ref, out_test)
        self.assertEqual(x_ref.grad, x_test.grad)

    # Not an open registration test - this file is just very convenient
    # for testing torch.compile on custom C++ operators
    @skipIfTorchDynamo("Temporary disabled due to torch._ops.OpOverloadPacket")
    def test_compile_autograd_function_aliasing(self):
        x_ref = torch.randn(4, requires_grad=True)
        out_ref = torch.ops._test_funcs.custom_autograd_fn_aliasing(x_ref)
        out_ref.sum().backward()

        x_test = x_ref.clone().detach().requires_grad_(True)
        f_compiled = torch.compile(torch.ops._test_funcs.custom_autograd_fn_aliasing)
        out_test = f_compiled(x_test)
        out_test.sum().backward()

        self.assertEqual(out_ref, out_test)
        self.assertEqual(x_ref.grad, x_test.grad)

    def test_open_device_scalar_type_fallback(self):
        z_cpu = torch.Tensor([[0, 0, 0, 1, 1, 2], [0, 1, 2, 1, 2, 2]]).to(torch.int64)
        z = torch.triu_indices(3, 3, device="foo")
        self.assertEqual(z_cpu, z)

    def test_open_device_tensor_type_fallback(self):
        # create tensors located in custom device
        x = torch.Tensor([[1, 2, 3], [2, 3, 4]]).to("foo")
        y = torch.Tensor([1, 0, 2]).to("foo")
        # create result tensor located in cpu
        z_cpu = torch.Tensor([[0, 2, 1], [1, 3, 2]])
        # Check that our device is correct.
        device = self.module.custom_device()
        self.assertTrue(x.device == device)
        self.assertFalse(x.is_cpu)

        # call sub op, which will fallback to cpu
        z = torch.sub(x, y)
        self.assertEqual(z_cpu, z)

        # call index op, which will fallback to cpu
        z_cpu = torch.Tensor([3, 1])
        y = torch.Tensor([1, 0]).long().to("foo")
        z = x[y, y]
        self.assertEqual(z_cpu, z)

<<<<<<< HEAD
    def test_open_device_numpy_serialization_map_location(self):
=======
    def test_open_device_tensorlist_type_fallback(self):
        # create tensors located in custom device
        v_foo = torch.Tensor([1, 2, 3]).to("foo")
        # create result tensor located in cpu
        z_cpu = torch.Tensor([2, 4, 6])
        # create tensorlist for foreach_add op
        x = (v_foo, v_foo)
        y = (v_foo, v_foo)
        # Check that our device is correct.
        device = self.module.custom_device()
        self.assertTrue(v_foo.device == device)
        self.assertFalse(v_foo.is_cpu)

        # call _foreach_add op, which will fallback to cpu
        z = torch._foreach_add(x, y)
        self.assertEqual(z_cpu, z[0])
        self.assertEqual(z_cpu, z[1])

        # call _fused_adamw_ with undefined tensor.
        self.module.fallback_with_undefined_tensor()

    @unittest.skipIf(
        np.__version__ < "1.25",
        "versions < 1.25 serialize dtypes differently from how it's serialized in data_legacy_numpy",
    )
    def test_open_device_numpy_serialization(self):
        """
        This tests the legacy _rebuild_device_tensor_from_numpy serialization path
        """
>>>>>>> eb70eb95
        torch.utils.rename_privateuse1_backend("foo")
        device = self.module.custom_device()
        default_protocol = torch.serialization.DEFAULT_PROTOCOL

        # Legacy data saved with _rebuild_device_tensor_from_numpy on f80ed0b8 via

        # with patch.object(torch._C, "_has_storage", return_value=False):
        #     x = torch.tensor([[1, 2, 3], [4, 5, 6]], dtype=torch.float32, device=device)
        #     x_foo = x.to(device)
        #     sd = {"x": x_foo}
        #     rebuild_func = x_foo._reduce_ex_internal(default_protocol)[0]
        #     self.assertTrue(
        #         rebuild_func is torch._utils._rebuild_device_tensor_from_numpy
        #     )
        #     with open("foo.pt", "wb") as f:
        #         torch.save(sd, f)

        data_legacy_numpy = (
            b"PK\x03\x04\x00\x00\x08\x08\x00\x00\x00\x00\x00\x00\x00\x00\x00\x00\x00\x00\x00\x00\x00"
            b"\x00\x00\x00\x10\x00\x12\x00archive/data.pklFB\x0e\x00ZZZZZZZZZZZZZZ\x80\x02}q\x00X\x01"
            b"\x00\x00\x00xq\x01ctorch._utils\n_rebuild_device_tensor_from_numpy\nq\x02(cnumpy.core.m"
            b"ultiarray\n_reconstruct\nq\x03cnumpy\nndarray\nq\x04K\x00\x85q\x05c_codecs\nencode\nq\x06"
            b"X\x01\x00\x00\x00bq\x07X\x06\x00\x00\x00latin1q\x08\x86q\tRq\n\x87q\x0bRq\x0c(K\x01K\x02K"
            b"\x03\x86q\rcnumpy\ndtype\nq\x0eX\x02\x00\x00\x00f4q\x0f\x89\x88\x87q\x10Rq\x11(K\x03X\x01"
            b"\x00\x00\x00<q\x12NNNJ\xff\xff\xff\xffJ\xff\xff\xff\xffK\x00tq\x13b\x89h\x06X\x1c\x00\x00"
            b"\x00\x00\x00\xc2\x80?\x00\x00\x00@\x00\x00@@\x00\x00\xc2\x80@\x00\x00\xc2\xa0@\x00\x00\xc3"
            b"\x80@q\x14h\x08\x86q\x15Rq\x16tq\x17bctorch\nfloat32\nq\x18X\x05\x00\x00\x00foo:0q\x19\x89"
            b"tq\x1aRq\x1bs.PK\x07\x08\xe3\xe4\x86\xecO\x01\x00\x00O\x01\x00\x00PK\x03\x04\x00\x00\x08"
            b"\x08\x00\x00\x00\x00\x00\x00\x00\x00\x00\x00\x00\x00\x00\x00\x00\x00\x00\x00\x11\x002\x00"
            b"archive/byteorderFB.\x00ZZZZZZZZZZZZZZZZZZZZZZZZZZZZZZZZZZZZZZZZZZZZZZlittlePK\x07\x08"
            b"\x85=\xe3\x19\x06\x00\x00\x00\x06\x00\x00\x00PK\x03\x04\x00\x00\x08\x08\x00\x00\x00\x00"
            b"\x00\x00\x00\x00\x00\x00\x00\x00\x00\x00\x00\x00\x00\x00\x0f\x00=\x00archive/versionFB9\x00"
            b"ZZZZZZZZZZZZZZZZZZZZZZZZZZZZZZZZZZZZZZZZZZZZZZZZZZZZZZZZZ3\nPK\x07\x08\xd1\x9egU\x02\x00\x00"
            b"\x00\x02\x00\x00\x00PK\x03\x04\x00\x00\x08\x08\x00\x00\x00\x00\x00\x00\x00\x00\x00\x00\x00"
            b"\x00\x00\x00\x00\x00\x00\x00\x1e\x002\x00archive/.data/serialization_idFB.\x00ZZZZZZZZZZZZZ"
            b"ZZZZZZZZZZZZZZZZZZZZZZZZZZZZZZZZZ0636457737946401051300000027264370494161PK\x07\x08\x91\xbf"
            b"\xa7\x0c(\x00\x00\x00(\x00\x00\x00PK\x01\x02\x00\x00\x00\x00\x08\x08\x00\x00\x00\x00\x00\x00"
            b"\xe3\xe4\x86\xecO\x01\x00\x00O\x01\x00\x00\x10\x00\x00\x00\x00\x00\x00\x00\x00\x00\x00\x00"
            b"\x00\x00\x00\x00\x00\x00archive/data.pklPK\x01\x02\x00\x00\x00\x00\x08\x08\x00\x00\x00\x00"
            b"\x00\x00\x85=\xe3\x19\x06\x00\x00\x00\x06\x00\x00\x00\x11\x00\x00\x00\x00\x00\x00\x00\x00"
            b"\x00\x00\x00\x00\x00\x9f\x01\x00\x00archive/byteorderPK\x01\x02\x00\x00\x00\x00\x08\x08\x00"
            b"\x00\x00\x00\x00\x00\xd1\x9egU\x02\x00\x00\x00\x02\x00\x00\x00\x0f\x00\x00\x00\x00\x00\x00"
            b"\x00\x00\x00\x00\x00\x00\x00\x16\x02\x00\x00archive/versionPK\x01\x02\x00\x00\x00\x00\x08"
            b"\x08\x00\x00\x00\x00\x00\x00\x91\xbf\xa7\x0c(\x00\x00\x00(\x00\x00\x00\x1e\x00\x00\x00\x00"
            b"\x00\x00\x00\x00\x00\x00\x00\x00\x00\x92\x02\x00\x00archive/.data/serialization_idPK\x06"
            b"\x06,\x00\x00\x00\x00\x00\x00\x00\x1e\x03-\x00\x00\x00\x00\x00\x00\x00\x00\x00\x04\x00\x00"
            b"\x00\x00\x00\x00\x00\x04\x00\x00\x00\x00\x00\x00\x00\x06\x01\x00\x00\x00\x00\x00\x008\x03\x00"
            b"\x00\x00\x00\x00\x00PK\x06\x07\x00\x00\x00\x00>\x04\x00\x00\x00\x00\x00\x00\x01\x00\x00\x00"
            b"PK\x05\x06\x00\x00\x00\x00\x04\x00\x04\x00\x06\x01\x00\x008\x03\x00\x00\x00\x00"
        )
        buf_data_legacy_numpy = io.BytesIO(data_legacy_numpy)

        with safe_globals(
            [
                np.core.multiarray._reconstruct,
                np.ndarray,
                np.dtype,
                _codecs.encode,
                np.dtypes.Float32DType,
            ]
        ):
            sd_loaded = torch.load(buf_data_legacy_numpy, weights_only=True)
            buf_data_legacy_numpy.seek(0)
            # Test map_location
            sd_loaded_cpu = torch.load(
                buf_data_legacy_numpy, weights_only=True, map_location="cpu"
            )
        expected = torch.tensor(
            [[1, 2, 3], [4, 5, 6]], dtype=torch.float32, device=device
        )
        self.assertEqual(sd_loaded["x"].cpu(), expected.cpu())
        self.assertFalse(sd_loaded["x"].is_cpu)
        self.assertTrue(sd_loaded_cpu["x"].is_cpu)

    def test_open_device_cpu_serialization(self):
        torch.utils.rename_privateuse1_backend("foo")
        device = self.module.custom_device()
        default_protocol = torch.serialization.DEFAULT_PROTOCOL

        with patch.object(torch._C, "_has_storage", return_value=False):
            x = torch.randn(2, 3)
            x_foo = x.to(device)
            sd = {"x": x_foo}
            rebuild_func = x_foo._reduce_ex_internal(default_protocol)[0]
            self.assertTrue(
                rebuild_func is torch._utils._rebuild_device_tensor_from_cpu_tensor
            )
            # Test map_location
            with TemporaryFileName() as f:
                torch.save(sd, f)
                sd_loaded = torch.load(f, weights_only=True)
                # Test map_location
                sd_loaded_cpu = torch.load(f, weights_only=True, map_location="cpu")
            self.assertFalse(sd_loaded["x"].is_cpu)
            self.assertEqual(sd_loaded["x"].cpu(), x)
            self.assertTrue(sd_loaded_cpu["x"].is_cpu)

            # Test metadata_only
            with TemporaryFileName() as f:
                with self.assertRaisesRegex(
                    RuntimeError,
                    "Cannot serialize tensors on backends with no storage under skip_data context manager",
                ):
                    with torch.serialization.skip_data():
                        torch.save(sd, f)


if __name__ == "__main__":
    common.run_tests()<|MERGE_RESOLUTION|>--- conflicted
+++ resolved
@@ -509,30 +509,6 @@
         z = x[y, y]
         self.assertEqual(z_cpu, z)
 
-<<<<<<< HEAD
-    def test_open_device_numpy_serialization_map_location(self):
-=======
-    def test_open_device_tensorlist_type_fallback(self):
-        # create tensors located in custom device
-        v_foo = torch.Tensor([1, 2, 3]).to("foo")
-        # create result tensor located in cpu
-        z_cpu = torch.Tensor([2, 4, 6])
-        # create tensorlist for foreach_add op
-        x = (v_foo, v_foo)
-        y = (v_foo, v_foo)
-        # Check that our device is correct.
-        device = self.module.custom_device()
-        self.assertTrue(v_foo.device == device)
-        self.assertFalse(v_foo.is_cpu)
-
-        # call _foreach_add op, which will fallback to cpu
-        z = torch._foreach_add(x, y)
-        self.assertEqual(z_cpu, z[0])
-        self.assertEqual(z_cpu, z[1])
-
-        # call _fused_adamw_ with undefined tensor.
-        self.module.fallback_with_undefined_tensor()
-
     @unittest.skipIf(
         np.__version__ < "1.25",
         "versions < 1.25 serialize dtypes differently from how it's serialized in data_legacy_numpy",
@@ -541,7 +517,6 @@
         """
         This tests the legacy _rebuild_device_tensor_from_numpy serialization path
         """
->>>>>>> eb70eb95
         torch.utils.rename_privateuse1_backend("foo")
         device = self.module.custom_device()
         default_protocol = torch.serialization.DEFAULT_PROTOCOL
