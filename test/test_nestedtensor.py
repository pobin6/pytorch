--- conflicted
+++ resolved
@@ -4234,35 +4234,41 @@
     @onlyCUDA
     @dtypes(torch.float32)
     def test_record_stream(self, device, dtype):
-        values = torch.randn(500, 512, device=device, dtype=dtype)
-        step = 3
-        offsets = torch.arange(0, values.shape[0] + step, step, device=device)
-        lengths = offsets.diff()
-        nt_data_ptrs = {values.data_ptr(), offsets.data_ptr(), lengths.data_ptr()}
-
-        nt = torch.nested.nested_tensor_from_jagged(values, offsets, lengths)
-        s = torch.cuda.Stream()
-
-        with torch.cuda.stream(s):
-            # do something long
-            torch.cuda._sleep(1_000_000_000)
-            # ensure nt's memory survives
-            nt.record_stream(s)
-
-        # allocate new NJT of same size, check that data_ptrs don't match any of previous NJT's.
-        # this indicates no memory reuse happens
-        nt2 = torch.nested.nested_tensor_from_jagged(
-            torch.randn_like(values),
-            torch.zeros_like(offsets),
-            torch.empty_like(lengths),
-        )
-        nt2_data_ptrs = {
-            nt2._values.data_ptr(),
-            nt2._offsets.data_ptr(),
-            nt2._lengths.data_ptr(),
-        }
-        for data_ptr in nt2_data_ptrs:
-            self.assertNotIn(data_ptr, nt_data_ptrs)
+        def _create_nt():
+            values = torch.ones(1024, 4 * 1024, device="cuda")
+            offsets = torch.tensor([0, 500, 1024], device="cuda", dtype=torch.int64)
+            lengths = offsets.diff()
+            nt = torch.nested.nested_tensor_from_jagged(values, offsets, lengths)
+            data_ptrs = {
+                nt._values.data_ptr(),
+                nt._offsets.data_ptr(),
+                nt._lengths.data_ptr(),
+            }
+            return nt, data_ptrs
+
+        def fn(record_stream):
+            nt, data_ptrs = _create_nt()
+            s = torch.cuda.Stream()
+
+            with torch.cuda.stream(s):
+                # emulate doing something long via sleep
+                per_ms = 2e7
+                torch.cuda._sleep(int(per_ms * 100))
+                if record_stream:
+                    nt.record_stream(s)
+            return data_ptrs
+
+        # expect memory reuse when record_stream() is not run
+        data_ptrs = fn(record_stream=False)
+        nt, nt_data_ptrs = _create_nt()
+        self.assertEqual(data_ptrs, nt_data_ptrs)
+        del nt
+        torch.cuda.synchronize()
+
+        # expect memory to be preserved (no reuse) when record_stream() is run
+        data_ptrs = fn(record_stream=True)
+        nt, nt_data_ptrs = _create_nt()
+        self.assertEqual(len(data_ptrs.intersection(nt_data_ptrs)), 0)
 
     @dtypes(torch.float32)
     @parametrize(
@@ -7088,8 +7094,6 @@
         if nt._lengths is not None:
             self.assertEqual(nt3._lengths.device, other_device)
 
-<<<<<<< HEAD
-=======
     @dtypes(torch.float32)
     def test_autograd_function_with_None_grad(self, device, dtype):
         class MyFunction(torch.autograd.Function):
@@ -7120,7 +7124,6 @@
         (out1, _) = f(nt)
         out1.backward(torch.ones_like(out1))
 
->>>>>>> 20af56d4
     @dtypes(torch.float64, torch.float32, torch.half)
     def test_jagged_padded_dense_conversion_kernels(self, device, dtype):
         values = torch.randn(10, 5, device=device, dtype=dtype)
