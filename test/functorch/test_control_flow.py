--- conflicted
+++ resolved
@@ -2319,15 +2319,8 @@
 
     @unittest.skipIf(not SM70OrLater, "triton")
     @requires_cuda
-<<<<<<< HEAD
-    @parametrize("reverse", [False, True])
-    @parametrize("compile_mode", ["none", "eager", "compile", "compile_dynamic_shape"])
-    @parametrize("device", [torch.device("cpu"), torch.device("cuda")])
-    def test_scan_init_scanned_0(self, reverse, compile_mode, device):
-=======
     @parametrize("compile_mode", ["none", "eager"])
     def test_scan_init_scanned_0(self, compile_mode):
->>>>>>> 68f379d5
         scan_fct = compile_mode_helper(scan, compile_mode)
 
         # Only init and no input
@@ -2364,15 +2357,8 @@
 
     @unittest.skipIf(not SM70OrLater, "triton")
     @requires_cuda
-<<<<<<< HEAD
-    @parametrize("reverse", [False, True])
-    @parametrize("compile_mode", ["none", "eager", "compile", "compile_dynamic_shape"])
-    @parametrize("device", [torch.device("cpu"), torch.device("cuda")])
-    def test_scan_init_non_tensor(self, reverse, compile_mode, device):
-=======
     @parametrize("compile_mode", ["none", "eager"])
     def test_scan_init_non_tensor(self, compile_mode):
->>>>>>> 68f379d5
         scan_fct = compile_mode_helper(scan, compile_mode)
 
         x = torch.randn(3, 1, 2)
@@ -2400,15 +2386,8 @@
 
     @unittest.skipIf(not SM70OrLater, "triton")
     @requires_cuda
-<<<<<<< HEAD
-    @parametrize("reverse", [False, True])
-    @parametrize("compile_mode", ["none", "eager", "compile", "compile_dynamic_shape"])
-    @parametrize("device", [torch.device("cpu"), torch.device("cuda")])
-    def test_scan_init_wrong_shape(self, reverse, compile_mode, device):
-=======
     @parametrize("compile_mode", ["none", "eager"])
     def test_scan_init_wrong_shape(self, compile_mode):
->>>>>>> 68f379d5
         scan_fct = compile_mode_helper(scan, compile_mode)
 
         # Only init and no input
@@ -2440,15 +2419,8 @@
 
     @unittest.skipIf(not SM70OrLater, "triton")
     @requires_cuda
-<<<<<<< HEAD
-    @parametrize("reverse", [False, True])
-    @parametrize("compile_mode", ["none", "eager", "compile", "compile_dynamic_shape"])
-    @parametrize("device", [torch.device("cpu"), torch.device("cuda")])
-    def test_scan_init_wrong_pytree(self, reverse, compile_mode, device):
-=======
     @parametrize("compile_mode", ["none", "eager"])
     def test_scan_init_wrong_pytree(self, compile_mode):
->>>>>>> 68f379d5
         def add_one_carry(x: torch.Tensor, y: torch.Tensor):
             return x[0], x
 
@@ -2775,48 +2747,6 @@
         self.assertEqual(result[1], expected_result[0])
 
     @skipIfNoDynamoSupport
-<<<<<<< HEAD
-    def test_scan_simple_graph_no_carry(self):
-        x = torch.randn(3, 10, 2, device=torch.device("cpu"))
-        init = torch.randn(1, 10, 2, device=torch.device("cpu"))
-
-        def f(fct, init, xs):
-            return scan(fct, init, xs, dim=0, reverse=True)
-
-        # Wrong number of returns from function
-        with self.assertRaisesRegex(
-            # Should be: RuntimeError: The pytree of the new carry produced
-            # by the operator needs to match the pytree of the init
-            torch._dynamo.exc.Unsupported,
-            ".*",
-        ):
-            gm = make_fx(f, tracing_mode="symbolic")(
-                get_scan_combine_fn("add", True), init, x
-            )
-
-    @skipIfNoDynamoSupport
-    def test_scan_simple_graph_wrong_carry(self):
-        def add_wrong_carry(x: torch.Tensor, y: torch.Tensor):
-            return (x + y)[0, :], x + y
-
-        x = torch.randn(3, 10, 2, device=torch.device("cpu"))
-        init = torch.randn(1, 10, 2, device=torch.device("cpu"))
-
-        def f(fct, init, xs):
-            return scan(fct, init, xs, dim=0, reverse=True)
-
-        # Wrong carry shape
-        with self.assertRaisesRegex(
-            # Should be: RuntimeError: The pytree of the new carry produced by
-            # the operator needs to match the pytree of the init
-            torch._dynamo.exc.Unsupported,
-            ".*",
-        ):
-            gm = make_fx(f, tracing_mode="symbolic")(add_wrong_carry, init, x)
-
-    @skipIfNoDynamoSupport
-=======
->>>>>>> 68f379d5
     def test_scan_simple_graph_wrong_dtype(self):
         def add_wrong_dtype(x: torch.Tensor, y: torch.Tensor):
             return torch.ones_like(x + y, dtype=torch.int64), x + y
@@ -2832,13 +2762,8 @@
             # Should be: RuntimeError: Expected the init and
             # the new carry produced by the operator to be a tensor of
             # torch.int64 but got torch.float32 and torch.int64
-<<<<<<< HEAD
-            torch._dynamo.exc.Unsupported,
-            "Observed exception",
-=======
             RuntimeError,
             "The dtype of the new_carry",
->>>>>>> 68f379d5
         ):
             f(add_wrong_dtype, init, x)
 
